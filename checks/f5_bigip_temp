--- conflicted
+++ resolved
@@ -69,7 +69,6 @@
         if item == sensor[0]:
             tmpdiff = sensor[1] - sensor[2]
             msgtxt = " - Temperature is %dC" % (sensor[1])
-<<<<<<< HEAD
             perfdata = [ ("temp", sensor[1]) ]
             if 5 >= tmpdiff:
                 return (0, "OK" + msgtxt, perfdata)
@@ -77,15 +76,6 @@
                 return (2, "CRIT" + msgtxt + "(!!)", perfdata)
             elif tmpdiff > 10:
                 return (1, "WARN" + msgtxt + "(!)", perfdata)
-=======
-            perf = [ ('temp', sensor[1])]
-            if 5 >= tmpdiff:
-                return (0, "OK" + msgtxt, perf)
-            elif tmpdiff > 15:
-                return (2, "CRIT" + msgtxt + "(!!)", perf)
-            elif tmpdiff > 10:
-                return (1, "WARN" + msgtxt + "(!)", perf)
->>>>>>> cda88c5c
             else:
                 return (3, "UNKNOWN - unable to read temperature")
 
