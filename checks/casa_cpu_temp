--- conflicted
+++ resolved
@@ -52,15 +52,9 @@
 def check_casa_cpu_temp(item, params, parsed):
     state = 0
     perfdata = []
-<<<<<<< HEAD
     if item in parsed:
         if parsed[item]["temp_status"] == "1":
             value  = float(parsed[item]["temp_value"]) / 10
-            return check_temperature(value, params, "casa_cpu_temp_%s" % item)
-=======
-    if item in data:
-        if data[item]["temp_status"] == "1":
-            value  = float(data[item]["temp_value"]) / 10
             levels_text = ""
             error_text  = ""
             warn, crit = None, None
@@ -75,7 +69,6 @@
                     error_text = "(!)"
             perfdata.append( ("temp", value, warn, crit, 0, 100) )
             infotext = "Temperature is %.1f °C %s%s" % (value, error_text, levels_text)
->>>>>>> 4c92f6df
         else:
             return (2, "Sensor failure!", [])
     else:
