1.2.5i7:
    Core & Setup:
    * 1439 mk-job: now also available on solaris systems...
    * 1483 FIX: Savely replace illegal vertical bars in check plugin output...
    * 1431 FIX: windows_agent: fixed error on parsing unicode formatted logfiles...

    Checks & Agents:
    * 1197 climaveneta_temp: New check for temperature sensors on Climaveneta clima devices
    * 1167 citrix_license/esx_license: Can now be configured to always show OK as state
    * 1198 climaveneta_fan: New check for fan speed on Climaveneta devices
    * 1199 climaveneta_alarm: New check to display the alarm states on Climaveneta devcies
    * 1484 dell_om_sensors: Use sensor name as item...
            NOTE: Please refer to the migration notes!
    * 1200 Docsis Checks: Now HW Rev2 of Arris Cable Modems are detected.
    * 1486 mk_oracle: completely overhauled ORACLE monitoring...
    * 1201 allnet_ip_sensoric: Detect Temperature Sensors now in more cases...
    * 1171 Added new check for monitoring mail delivery (SMTP -> IMAP/POP3 mailbox)...
    * 1444 f5_bigip_chassis_temp, f5_bigip_cpu_temp: Two new checks to replace the old f5_bigip_temp...
            NOTE: Please refer to the migration notes!
    * 1432 agent_vsphere: now able to monitor virtual machines snapshots...
    * 1507 New optional parse_function for check API...
    * 1445 quantum_libsmall_door, quantum_libsmall_status: Two new checks for monitoring small Quantum tape libraries
    * 1448 domino_info: check is extended to also show and monitor the lnNotesServerState
    * 1509 if, if64: New option for make inventory based on port alias...
    * 1440 livedump: now able to add hosts icon_image on config generation...
    * 1517 carel_sensors: New check for monitoring temperature sensors of Carel AC devices
    * 1551 f5_bigip_vserver: add performance data for connections and connection rate
    * 1554 mk_oracle: You can now monitor multiple ORACLE releases on the same host
    * 1478 FIX: kernel.util, statgrab_cpu: fix computation of utilization...
    * 1480 FIX: brocade_vdx_status: disable check on some devices that do not support it...
    * 1485 FIX: dell_om_disks, dell_om_esmlog, dell_om_mem, dell_om_processors, dell_om_sensors: detect more devices...
    * 1202 FIX: cisco_power, cisco_temp_perf: Both checks now using a new service description...
            NOTE: Please refer to the migration notes!
    * 1446 FIX: cisco_temp_perf: Check now finds missing sensors in case where also cisco_temp_sensor is being used....
    * 1203 FIX: veeam_client: Now supports multiple Backups for one host...
            NOTE: Please refer to the migration notes!
    * 1437 FIX: veeam_jobs: fixed incorrect state for BackupSync job...
    * 1511 FIX: oracle_jobs: avoid broken checks, make compatible with old version...
    * 1513 FIX: Handle broken SNMP bulk walk implementation of Mikrotik Router firmware RouterOS v6.22...
    * 1503 FIX: Fixed monitoring of multiple SAP instances with one mk_sap plugin...
    * 1515 FIX: cisco_secure: fix service description, fix OK state in case of no violation
    * 1449 FIX: nginx_status: agent plugin no longer honours "http(s)_proxy" env variables of root user
    * 1387 FIX: mk_oracle: Correctly deal with underscore in SID for Oracle 9.2-10.1...
    * 1532 FIX: mk_sap: Cleaning up old state information from sap.state file...
    * 1548 FIX: bluecat_ntp: do not inventorized devices where NTP information is missing
    * 1549 FIX: bluecat_threads: do not inventorize this check where information is missing...
    * 1536 FIX: fritz!Box special agent now deals with new URLs (firmware >= 6.0) correctly
    * 1550 FIX: zfs_arc_cache: do not inventorize of no cache information available...

    Multisite:
    * 1508 Allow input of plugin output and perfdata when faking check results...
    * 1493 Added config option "Default filter group" to set the initial network topology view filter...
    * 1497 Implemented password policy capabilities for local users...
    * 1499 SEC: Fixed XSS injections in different places...
    * 1069 SEC: Replaced insecure auth.secret mechanism...
            NOTE: Please refer to the migration notes!
    * 1500 SEC: Preventing livestatus injections in different places...
    * 1530 Dashboard: Host/service statistics dashlets now deal with the context...
    * 1164 FIX: Fixed links from servicegroup overviews to single servicegroups
    * 1166 FIX: Also prevting stylesheet update issues during version updates (just like for JS files)
    * 1481 FIX: Fix broken layout of Host-, Service- and Contactgroup filters
    * 1482 FIX: Fix exception when editing a visual of type single host group...
    * 1487 FIX: Fixed exception in Web GUI "Internal error:: name 'Filter' is not defined" in manual setups (using setup.py)...
    * 1488 FIX: Fixed wrong information showing up on "Host Group" and "Service Group" views...
    * 1433 FIX: Quicksearch: no longer shows an invalid search result when looking for multiple hosts...
    * 1494 FIX: Fixed error in NagVis Maps snapin when some users had no contact groups assigned
    * 1496 FIX: Fixed exception after editing a dashboard as user without permission to publish dashboards...
    * 1436 FIX: quicksearch: search with multiple patterns (h: / s:) no longer discards the host pattern...
    * 1438 FIX: quicksearch: fixed various non-working quicksearch filters...
    * 1501 FIX: Legacy view formats created with 2014-09 snapshots are now converted...
    * 1506 FIX: Fixed randomly hidden dashboard title...
    * 1527 FIX: Fixed views missing values of some filters (serviceregex, hostgroup filters, ...)...
    * 1528 FIX: Fixed actions in mobile GUI...
    * 1529 FIX: Mobile-GUI: Fixed "all host problems" view not showing all problems...
    * 1533 FIX: Fixed sorting of hosts with same name in "services of host" view
    * 1534 FIX: Fixed filtering views in distributed setup lead to empty views...
<<<<<<< HEAD
    * 1537 FIX: Added transformation code for user dashboards created between 2014-08 and 2014-10...
=======
    * 1553 FIX: Fix deleting (acknowleding) of logfiles in logwatch...
>>>>>>> 8ca124bb

    WATO:
    * 1170 Added buttons to move rules to top/bottom of the list to ruleset edit dialog
    * 1489 Added iCalendar import for generating timeperiods e.g. for holidays...
    * 1495 Most WATO tables can now be sorted (where useful)...
    * 1504 WATO makes host tag and group information available for NagVis...
    * 1535 Disabled services on service discovery page now link to the ruleset
    * 1165 FIX: Fixed exception in service discovery of logwatch event console forwarding checks...
    * 1490 FIX: Timperiod excludes can now even be configured when creating a timeperiod...
    * 1491 FIX: Fixed bug in dynamic lists where removing an item was not always possible...
    * 1492 FIX: Fixed too long URL bug when deleting a timeperiod right after creating one
    * 1498 FIX: Fixed displaying of global settings titles / help texts...
    * 1502 FIX: Fixed removing elements from ListOf choices during complain phase
    * 1505 FIX: Snapshots are now bound to the used monitoring core...

    Notifications:
    * 1512 Bulk notification can now be grouped according to custom macro values...
    * 1168 FIX: HTML mails can now be configured to display graphs among each other...
    * 1514 FIX: Try harder to detect previous hard state in notification when using Nagios as core...

    BI:
    * 1435 FIX: Saving BI aggregations: No longer reports 'Request-URI Too Large'...

    Event Console:
    * 1169 Added host state type filter to "recent event history" view
    * 1531 FIX: Fixed exception in event history view when displaying CHANGESTATE events

    HW/SW-Inventory:
    * 1479 liveproxyd: new function for collecting remote inventory data...
            NOTE: Please refer to the migration notes!
    * 1547 FIX: win_cpuinfo: fix case where NumberOfCores is missing (Windows 2003)...
    * 1552 FIX: mk_inventory.ps1: fix garbled or missing entries by removing bogus binary zeroes...

    inventory:
    * 1516 FIX: win_disks: fix exception in case of empty signature


1.2.5i6:
    Core & Setup:
    * 1008 Overall check timeout for Check_MK checks now defaults to CRIT state...
    * 1373 SEC: Do not ouput complete command line when datasource programs fail...
    * 1425 New section header option "encoding" for agent output...
    * 1129 FIX: Windows MSI-Installer: some systems created corrupted check_mk_agent.msi files...
    * 1426 FIX: windows agent: logwatch: no longer reports incorrect formatted texts (japanese characters)...
    * 1429 FIX: Disabled snmp checktypes are now sorted out before Check_MK contacts the snmp host...

    Checks & Agents:
    * 0185 knuerr_rms_humidity, knuerr_rms_temp: Two new Checks to Monitor the Temperature and the Humidity on Knürr RMS Devices
    * 1065 heartbeat_crm / heartbeat_crm.resources: Rewrote checks / formalized parameters...
    * 1068 livedump: Added optional check interval (detect staleness) / option to encrypt mails...
    * 1093 windows agent: performance counter can now be specified by name...
    * 0189 docsis_channels: Support for Frequency of Downstream Channels for Devices with DOCSIS MIB
    * 0190 docsis_channels_upstream: New check for monitoring upstream channels on cable modems with DOCSIS MIB
    * 0193 docsis_cm_status: New Check Status Check for Cable Modems with Docsis MIB.
    * 1070 printer_input/printer_output: New checks to monitor input/output sub-units of printers...
    * 0196 esx_vsphere_hostsystem: New subcheck for maintenance mode...
    * 0197 check_uniserv: New Check for Uniserv Data Management Services...
    * 0199 veeam_client: Check rewritten to get a nicer output
    * 0200 arris_cmts_cpu,arris_cmts_temp: New Checks for Arris CMTS Devices ( Temperature and CPU Utilization)
    * 0202 cisco_temp_sensor: It is now possible to configure this check in WATO....
    * 1172 New check sap.value_groups...
    * 1173 cisco_secure: Check creates now a summary instead one service by port...
            NOTE: Please refer to the migration notes!
    * 1174 rms200_temp: New Temperature check for RMS200 Devices
    * 1175 dell_idrac_disks: New Check for Harddisks using Dell iDrac
    * 0644 adva_fsp_if: instead of lower warning and critical levels check now supports lower and upper levels
            NOTE: Please refer to the migration notes!
    * 1006 printer_pages: add Perf-O-Meter and PNP template
    * 0646 brocade_fcport: the administrative states for which ports are inventorized can now be configured in WATO
    * 1010 chrony: new check for NTP synchronization via chrony on Linux...
    * 1011 ibm_svc_systemstats.disk_latency: introduce levels for alerting...
    * 1372 cisco_vss: new check for monitoring state of Cisco Virtual Switches
    * 0648 brocade_fcport: new speed calculation of isl_ports...
    * 0649 f5_bigip_pool: check now also prints the node names of down nodes
    * 1374 arc_raid_status: moved plugin into main Linux agent...
            NOTE: Please refer to the migration notes!
    * 1375 vxvm_enclosures, vxvm_multipath, vxvm_objstatus: joined into one agent plugin called vxvm...
    * 1376 dmraid: moved plugin code into normal Linux agent...
    * 1377 Renamed agent plugin resolve_hostname into dnsclient, make portable to all Unices...
    * 1146 nfsmounts: supported by AIX agent now...
    * 1103 windows agent: now able to omit context text of logfiles...
    * 1150 netstat: new check for monitoring TCP/UDP connections and Linux and AIX...
    * 0654 oracle_instance: now also monitors the log mode
    * 1176 winperf_msx_queues: The list of counters for inventory can now be configured host based using wato
    * 0656 brocade_fcport: inventory rule can now choose upon physical und operations states as well, state choices were also updated
    * 1177 Hivemanger: New agent to check hivemanager devices
    * 1383 oracle_asm_diskgroup: Account for offline disks and required mirror free space...
            NOTE: Please refer to the migration notes!
    * 1178 arris_cmts_mem: New check for Memory usage on arris cmts modules.
    * 1179 bluecat_dhcp: New Check for DHCP Service on bluecat adonis devices.
    * 1180 bluecat_dns, bluecat_dns_queries: New DNS Checks for Bluecat Adonis.
    * 1181 bluecat_ntp: New Check for NTP on bluecat adonis or proteus devices
    * 1105 wmic_if.ps1: Powershell version of the wmic_if.bat script...
    * 1182 bluecat_ha: New Check for HA Status on Bluecat Adonis devices
    * 1183 bluecat_commandserver: New Check for bluecat adonis devices
    * 1397 juniper_screenos_cpu, juniper_screenos_fan, juniper_screenos_mem, juniper_screenos_temp, juniper_screenos_vpn: new checks for Juniper ScreenOS Firewalls
    * 1106 mk_inventory.ps1: now uses the MK_CONFDIR environment variable from the agent (if available)...
    * 1107 windows agent: now sets additional environment variables...
    * 1108 printer_io.include: included tray description in check output
    * 0657 diskstat: cluster support added for single disk modes
    * 1111 vCenter monitoring: greatly improved performance (at least 40 times faster)...
    * 1112 esx_vsphere_hostsystem.mem_usage_cluster: allows to monitor total RAM usage of all nodes in a cluster...
    * 0658 brocade_info: new check to retrieve informational data about Brocade switches
    * 1385 oracle_instance: new WATO rules for archivelog, logging, login and uptime...
    * 1403 kernel.util: allow levels for the total CPU utilization...
            NOTE: Please refer to the migration notes!
    * 1117 agent_vsphere: now able to query license information from esx system...
    * 1118 bluecat_dns, bluecat_dhcp: no able to run as clustered checks...
    * 1409 Extended Check_MK-API: check function may return None...
    * 0659 domino_tasks: new check to monitor tasks on a lotus domino server via snmp
    * 1187 Hivemanager: Extended Check and Agent...
    * 1130 esx monitoring: agent_vsphere now retrieves additional data (used by HW-inventory)...
    * 1422 agent_vsphere: now able to configure where the power state of a vm or esx-host should be assigned...
    * 1442 ups_socomec_out_source: New check for checking the power source of out phases for Socomec UPSs
    * 0662 domino_mailqueues: new check to monitor mail queues in Lotus Domino
    * 1188 veeam_client: Check now also outputs ReadSize and TransferedSize...
    * 0663 domino_info: new check to extract informational data about a Lotus Domino Server
    * 0664 domino_users: new check to monitor the number of users on a Domino Notes server
    * 1447 domino_transactions: new check to monitor the number of transactions per minute on Lotus Domino servers
    * 1190 statgrab_cpu: Check can now handle parameters
    * 1191 Linux agent now also sends information about tmpfs...
    * 1193 ps: Manual Checks can now use RegEx for user matching...
    * 1194 Linux Agent now supports monitoring of cifs mounts
    * 1195 AIX Agent now also supports monitoring of cifs mounts
    * 1196 apache_status: Added timeout...
    * 1443 ups_socomec_outphase: New check for monitoring the out phases of Socomec UPSs
    * 1051 FIX: tcp_conn_stats: fix missing performance data...
    * 1142 FIX: winperf_ts_sessions: fix computation, check has never really worked
    * 1090 FIX: zfsget: fixed exception which happened on incomplete zfs entries
    * 0187 FIX: hp_proliant_power: Fixed Wato configuration
    * 0192 FIX: oracle_rman_backups: Not longer try to make a inventory for broken plugin outputs
    * 0194 FIX: raritan_pdu_inlet: Check now outputs the correct values...
            NOTE: Please refer to the migration notes!
    * 1071 FIX: oracle_rman_backups: Only inventorize ARCHIVELOG / DB FULL / DB INCR entries...
    * 1152 FIX: mk-job: The check now captures currently running jobs and their start time...
    * 0198 FIX: cisco_temp_sensor: Removed dicey detection for temperature value....
    * 0645 FIX: brocade_fcport: since in newer firmware (7.*) swFCPortSpeed is deprecated, we then calculate port speed from IF-MIB::ifHighSpeed
    * 1097 FIX: windows_agent: preventing missing agent sections on first query...
    * 1009 FIX: df: deal with space in file system type for PlayStation file system...
    * 1098 FIX: esx_vsphere_counters.diskio: Now reports unknown when counter data is missing
    * 1143 FIX: dell_powerconnect_temp: fix configuration via WATO...
    * 1144 FIX: blade_bx_temp, dell_chassis_temp, emerson_temp, ibm_svc_enclosurestats, ups_bat_temp: rename service description...
            NOTE: Please refer to the migration notes!
    * 1145 FIX: windows_tasks: handle case correctly where task is currently running...
    * 1378 FIX: mk_logwatch: remove exceeding \n when rewriting message and using \0...
    * 1147 FIX: upc_capacity, ups_socomec_capacity: Fix checking of battery left levels...
    * 1099 FIX: tsm_scratch: now returns the variable name instead the values during inventory...
    * 0650 FIX: f5_bigip_pool: limits to the number of active nodes are now correctly applied...
            NOTE: Please refer to the migration notes!
    * 1102 FIX: esx_vsphere_counters: no longer raise false alarms because of invalid data from ESX Host...
    * 1149 FIX: check_mk-ibm_svc_systemstats.diskio, check_mk-ibm_svc_systemstats.iops: fix exception in Perf-O-Meter
    * 0651 FIX: f5_bigip_interfaces: Fix invalid throughput values, detect newer F5 devices...
    * 1393 FIX: casa_cpu_temp, casa_cpu_util: Change service description to standard...
            NOTE: Please refer to the migration notes!
    * 1104 FIX: winperf_if: Improved matching of data from wmic_if.bat / wmic_if.ps1 scripts...
    * 1110 FIX: windows agent: fixed missing agent section problem if a cached script ran into a timeout...
    * 1113 FIX: oracle_rman: fixed exception when backup was currently running
    * 1114 FIX: bluecat_threads: no longer detected on wrong systems...
    * 1116 FIX: megaraid_ldisk: now longer raises an exception for adapters with 'No Virtual Drive Configured'
    * 1122 FIX: windows agent: unicode logfile monitoring: now able to detect incomplete written lines...
    * 1184 FIX: cisco_power: Fixed detection of item. In some cases the status information was part of the item...
            NOTE: Please refer to the migration notes!
    * 1078 FIX: Fix compensation for daylight safing time in prediction
    * 1126 FIX: bluecat_ntp: check no longer crashes on evaluating sysLeap values higher than 1...
    * 1127 FIX: bluecat_dhcp: fixed exception when data was available.. returns UNKNOWN when data is missing
    * 1128 FIX: bluecat_dns: now reports UNKNOWN if no snmp data is available
    * 1131 FIX: esx_vsphere_hostsystem.maintenance: fixed misspelling in service description...
            NOTE: Please refer to the migration notes!
    * 1161 FIX: fc_port: Fixed invalid values of counters, fixed wrong values in graphs...
    * 1192 FIX: veeam_jobs: Check now recognize sync jobs...
    * 1386 FIX: oracle_jobs: Bugfix for forever running jobs...
    * 1427 FIX: esx_vsphere_hostsystem.multipath: no longer crashes at invalid multipath types...

    Multisite:
    * 1066 New Dashboard Designer...
    * 1392 WATO Folder filter: show only the paths a user is allowed to see
    * 1398 Allow to spread times of next check when rescheduling...
    * 1405 Checkbox for settings downtimes on the hosts of the selected services...
    * 1410 Output log text of scheduled downtime log entries...
    * 1411 New builting views for the history of scheduled downtimes
    * 1185 mobile ui: Added a new view to see events from the Event Console
    * 1412 Speed up of displaying and sorting after WATO folder path
    * 1477 New screenshot mode for Multisite...
    * 1067 FIX: Fixed login problem in LDAP connector when no user filter specified...
    * 1094 FIX: sidebar snaping 'Tree of folders': fixed exception
    * 1154 FIX: Availability: Fixed unwanted redirect to edit annotation page after editing availability options...
    * 1401 FIX: Display options in views are now again persistent...
    * 1120 FIX: Multisite filters Host/Service Contactgroup: Fixed livestatus exception...
    * 1158 FIX: Moved filter logic to visuals module...
            NOTE: Please refer to the migration notes!
    * 1077 FIX: Fixed labelling of Y achsis in prediction graphs...
    * 1162 FIX: User profiles can not be edited on WATO remote sites anymore...

    WATO:
    * 1096 New WATO web service: manage hosts via a new HTTP API...
    * 1155 NagVis map edit/view permissions can now be set using roles/groups...
    * 1115 Renamed rule: Hosts using SNMP v2c -> Legacy SNMP devices using SNMP v2c...
    * 1404 Make title/help of custom user attributes localizable...
    * 1159 Remote BI Aggregations can now be configured to be checked as single services...
    * 1163 Service discovery: Added direct link to check parameter ruleset of services...
    * 1428 Web-API: now able to add cluster hosts...
    * 1064 FIX: Fixed rare issue with WATO communication in distributed setups (different OS versions)...
    * 1089 FIX: Snapshot restore: fixed exception during exception handling......
    * 1091 FIX: logwatch patterns: allow unicode text in pattern comment
    * 1092 FIX: logwatch: now able to enter unicode text into the "Pattern (Regex)" field
    * 0191 FIX: Added swp files to the ignore list for the WATO git feature...
    * 1153 FIX: Changed custom user attributes can now be used immediately...
    * 0201 FIX: Fixed error message in Rulelist of RBN...
    * 1100 FIX: WATO backup domains: fixed bug were excluded files still got deleted on snapshot restore...
    * 1101 FIX: WATO check parameter: renamed 'Nominal Voltages' to 'Voltage Levels..'
    * 1396 FIX: Fix default setting of Enable sounds in views...
    * 1109 FIX: WATO active checks: passwords no longer shown as plain text....
    * 1119 FIX: WATO create rule: No longer raises an incorrect permission warning when creating a new rule...
    * 1121 FIX: Rule based notifications formular: No longer raises Request-Uri-Too-Large errors...
    * 1160 FIX: Fixed wrong named column in mkeventd rules
    * 1430 FIX: Clone group: Now displays correct alias name of cloned group...

    Notifications:
    * 1151 Add variables (HOST/SERVICE)ACK(AUTHOR/COMMENT) to notification context...
    * 1394 HTML notifications have a new content field for debugging variables...
    * 1400 Added example notification script for Pushover to doc/treasures/notifications...
    * 1123 Rule based notifications: New condition "Match Service Groups"
    * 1186 RBN: It's now possible to Filter for contactgroups...
    * 1189 sms notification: also send information about Downtimes, Acknowledgments and Fallping now
    * 1424 mknotifyd: now able to check if its still listening for telegrams...
    * 1156 FIX: Graphs in HTML mails are now sent again where they where missing...
    * 1157 FIX: Fixed SMS plugin on at least debian (distrs which have no sendsms/smssend)...
    * 1407 FIX: Fix exception in rule based notification on non-Ascii characters in log message
    * 1408 FIX: mknotifyd now really reads all configuration files below mknotifyd.d...

    BI:
    * 1406 Assume PEND in count_ok aggregations if all nodes are PEND...

    Event Console:
    * 1148 Allow execution of actions when cancelling events...
    * 1395 Event Console can now create notifications via Check_MK RBN...
    * 1007 FIX: check_mkevents: fix case where events contain binary zeroes
    * 1399 FIX: Fix left-over tac processes when showing Event Console history...
    * 1402 FIX: Fixed cased where counting events did not reach required count...
    * 1124 FIX: WATO EC configuration: no longer raises an exception when user has restricted WATO access...
    * 1125 FIX: EC actions are now saved when an EC rule has "Send monitoring notification" set...

    HW/SW-Inventory:
    * 0643 windows inventory: OS now contains the install date, reg_uninstall now contains the path...
            NOTE: Please refer to the migration notes!
    * 0652 windows software inventory gives some more details about OS and installed software...
            NOTE: Please refer to the migration notes!
    * 0653 script to extract HW/SW-Inventory data in CSV format...
    * 0660 mk_inventory-ps1: new uses the Install Location as path for win_reg_uninstall
    * 0661 HW/SW-Inventory: install date of software packages no longer in unix timestamps but date format...
            NOTE: Please refer to the migration notes!
    * 1413 HW/SW-Inventory implementation step one finished...
    * 0655 FIX: win_cpuinfo and mk_inventory.ps1 agent: unit of CPU speed fixed, fixes for long output lines in agent
    * 1379 FIX: Fixed filter "Host has inventory data"...
    * 1423 FIX: Host HW-inventory: now longer generates an exception on displaying the BIOS date

    check:
    * 1384 oracle_jobs: new WATO rules, changed service name to SID.OWNER.NAME...
            NOTE: Please refer to the migration notes!


1.2.5i5:
    Core & Setup:
    * 1012 Fix quoting of backslashes in custom checks with nagios core...
            NOTE: Please refer to the migration notes!
    * 1038 Massive speedup of cmk --snmptranslate
    * 1035 FIX: Do not fail on errors in *.mk files anymore - except in interactive mode...
    * 0174 FIX: Fixed appending of --keepalive-fd parameters to checkhelpers...
    * 1053 FIX: Fixed events check always being reporting OK state...
    * 1045 FIX: Gracefully restart check_mk helpers in case of memory leak...
    * 0633 FIX: diskstat: fixed performance data of old legacy disk IO read/write data...

    Checks & Agents:
    * 0168 f5_bigip_pool: Added Wato configuration...
    * 0995 raritan_pdu_outletcount: new check for outlet count of Raritan PX-2000 family PDUs
    * 0169 websphere_mq_channels,ebsphere_mq_queues: New Checks to monitor IBM Websphere MQ Queues and Channels...
    * 1034 Always provide also 64 bit version of Windows agent
    * 0170 hp_proliant_power: New check to monitor the Power Meter on Prolaint Servers and iLO Boards
    * 0172 zfsget: Check is now usable in cluster_mode...
    * 1039 aix_diskiod: new check for disk IO on AIX
    * 0997 New checks and a special agent for ALLNET IP Sensoric devices...
    * 0175 logwatch.groups: New logwatch subcheck who can be used to group logfiles together....
    * 1041 aix_memory: new check for RAM and SWAP on AIX
    * 0998 ibm_imm_health: Trying to recognice newer versions of IBM IMM now too
    * 0628 raritan_pdu_inlet: now also monitors the three phases of the inlet
    * 1073 sni_octopuse_cpu: added PNP graph definition and Perf-O-Meter
    * 0178 mssql_tablespaces: It is now possible to define thresholds
    * 0999 allnet_ip_sensoric.pressure: New Check for Pressure Sensors in ALLNET IP Sensoric devices
    * 1082 windows agent: now also available as msi installer...
    * 0179 check_dns: It is now possible to use the local dns server in wato configuration...
    * 1058 livedump-mail-fetch: Now supporting either quoted-printable or non encoded mails...
    * 0180 sap: It is now possible to add multiple sap instances to the sap.cfg file...
    * 0181 citrix_sessions, citrix_serverload: New checks for Citrix Load (a Score calculated by citrix) and the number of sessions
    * 0637 jolokia_metrics.gc, jolokia_metrics.tp, jolokia_info: two new subchecks for the jolokia_metrics checks and better error handling for jolokia_info...
    * 1000 qlogic_sanbox.temp: New Check for temperature sensors in QLogic SANbox Fibre Channel Switches
    * 1001 qlogic_sanbox.psu: New Check for power supplies in QLogic SANbox Fibre Channel Switches
    * 0182 MegaCli: Agent now also supports the 64bit version (Thanks to Philipp Lemke)
    * 1132 qlogic_fcport: New Check for Fibre Channel Ports in QLogic SANbox FC Switches
    * 1133 qlogic_sanbox_fabric_element: New Check for Fabric Elements in QLogic SANbox Fibre Channel Switches
    * 1134 bintec_sensors.fan: New Check for Fan Speed of Bintec Routers
    * 1135 bintec_sensors.voltage, bintec_sensors.temp: New Checks for Voltage and Temperature Sensors of Bintec Routers
    * 1048 mem.win: support predictive levels...
    * 1136 bintec_brrp_status: New Check for BRRP States on Bintec Routers
    * 0640 jolokia_metrics.gc, jolokia_metrics.tp: now come with its own pnp templates
    * 1088 included check_mk_agent windows msi installer...
    * 0183 sentry_pdu: New check to monitor plugs of sentry PDUs
    * 0184 knuerr_sensors: New Check to monitor Sensors on a Knürr RMS Device
    * 0994 FIX: agent plugin smart: fixed syntax error
    * 0989 FIX: logwatch.ec: Fix forwarding multiple messages via syslog/TCP...
    * 0943 FIX: if.include: fixed incorrect traffic percentage values in the check output of if checks...
    * 0944 FIX: oracle_tablespaces: fixed calculation of space left and number of remaining increments...
    * 1032 FIX: check_traceroute: Fix option Use DNS, worked vice versa
    * 0171 FIX: hp_blade_psu: Fixed pnp template...
    * 0996 FIX: apc_symmetra_test: Handle unknown date of last self test as intended...
    * 0173 FIX: hitachi_hnas_volume: Fixed bug when snmp outputs empty lines
    * 1037 FIX: bintec_info: support bintec RXL12500
    * 0948 FIX: mk_inventory.ps1: increased caching time to 14400, fixed incorrect default cachefile path
    * 0827 FIX: lnx_thermal: Not checking active trip points (e.g. cooling device triggers) anymore
    * 1043 FIX: printer_supply: fix value error in default parameters...
    * 0626 FIX: veeam_jobs: agent now supports output lines longer than 80 chars
    * 1072 FIX: printer_supply: fix colors of Perf-O-Meter on HP OfficeJet...
    * 0950 FIX: check_mkevents: now able to resolve the hostname of the remote hosts...
    * 0177 FIX: esx_vsphere_hostsystem.multipath: Fixed return state in case of paths in standby...
    * 1054 FIX: mysql_slave: Only monitor the age of the slave when it is running
    * 1075 FIX: if, if64: Fixed PNP template in order to correctly scale Y axis
    * 0631 FIX: fc_port: several fixes for the perfometer to display the right values...
    * 0632 FIX: brocade_fcport: fix perfometer output of out bandwidth when averaging is switched on
    * 1055 FIX: mysql_slave: Fixed detecting CRIT states when IO/SQL slaves are not running
    * 0634 FIX: Max Bandwidth for PNP-Graphs of Interface checks corrected...
    * 0635 FIX: fc_port: the check no longer inventorizes ports with administrative state of 'unknown' or 'offline'
    * 0636 FIX: fc_port: do not inventorize if brocade fibre channel mib is also supported on the device...
    * 1083 FIX: ad_replication.bat: does not return data if the server is no DC
    * 0638 FIX: windows_updates: agent plugin now always sends section header, even if no update information provided...
    * 1084 FIX: ps: now able to handle bigger process groups without constant MKCounterWrapped Exceptions...
    * 1087 FIX: Active checks: Non-ascii check commands now converted into utf-8...
    * 1049 FIX: ups_capacity: Fix exception when running on battery...
    * 0639 FIX: jolokia_metrics: fix for problem when catalina uses the standalone engine
    * 1050 FIX: websphere_mq_queues: make compatible with old agent, fix not-found case

    Multisite:
    * 1013 Sort host names naturally, e.g. foobar11 comes after foobar2...
    * 1033 New Mutisite filter for the number of services a host has...
    * 0949 quicksearch: now able to search for multiple hosts at once...
    * 1052 SEC: index start URL can not be used to redirect to absolute URLs anymore...
    * 1085 quicksearch: multiple hostname matches now lead to the searchhost view instead of the hosts view...
    * 1047 Virtual Host Tree: Allow to use topic as tree level...
    * 1062 SEC: Fixed several XSS issues on different pages...
    * 1063 SEC: Fixed several XSS issues on different pages...
    * 0945 FIX: Sidebar snapin "Problem hosts": Now excludes hosts and services in downtime
    * 1036 FIX: doc/treasures/downtime: fix --url option, better error output
    * 1074 FIX: Fix Virtual Host Tree snapin...
    * 1059 FIX: LDAP: Using configured user filter during login to prevent temporary created users...
    * 1060 FIX: Fixed exception during first login of a user when saving of access times is enabled...

    WATO:
    * 0825 WATO: Hover menu of user online state shows the last seen date/time now
    * 1057 WATO folder permissions are only exported to NagVis when configured...
    * 1086 check_http: now able to enter non-ascii signs in "Send HTTP POST data" rule...
    * 0990 FIX: Fix HTTP error handling in bulk inventory...
    * 1004 FIX: Fix exception when saving rules, caused by empty item
    * 0947 FIX: WATO snapshots: fixed missing files on restoring nagvis backup domains
    * 0826 FIX: Fixed problem where user access times were not updated correctly
    * 1044 FIX: Remove icon for service parameters in WATO service list for missing services...
    * 1056 FIX: Fixed selection of hosts for bulk actions

    Notifications:
    * 1042 Rule based notifications: allow matching on host groups...
    * 0828 FIX: Mails sent with mail/asciimail plugin now really set the from address
    * 1061 FIX: SMS notifications: correctly handling spaces in phone numbers...

    Reporting & Availability:
    * 0991 FIX: Availability: optionally show time stamps as UNIX epoch time...
    * 1076 FIX: Fix wrong percentual host availability > 100% when excluding downtimes...

    Event Console:
    * 1040 FIX: Avoid sporadic errors when checking event state in Event Console...

    Livestatus:
    * 0988 FIX: livedump: Fix exception in case no contact groups are defined for a service
    * 0951 FIX: table servicegroups: fixed service visibility when using group_authorization AUTH_STRICT...

    HW/SW-Inventory:
    * 0625 hw/sw inventory now reads the kernel version and architecture for linux and windows
    * 0627 lnx_video, win_video: added inventory function and agent for linux video cards, modified windows inventory function
    * 0629 improvements to windows sw/hw inventory (encoding, more details for sw inventory)
    * 0630 win_disks: hardware inventory for physical disks in windows
    * 1046 Added AIX support for HW/SW-Inventory...
    * 0167 FIX: mk_inventory.linux: Changed field separator from pipe to tab...
    * 1005 FIX: Fix exception when using pretty-print output format
    * 0946 FIX: hw/sw inventory: fixed display bug for byte fields with the value 0...
    * 0641 FIX: windows inventory: moved encoding from checks to windows agent plugin


1.2.5i4:
    Core & Setup:
    * 0940 SEC: Fixed various core SIGSEGV when using malformed livestatus queries...

    Checks & Agents:
    * 0812 nginx_status: New check for monitoring status information of the Nginx web server...
    * 0986 citrix_licenses: new check for monitoring Citrix licenses
    * 0814 Agent versions can now be checked with "at least version X" parameters...
    * 0815 mysql_slave: New check for monitoring MySQL slave sync state
    * 0617 adva_fsp_if: new check to monitor interfaces of the ADVA FSP 3000 scalable optical transport solution
    * 0618 adva_fsp_current: new check for the power supply units of the ADVA FSP 3000 scalable optical transport solution
    * 0619 adva_fsp_temp: new check to monitor temperature and temperature trends on ADVA scalable optical transport solutions
    * 0993 raritan_pdu_inlet: now delivers performance data
    * 0624 fc_port: new check for fibre channel devices supporting the FCMGMT MIB
    * 1003 ibm_svc_enclosure: support new firmware, also check fan modules
    * 0616 FIX: brocade.fan, brocade.power, brocade.temp: will now only discover services which are not marked as absent
    * 0992 FIX: zfs_arc_cache: returns OK even if values of arc meta are missing...
    * 0936 FIX: agent_ibmsvc: improved error messages on using wrong credentials
    * 0621 FIX: zfsget: better filesystem selection and calculation of sizes...
    * 0819 FIX: Fixed keepalive termination in case of exceptions during checking...
    * 0622 FIX: cisco_temp_sensor: fix to also work with newer IOS versions
    * 0623 FIX: fsc_fans: upper levels for fan RPMs are now optional also for the check
    * 0823 FIX: mk_sap: Fixed some wrong calculated values (decimal numbers)...

    Multisite:
    * 0982 SEC: Fix two XSS weaknesses according to CVSS 8.5 AV:N/AC:M/Au:S/C:C/I:C/A:C...
    * 0983 SEC: Fix security issue in code of row selections (checkboxes) (CVSS 4.9 AV:N/AC:M/Au:S/C:N/I:P/A:P)...
    * 0934 FIX: Logwatch messages with class unknown ( 'u' ) now displayed as WARN...
    * 0166 FIX: mobile gui: Fixed colors of command list...
    * 0820 FIX: Fixed wrong NagVis links in "custom links" snapin
    * 0938 FIX: logwatch: fixed incorrect display of warning messages
    * 0939 FIX: Fixed multisite exception caused by missing explanation text for a AUTODELETE event action
    * 0822 FIX: Sorting columns in view dashlets is now working again
    * 0941 FIX: esx_vsphere_hostsystem.cpu_usage: pnpgraph now displays AVERAGE instead of MAX values in all timeframes...
    * 0942 FIX: check_mk-winperf.cpuusage.php: now displays AVERAGE values instead of MAX...

    WATO:
    * 0984 Fix code injection for logged in users via automation url...
            NOTE: Please refer to the migration notes!
    * 0987 New button for updating DNS cache...
    * 0824 SEC: Valuespecs: Fixed several possible HTML injections in valuespecs...
    * 0813 FIX: LDAP: Improved slightly missleading logging of LDAP sync actions...
    * 0935 FIX: CPU utilization: increased maximum value to 10000...
    * 0821 FIX: Reducing size of auth.php (needed for authorisation in NagVis) in large environments...

    Notifications:
    * 1002 FIX: Fix crash when debugging notifications with non-Ascii characters...

    Reporting & Availability:
    * 0985 Availability: display phases of freqent state changes as "chaos"...

    Event Console:
    * 0816 States of events can now be set by patterns...

    HW/SW-Inventory:
    * 0620 new version of Check_MKs hardware and software inventory including a much extended windows agent and inventory functions
    * 0818 FIX: Fixed exception in HW/SW inventory search dialog...


1.2.5i3:
    Core & Setup:
    * 0884 New options --oid and --extraoid for cmk --snmpwalk...
    * 0785 FIX: Availability: fixed memory leak in table statehist...
    * 0903 FIX: availability: fixed bug causing the availability feature not considering timeperiod transitions
    * 0888 FIX: Fix SNMP inventory check in simulation mode

    Checks & Agents:
    * 0149 cisco_secure: New check for Port Security on Cisco swichtes
    * 0751 New localcheck for Linux that makes sure that filesystems in /etc/fstab are mounted...
    * 0783 enterasys_lsnat: new check monitoring the current LSNAT bindings
    * 0601 printer_alerts: check can now display a textual representation of the alert code...
            NOTE: Please refer to the migration notes!
    * 0799 ibm_svc_systemstats.cpu_util: New check for CPU Utilization of an IBM SVC / V7000 device in total
    * 0800 ibm_svc_nodestats.cache, ibm_svc_systemstats.cache: New checks for Cache Usage of IBM SVC / V7000 devices
    * 0150 printer_suply: New option to upturn toner levels...
    * 0801 ibm_svc_eventlog: New Check for Messages in Event log of IBM SVC / V7000 devices
    * 0151 enterasys_cpu_util: Changed check to not longer summarize all modules...
            NOTE: Please refer to the migration notes!
    * 0802 ibm_svc_nodestats.iops, ibm_svc_systemstats.iops: new checks for IO operations/sec on IBM SVC / V7000 devices
    * 0602 cmciii.humidity: new check for Rittals CMC III humidity sensors
    * 0829 oracle_tablespaces: improved formatting of levels text in check output...
    * 0757 Linux multipath check can now use the alias instead of the UUID as item...
    * 0879 windows_tasks: output last and next run time
    * 0881 rmon_stats: now needs to be activated via a rule in order to be inventorized...
            NOTE: Please refer to the migration notes!
    * 0804 ibm_svc_portfc: New check for status of FC Ports in IBM SVC / Storwize V3700 / V7000 devices
    * 0805 ibm_svc_enclosure: New Check for Enclosures, Canisters and PSUs in IBM SVC / Storwize V3700 / V7000 devices
    * 0806 ibm_svc_enclosurestats.temp: New Check for temperature in enclosures of IBM SVC / Storwize V3700 / V7000 devices
    * 0807 ibm_svc_enclosurestats.power: New check for power consumption of enclosures of IBM SVC / Storwize V3700 / V7000 devices
    * 0808 brocade_mlx*: Checks now also work correctly with Brocade ADX / FGS / ICX devices
    * 0892 wagner_titanus_topsense: new info check and overall status check for Wagner Titanus Top Sens devices
    * 0893 wagner_titanus_topsense.alarm: New check for Alarms Triggered on Wagner Titanus Top Sens devices
    * 0894 wagner_titanus_topsense.smoke: New check for Smoke Detectors in Wagner Titanus Top Sens devices
    * 0895 wagner_titanus_topsense.chamber_deviation: New Check for Chamber Deviation from Calibration Point in Wagner Titanus Top Sens devices
    * 0152 fsc_fans: Added support for Wato configuration and upper limits
    * 0896 wagner_titanus_topsense.airflow_deviation: New Check for Airflow Deviation in Wagner Titanus Top Sens devices
    * 0897 wagner_titanus_topsense.temp: New Check for Temperature measured by Wagner Titanus Top Sens devices
    * 0898 ibm_svc_nodestats.disk_latency, ibm_svc_systemstats.disk_latency: New Checks for Disk Latency in IBM SVC / Storwize V3700 / V7000 devices
    * 0156 akcp_daisy_temp: New Check for akcp daisyTemp sensor chains...
    * 0899 enterasys_temp: New Check for temperature sensor in Enterasys Switches
    * 0901 ibm_svc_portfc: more devices recognized...
    * 0952 ibm_svc_array: New check for Status of RAID Arrays in IBM SVC / Storwize devices.
    * 0911 esx_vsphere_hostsystem.multipath: now able to configure paths minimum count...
    * 0159 brocade: Added support for brocade fdx switches
    * 0160 brocade_vdx_status: New check to monitor the operational state of vdx switches.
    * 0916 if: now able to configure minimum bandwidth limits
    * 0917 df checks: now able to show time left until disk full as perfometer and pnpgraph...
    * 0954 juniper_bgp_state: New Check for BGP status at Juniper Routers
    * 0955 zfs_arc_cache, zfs_arc_cache.l2: New Checks for Hit Ratios and Sizes of ZFS arc Cache
    * 0162 if_brocade: New if64 Check version for Brocade VDX Switches...
            NOTE: Please refer to the migration notes!
    * 0956 fast_lta_headunit.status, fast_lta_headunit.replication: New checks for FAST LTA Storage Systems
    * 0957 fast_lta_silent_cubes.capacity: New check for Total Capacity over all Silent Cubes on FAST LTA Storage Systems
    * 0975 esx_vsphere_vm.guest_tools: renamed check (formerly esx_vsphere_vm.guestTools)...
            NOTE: Please refer to the migration notes!
    * 0920 blade_bays: now also detects if blade server is switched off
    * 0977 check_traceroute: new active check for checking presence and absence of routes...
    * 0959 libelle_business_shadow.info, libelle_business_shadow.process, libelle_business_shadow.status: New Checks for Libelle Business Shadow
    * 0960 libelle_business_shadow.archive_dir: New check for the Archive Dir of Libelle Business Shadow...
    * 0978 Fix security issue with mk-job on Linux...
            NOTE: Please refer to the migration notes!
    * 0925 ps: improved/fixed calculation of CPU utilization (linux)...
    * 0926 windows agent: local / plugin scripts now get the REMOTE_HOST as environment variable
    * 0163 kaspersky_av_quarantine,kaspersky_av_tasks,kaspersky_av_updates: New checks for kaspersky anti virus on linux
    * 0164 symantec_av_progstate,symantec_av_quarantine, symantec_av_updates: New checks for Symantec Anti Virus on Linux
    * 0615 apc_symmetra: check now also monitors the battery replacement status
    * 0927 windows agent: now able to evaluate logfiles written in unicode (2 bytes per character)...
    * 0165 ups checks now supports also GE devices (Thanks to Andy Taylor)...
    * 0928 runas: new plugin script to include and execute mrpe, local and plugin scripts as different user...
    * 0929 windows agent: now able to include and execute additional local and plugin scripts as different user...
    * 0812 nginx_status: New check for monitoring status information of the Nginx web server...
    * 0961 fast_lta_volumes: new check of capacity of volumes in FAST LTA Storage Systems...
    * 0777 FIX: special agent emcvnx: did not work with security file authentication...
    * 0786 FIX: zfsget: fixed compatibility with older Solaris agents...
    * 0809 FIX: brocade_fcport: Fixed recently introduced problem with port speed detection
    * 0787 FIX: df: fixed problems on some filesystem checks when legacy check parameters where used...
    * 0803 FIX: agent_ibmsvc: raw data for System Info Check and License Check now in correct format...
    * 0788 FIX: oracle_tablespaces: now able to bear None values as warn/crit levels...
    * 0789 FIX: oracle_tablespaces: fixed bug when using dynamic filesystem levels...
    * 0603 FIX: cmciii checks: more general scan function plus perf-o-meters for humidity and temperature checks
    * 0604 FIX: windows_updates: now handles situations with forced reboot and no limits correctly
    * 0605 FIX: enterasys_cpu_util enterasys_lsnat: syntax fixes
    * 0889 FIX: logwatch: fix case where rule wouldn't be applied...
    * 0882 FIX: check_bi_local.py: fix crash in case of non-ascii characters...
    * 0606 FIX: apache_status: now also sends an accept header to make it work with mod_security enables servers
    * 0832 FIX: solaris_mem: fixed invalid calculation of total swap...
    * 0810 FIX: fritz.link: Not inventorizing "unconfigured" interfaces anymore
    * 0154 FIX: zfsget: Fixed inventory of filesystems
    * 0155 FIX: mssql_counters: harded check agains odd agent output
    * 0907 FIX: windows agent: register_service: fixed ImagePath registry entry...
    * 0608 FIX: oracle_asm_diskgroup: check now also handles older oracle version 11.1.0
    * 0157 FIX: apc_symmetra_test: Fixed case of unkown last test date
    * 0910 FIX: brocade.power: fixed an error where the check reports an UNKNOWN on power supply failure...
    * 0158 FIX: dell_om_disks: Handle hotspares more correctly
    * 0161 FIX: cisco_fru_power: Exluded not existing devices from the inventory
    * 0969 FIX: blade_health: correctly output error message in non-OK state
    * 0611 FIX: nfsexports.solaris: fix in determination of path prefix
    * 0953 FIX: brocade_mlx_temp: special treatment for devices sometimes not delivering temperature by SNMP
    * 0958 FIX: df.include: failed for checks with grouping patterns...
    * 0924 FIX: windows agent: now able to execute python scripts again
    * 0614 FIX: cmciii.temp, cmciii.humidity: fixed bugs to get performance data back
    * 0932 FIX: prediction: fixed bug where predicted levels were not recalculated

    Multisite:
    * 0779 Hostgroups (Summary): Empty hostgroups are no longer shown (can be re-enabled by filter)
    * 0887 Add new column painter "Host Notifications Enabled"...
    * 0963 New snapin with virtual host trees...
    * 0914 Improved transaction handling to speedup the Web-GUI...
    * 0905 FIX: Multisite context buttons: links in context buttons are no longer called twice...
    * 0906 FIX: Improved transaction handling in Web GUI...
    * 0909 FIX: Table checkboxes: Fixed bug where selected checkboxes got ignored...
    * 0811 FIX: Fixed handling of exceptions occuring before login in debug mode
    * 0912 FIX: Multisite Views: Fixed bug where custom views could not get deleted
    * 0921 FIX: dashboards: fixed bug not updating header timestamp...
    * 0923 FIX: json export: fixed bug not stripping html tags from output
    * 0931 FIX: pnp-template ps.perf: fixed display bug of cpu averaging

    WATO:
    * 0784 Improved security of WATO bulk inventory by using transaction ids
    * 0880 Added support for 389 Directory Server to LDAP connector
    * 0607 online help text for host creation in WATO now also explains hostname caching
    * 0908 Check event state: New option "Less Verbose Output"...
    * 0965 Cumulative permissions and contact groups for WATO folders...
    * 0973 Renaming of hosts via WATO...
    * 0976 Show preview of active and custom checks in WATO services table...
    * 0930 WATO snapshots: disabled upload of legacy snaphots and snapshots with invalid checksums...
    * 0781 FIX: host diag page: fixed problem with update of diagnose subwindows...
    * 0904 FIX: Fixed exception in host parameter overview...
    * 0971 FIX: Fix missing authentication of PHP addons in D-WATO when activation mode is reload...
    * 0972 FIX: Do not loose site specific global settings anymore when chaning a site's configuration...
    * 0933 FIX: WATO snapshots: excluded some superfluous files from nagvis backup domaim...

    Notifications:
    * 0754 Allow users to disable their notifications completely...
    * 0755 Added variables LASTHOSTUP_REL and LASTSERVICEOK_REL to notification context...
    * 0883 Added Date / Time to HTML notification email
    * 0900 notify_multitech.py: new treasures script for notifying via MultiTech SMS Gateway...
    * 0968 Notification scripts are now configurable via WATO...
    * 0974 New notification plugin for ASCII emails...
    * 0752 FIX: FIX: compute correct state transitions for notifications...
    * 0753 FIX: FIX: correctly show original state in HTML notification mails...
    * 0609 FIX: mail notification script now uses 6 digit hex codes for colors to be better compatible with web based mail browsers
    * 0964 FIX: Fix hanging shutdown of CMC on RedHat 5.X...
    * 0918 FIX: notification: fixed exception when sending notifications as sms / ascii mail...

    Reporting & Availability:
    * 0756 Allow availability of multisite BI aggregates at once...
    * 0966 CSV export for availability works now also for BI aggregates
    * 0967 BI Availability timewarp: new buttons for moving back and forth
    * 0962 FIX: Fix CSV-Export in availability table
    * 0890 FIX: Fix availability computation for hosts...
    * 0891 FIX: Fix HTML encoding of tootip in inline timeline of availability

    Event Console:
    * 0885 New option for writing all messages into a syslog-like logfile...
    * 0902 FIX: event console view: fixed exception on rendering host tags for unknown hosts...

    Livestatus:
    * 0747 FIX: livestatus table hostsbygroup: fixed bug with group_authorization strict...
    * 0831 FIX: table statehist: no longer crashes on TIMEPERIOD TRANSITION entries with an invalid syntax...

    Livestatus-Proxy:
    * 0970 FIX: liveproxyd: handle situations with more then 1024 open files...
    * 0613 FIX: liveproxyd: fewer log messages in case a site is unreachable

    HW/SW-Inventory:
    * 0913 lnx_distro: Now able to detect SuSE distributions...
    * 0610 mk_inventory: windows inventory check now included, install date added to data
    * 0886 FIX: Fix exception on non-UTF-8 encoded characters in software list
    * 0922 FIX: dmidecode: fixed exceptions on missing/unknown data


1.2.5i2:
    Checks & Agents:
    * 0147 enterasys_fans: New Check to monitor fans of enterasys swichtes
    * 0773 ibm_svc_system: new check for System Info of IBM SVC / V7000 devices
    * 0774 ibm_svc_nodestats.diskio: new check for disk troughput per node on IBM SVC / V7000 devices
    * 0775 ibm_svc_systemstats.diskio: new check for disk throughput in IBM SVC / V7000 devices in total
    * 0764 lnx_quota: Added new check to monitor Linux File System Quota...
    * 0776 ibm_svc_nodestats.cpu_util: new check for CPU Utilization per Node on IBM SVC / V7000 devices
    * 0600 nfsexports.solaris: new agent plugin for monitoring nfs exports on solaris systems...
    * 0743 mem, fortigate_memory, solaris_mem: display total SWAP info in check output
    * 0745 drbd: Roles and diskstates are now configurable via WATO...
    * 0740 FIX: winperf_if: now able to handle bandwidth > 4GBit...

    Multisite:
    * 0765 NagVis-Maps-Snapin: Now visualizes downtime / acknowledgment states of maps...
    * 0766 FIX: Changed transid implemtation to work as CSRF protection (Fixes CVE-2014-2330)...

    WATO:
    * 0767 FIX: Signing and verification of WATO snapshot (addresses CVE-2014-2330)...

    BI:
    * 0741 FIX: BI editor: fixed display bug in "Create nodes based on a service search"...

    Livestatus:
    * 0742 FIX: table statehist: now able to cancel a running query if limit is reached...


1.2.5i1:
    Core & Setup:
    * 0386 Added all active checks to check_mk -L output...
    * 0452 Speedup generation of configuration...
    * 0124 Support multiline plugin output for Check_MK Checks...
    * 0675 Activate inline SNMP per default (if available)...
    * 0695 Remove obsolete option -u, --cleanup-autochecks...
            NOTE: Please refer to the migration notes!
    * 0087 FIX: Fixed possible locking issue when using datasource program with long output...
    * 0313 FIX: Avoid duplicate reading of configuration file on --create-rrd...
    * 0379 FIX: check_mk -c: Now also rewrites the location of conf.d directory
    * 0354 FIX: Catch exception when check plugins do not return a state...
    * 0398 FIX: Tolerate debug output in check plugins when using CMC...
    * 0314 FIX: Fix CMC not executing any Check_MK checks after config reload...
    * 0401 FIX: Fix rule precedence in WATO-configured manual checks...
    * 0402 FIX: Fix exception in case of missing agent sections of cluster-aware checks...
    * 0426 FIX: Fixed processing of cached agent plugins / local scripts...
    * 0451 FIX: Ignore missing check types when creating configuration for Nagios
    * 0259 FIX: Fixed htpasswd permission problem in check_mk standalone installation...
    * 0453 FIX: Fix ugly Python exception in host diagnosis page in case of SNMP error...
    * 0696 FIX: Remove garbled output of cmk -v in state of CMC
    * 0682 FIX: Allow overriding of active and custom checks by more specific rule...
    * 0267 FIX: Fixed auth.serials permission problem in check_mk standalone installation...
    * 0282 FIX: TIMEPERIOD TRANSITION messages no longer cut at 64 bytes...
    * 0730 FIX: cmc: fixed bug displaying logentries after a logfile rotation...
    * 0140 FIX: Fixed unwanted handling of hostname as regex...
    * 0739 FIX: Availablity: Prevent crash if the notification period is missing...

    Checks & Agents:
    * 0306 esx_vsphere_counters: added missing ramdisk levels sfcbtickets
    * 0073 moxa_iologik_register: new check to monitor moxa e2000 series registers
    * 0105 apc_humidity: New Check for humidity levels on APC Devices
    * 0106 3ware_units: The verifying state is now handled as ok...
    * 0086 timemachine: new check checking the age of latest backup by timemachine on MAC OS
    * 0074 raritan_pdu_plugs: new check for Raritan PX-2000 family PDUs...
    * 0107 stulz_alerts, stulz_powerstate, stulz_temp, stulz_humidity: New Checks for Stulz clima devices
    * 0075 raritan_pdu_inlet: new check to monitor inlet sensors of the Raritan PX-2000 PDUs
    * 0315 hitachi_hnas_quorumdevice, hitachi_hnas_pnode, hitachi_hnas_vnode: New checks for Hitachi HNAS devices
    * 0316 hitachi_hnas_cpu: New check for CPU utilization of Hitachi HNAS devices
    * 0373 wut_webtherm: Supporting several other devices now
    * 0377 check_http: Certificate Age mode now supports SNI...
    * 0317 emc_isilon: New checks for EMC Isilon Storage System
    * 0395 cmctc.temp: also detect older CMC devices
    * 0396 cmciii_access cmciii_io cmciii_psm_current cmciii_psm_plugs: Support other firmeware versions as well...
    * 0111 kemp_loadmaster_ha, kemp_loadmaster_realserver, kemp_loadmaster_services: New Checks for Kemp Loadbalancer
    * 0318 hitachi_hnas_fan: New check for fans in Hitachi HNAS systems
    * 0319 hitachi_hnas_psu, hitachi_hnas_psu: New checks for Hitachi HNAS storage systems
    * 0320 hitachi_hnas_fpga: new check for Hitachi HNAS storage systems
    * 0321 brocade_mlx: enhancing checks (BR-MLX modules, more OK states)...
    * 0323 emcvnx_hwstatus, emcvnx_hba, emcvnx_disks: new checks for EMC VNX storage systems
    * 0254 agent_vsphere: Make handling of spaces in hostnames of ESX configurable...
    * 0077 cmciii.psm_current, cmciii_psm_plugs, cmciii_io, cmciii.access, cmciii.temp, cmciii.can_current, cmciii.sensor, cmciii.state: new sub checks included in one new check cmcmiii superseding and improving several previous checks of the Rittal CMCIII device...
            NOTE: Please refer to the migration notes!
    * 0078 job: check now monitors the time since last start of the job, limits can be configured in WATO
    * 0079 f5_bigip_conns: new check to monitor number of current connections
    * 0324 hitachi_hnas_cifs: new check for the number of users using a CIFS share
    * 0455 hitachi_hnas_span: new check for Spans (Storage Pools) in Hitachi HNAS storage systems
    * 0445 mem.win: Allow time-averaging of values before applying levels...
    * 0446 mem.used, solaris_mem: Introduce optional averaging of used memory...
    * 0566 services.summary: new check to monitor stopped services of mode autostart in windows
    * 0568 f5_big_ip_conns: check now supports predictive monitoring and both connections types are merged in one check
    * 0257 windows_agent: now reports extended process information (obsoletes psperf.bat plugin)...
    * 0457 hitachi_hnas_volume: New check for Usage and Status of Volumes in Hitachi HNAS storage systems
    * 0450 mem.used: Add information about shared memory (on Linux hosts)
    * 0458 hitachi_hnas_fc_if: New check for FibreChannel Interfaces in Hitachi HNAS storage systems
    * 0459 emcvnx_info: New info check providing Model, Revision and Serial Number of EMC VNX storage systems
    * 0461 emcvnx_raidgroups.list_luns: New check for EMC VNX storage system...
    * 0462 emcvnx_raidgroups.list_disks: New check for EMC VNX storage system...
    * 0463 emcvnx_raidgroups.capacity, emcvnx_raidgroups.capacity_contiguous: New Checks for EMC VNX Storage systems...
    * 0570 fileinfo.groups: file groups now allow exclude patterns as well
    * 0464 stulz_pump: new check for the status of pumps of Stulz clima units
    * 0125 unitrends_backup:Unitrends Backup...
    * 0126 mikrotik_signal: Check for mikrotik wifi bridges
    * 0127 hp_proliant_raid: Check for proliant RAID status.
    * 0571 cmciii_lcp_fans: now monitors the lower limit for the rpm
    * 0572 cmciii_lcp_waterflow: lower and upper limits to the flow are now monitored
    * 0573 cmciii_lcp_airin, cmciii_lcp_airout, cmciii_lcp_waterin, cmciii_lcp_waterout: checks now observe limits to the temperatures
    * 0128 unitrends_replication: Check for monitoring  Replicaion staus on Unitrend systems
    * 0265 mpre_include: run additional mrpe configs within user context...
    * 0266 windows_agent: now supports mrpe include files...
    * 0574 if64: check now supports clustering...
    * 0576 fileinfo.groups: new feature to include current date in file pattern
    * 0130 Support of new Firmware version of various Fujitsu Sotarge Systems
    * 0698 emc_isilon.nodehealth: new check for EMC Isilon Storage systems: NodeHealth
    * 0699 emc_isilon_iops: New check for Disk Operations per Second (IOPS) in EMC Isilon Storage
    * 0132 New checks fjdarye101_disks fjdarye101_rluns: Fujitsu Storage Systems with 2013 Firmware
    * 0697 check_dns: allow to specify multiple expected answers
    * 0700 arcserve_backup: new check for status of backups in an Arcserve Backup Server
    * 0580 emc_datadomain_fans, emc_datadomain_nvbat, emc_datadomain_power, emc_datadomain_temps: new hardware checks for EMC Datadomain
    * 0691 Solaris agent: include lofs in list of monitored filesystem types
    * 0694 wut_webtherm: Support new versions of WUT-Thermometer...
    * 0135 apc_inputs: New Check for APC Input Contacts
    * 0701 emc_isilon_diskstatus: new check for Status of Disks in EMC Isilon Storage Systems
    * 0581 emc_datadomain_disks emc_datadomain_fs:  new checks to monitor disks and filesystems of EMC Datadomain
    * 0718 logwatch.ec: Optionally monitor the list of forwarded logfiles...
    * 0556 esx_vsphere_counters.diskio: now also shows disk latency
    * 0583 stulz_pump: now monitors the pumps rpm in precent of maximum and gathers performance data
    * 0560 check_mk_agent.solaris: report statgrab_mem section if solaris_mem section is missing...
    * 0702 Rule for checking agents for wanted version...
    * 0586 rmon_stats: new snmp check to gather network traffic statistics on RMON enabled network interfaces
    * 0704 windows_os_bonding: new check for bonding interfaces on windows...
    * 0562 esx_vsphere_vm.guest_tools: new check to monitor guest tools status...
    * 0674 brocade_fcport: Now supporting interface speed of 16 Gbit (just discovered in the wild)
    * 0138 Removed caching function in Windows Update agent plugin...
            NOTE: Please refer to the migration notes!
    * 0564 esx_vsphere_vm.datastores: displays the datastores of the VM...
    * 0731 mk_postgres: improved support for versions postgres < 9.2...
    * 0588 dell_poweredge_amperage.current, dell_poweredge_amperage.power, dell_poweredge_cpu, dell_poweredge_status, dell_poweredge_temp: new checks for the Dell PowerEdge Blade Server
    * 0589 brocade_tm: new check monitoring traffic manager statistics for interfaces of brocade devices
    * 0591 dell_poweredge_mem: new check to monitor memory modules of Dell PowerEdge Servers
    * 0592 dell_poweredge_pci: new check for pci devices on dell PowerEdge Servers
    * 0141 ups_socomec_capacity: Battery Capacity Check for Socomec UPS Devices.
    * 0705 arcserve_backup: improved documentation (check manpage and comments in the agent plugin)
    * 0143 ups_socomec_in_voltage, ups_socomec_out_voltage: Socomec UPS Devices, Input and Output Voltages...
    * 0732 df: now able to monitor inodes...
    * 0716 Add Linux caching agent also to normal agent RPM...
    * 0594 dell_poweredge_netdev: new check to monitor the status of network devices on Dells Poweredge Servers
    * 0733 mem, solaris_mem: now able to configure amount of free memory...
    * 0706 EMC VNX: special agent can alternatively authenticate via security files...
    * 0734 esx_vsphere_vm.running_on: shows the esx host of the VM
    * 0144 enterasys_cpu_util enterasys_powersupply: New Checks for CPU Utilization and Power Supplies on enterasys switches
    * 0595 dell_chassis_power, dell_chassis_powersupplies: new checks for Dell Poweredge Chassis Ppower consumption...
    * 0596 dell_chassis_status, dell_chassis_temp, dell_chassis_kvm, dell_chassis_io, dell_chassis_fans: new checks to monitor the overall status of various sections of the Dell Poweredge Chassis via CMC
    * 0597 dell_chassis_slots: new check to monitor the status of the blade slots of the Dell Poweredge Blade Servers
    * 0145 apc_symmetra: Changed naming of Batterie Temperature to System Temerature...
            NOTE: Please refer to the migration notes!
    * 0146 innovaphone_priports_l1, innovaphone_priports_l2: New Checks for Innovaphone PRI Ports
    * 0707 ibm_svc_host: New check: Status of hosts an IBM SVC / V7000 presents volumes to
    * 0598 kentix_temp, kentix_humidity: new checks for Kentix MultiSensor-Rack
    * 0768 ibm_svc_license: New check for Licensing Status on IBM SVC / V7000 devices
    * 0778 New Special Agent for innovaphone gateways...
    * 0769 juniper_trpz_cpu_util, juniper_trpz_flash, juniper_trpz_info, juniper_trpz_power: new Checks for juniper trapeze switches
    * 0770 innovaphone_licenses: New check to monitor licenses on innovaphone devices"
    * 0771 juniper_trpz_aps: Show the number of connected access points on juniper wlan controllers
    * 0772 added special agent for IBM SVC / V7000 storage systems...
    * 0147 enterasys_fans: New Check to monitor fans of enterasys swichtes
    * 0759 check_notify_count: New active check to monitor the number of notifications sent to contacts...
    * 0760 The windows agent contains meta information about version, manufacturer etc....
    * 0103 FIX: services: Fixed bug with service inventory defined in main.mk...
    * 0299 FIX: borcade_mlx_fan: Prettified output, handling "other" state now
    * 0300 FIX: cisco_fru_power: Trying not to inventorize not plugged in FRUs...
    * 0305 FIX: apache_status: Fixed exception when agent reports HTML code as apache-status data...
    * 0104 FIX: mssql: Server instances with underline in name are now supported....
    * 0240 FIX: Virtualmachine names with space no longer have missing piggyback data...
    * 0310 FIX: apache_status: Improved handling of unexpeted data sent by agents...
    * 0088 FIX: esx_vsphere_datastores: fixed error with reported capacity of 0 bytes...
    * 0243 FIX: cisco_qos: no longer crashes when the qos policy name is not set...
    * 0326 FIX: hr_fs printer_supply: Improved translation of wrong encoded chars...
    * 0059 FIX: agent_vpshere: new option for supporting ESX 4.1...
    * 0334 FIX: cisco_fantray: Fixed error on Cisco devices which do not support this check...
    * 0355 FIX: heartbeat_crm: Now handling "Failed actions:" output in agent...
    * 0357 FIX: megaraid_bbu: Fixed expected state checking...
    * 0358 FIX: df: now ignores filesystems with a reported size of '-'...
    * 0360 FIX: multipath: Inventory handles non loaded kernel module now...
    * 0339 FIX: blade_bays blade_blades blade_blowers blade_health blade_mediatray blade_powerfan blade_powermod: fix scan function...
    * 0340 FIX: blade_health: fix check, it was totally broken...
    * 0363 FIX: mysql_capacity: Did use wrong calculated warn / crit thresholds...
    * 0364 FIX: brocade_mlx*: Several cleanups, fixed bug in brocade_mlx_fan where only the first worst state was shown in output
    * 0365 FIX: RPMs: Cleaning up xinetd checkmk.rpmnew file after updating package...
    * 0366 FIX: heartbeat_crm: Agent code is now compatible to pacemaker 1.1.9...
    * 0367 FIX: Now using /dev/null instead of closing stdin in linux agent...
    * 0342 FIX: postgres_stat_database: make agent compatible with PostgreSQL 8.4.x...
    * 0343 FIX: postgres_sessions: make agent plugin compatible with PostgreSQL 9.2...
    * 0369 FIX: cups_queues: Fixed bug checking the last queue reported by agent...
    * 0370 FIX: brocade_mlx_module*: Improved output of checks
    * 0372 FIX: megaraid_ldisks: Ignoring adapters without configured logical disks...
    * 0345 FIX: Linux agent: fix detaching of background plugins...
    * 0378 FIX: agent_vsphere.pysphere: Trying to deal with permissions only on some guests/hosts
    * 0245 FIX: Inline SNMP no longer throws an exception when using SNMPv3 credentials...
    * 0380 FIX: jolokia_metrics.mem: PNP-Template now handles non existant max values...
    * 0381 FIX: win_printers: Fixed creation of duplicate services...
    * 0347 FIX: smart.stats: Remove duplicate disks...
    * 0349 FIX: winperf.cpuusage: update man page: this check is deprecated
    * 0383 FIX: solaris_mem: Is now compatible to more systems...
    * 0109 FIX: cisco_fantray: Prevent inventory for not available fans
    * 0110 FIX: cisco_fru_power:  Prevent inventory for not available FRUs
    * 0350 FIX: nfsmounts: correctly handle mount points with spaces...
    * 0387 FIX: df*: Negative filesystem space levels get a more clear text in check output...
    * 0351 FIX: local: Catch invalid state codes and map to 3 (UNKNOWN)...
    * 0397 FIX: mrpe: tolerate performance variable names with spaces...
    * 0399 FIX: check_ftp: cleanup configuration via WATO, remove Hostname field...
    * 0435 FIX: esx_vsphere_sensors: Fix garbled output in case of placeholder VMs...
    * 0251 FIX: agent_vsphere / check_mk agent: fixed outdated systemtime of check_mk agent...
    * 0439 FIX: postfix_mailq: Linux agent better detects Postfix installation...
    * 0440 FIX: heartbeat_crm: Inventory more gracefully handles case where agent output is invalid...
    * 0113 FIX: blade_blades: Now only make inventory for blades that are powered on...
    * 0441 FIX: megaraid_bbu: Fix several false alarms and cases where inventory failed
    * 0442 FIX: dell_om_disks: Treat global hot spare disks as OK, instead of WARN...
    * 0443 FIX: brocade_fcport: cope with firmware that does not provide speed information...
    * 0322 FIX: timemachine: Check now also works if there are spaces in the name of the backup volume or the hostname
    * 0253 FIX: windows agent: fixed crash on processing eventlog records...
    * 0403 FIX: mem.used: Prefer statgrab on FreeBSD for supporting more than 4GB...
    * 0404 FIX: cups_queues: fix exception in case of alternative time format...
    * 0444 FIX: timemachine: do not inventorize check when timemachine is not used
    * 0116 FIX: cisco_vpn_tunnel: Fixed typo that lead to an exception
    * 0118 FIX: stulz_humidity: Fixed coloring in pnp template...
    * 0119 FIX: stulz_humidity: Fixed lower thresholds...
    * 0565 FIX: windows_updates: fix for some cases when forced_reboot is not set
    * 0255 FIX: windows_agent: now able to handle the removal of local/plugin scripts during runtime...
    * 0447 FIX: fortigate_memory: Fix inventory, do not add check if no info available...
    * 0567 FIX: apc_symmetra: transformation from old tuple to new dict format fixed and improved
    * 0432 FIX: stulz_humidity: Fixed syntax error...
    * 0120 FIX: stulz_humidity, apc_humidity: Fixed bug while processing check params...
    * 0460 FIX: endless waiting for printer queues fixed...
    * 0260 FIX: Fixed incorrect formatting of checks with long output...
    * 0261 FIX: df_netapp32 / df_netapp: Fixed bug with negative size in check output...
    * 0262 FIX: ps: Now able to skip disabled "Process Inventory" rules...
    * 0264 FIX: printer_supply_ricoh: now reports correct filling levels...
    * 0575 FIX: cmciii_lcp_airin, cmciii_lcp_airout, cmciii_lcp_waterin, cmciii_lcp_waterout: improved handling of warning state...
    * 0272 FIX: if checks: port type 56 (fibrechannel) is no longer inventorized per default...
    * 0577 FIX: fileinfo.groups: new date pattern is now available for inventory check as well
    * 0688 FIX: winperf_msx_queues: Support output of Exchange 2013...
    * 0578 FIX: zypper: check is always registered as soon as mk_zypper plugin detects zypper tool...
    * 0689 FIX: postgres_sessions: fix empty agent section in case of 0 sessions...
    * 0579 FIX: veeam_client: fix for case when no StopTime section in agent output
    * 0692 FIX: fileinfo: Avoid duplicate entries in Solaris agent...
    * 0693 FIX: hpux_lvm: avoid problem when alternative vgdisplay is installed...
    * 0708 FIX: ntp.time, ntp: avoid DNS lookups in NTP queries and avoid timeouts...
    * 0277 FIX: solaris agent: ntp now able to work with ntpd and xntpd...
    * 0279 FIX: check_mk_agent.solaris: removed proc section from statgrab...
    * 0281 FIX: statgrab_net.ctr: only inventorize interfaces with actual traffic...
    * 0582 FIX: cisco_sys_mem: check now has a man page and a new WATO integration
    * 0667 FIX: oracle_asm_diskgroup: Now really uses the generic filesystem levels...
    * 0555 FIX: snmp_uptime: no longer fails if uptime is < 1 seconds
    * 0136 FIX: cisco_fru_power: Prevent inventory of not exsisting devices
    * 0557 FIX: check_mk_agent.solaris: removed section statgrab mem...
    * 0673 FIX: zfsget: Fixed broken check - was not compatible to current agent output of "df"
    * 0719 FIX: postfix_mailq: fix Linux agent in case of ssmtp being installed
    * 0584 FIX: agent_vsphere: special agent now handles non-standard https port correctly...
    * 0585 FIX: check_mk_agent.linux: more efficient handling of cups printer queues...
    * 0703 FIX: brocade_mlx: omit inventory of cpu and memory on more states...
    * 0137 FIX: Fixed printer_pages...
    * 0587 FIX: if64: problems resolved when running as a clustered service...
    * 0563 FIX: windows agent: now able to process perl scripts...
    * 0729 FIX: esx_vsphere_hostsystem: fixed incorrect status label (not state)...
    * 0142 FIX: winperf_if: treat unknown packets no longer as error packets
    * 0593 FIX: zypper: agent plugin and check now lead to UNKNOWN result in case of repo problems
    * 0758 FIX: check_sql: Fixed monitoring of stored procedures with oracle
    * 0599 FIX: esx_vsphere_datastores: provisioning levels in WATO are no longer limited to 101%
    * 0737 FIX: megaraid_ldisks: now able to handle "No Virtual Drive Configured" states...
    * 0763 FIX: hpux_if: Fixed exception during parsing of provided data on some systems...

    Multisite:
    * 0371 Added log class filter to hostsvcevents view
    * 0352 Avoid Livestatus connections on pages that do not need them...
    * 0390 Added an icon selector to the view editor...
    * 0391 Added sorter / filter for host/service service levels...
    * 0247 New mkp package for web applications: iNag / nagstatus / nagios status.dat...
    * 0429 Implemented role permissions for dashboards...
    * 0430 It is now possible to define custom time ranges in PNP graph search...
    * 0449 Show all custom variables of hosts and services in the detail views...
    * 0665 Added mail notificaton method to custom user notification dialog...
    * 0123 New time range filter for Downtimes and Comments...
    * 0683 New column painter for the last time a service was OK...
    * 0561 quicksearch: now able to search with multiple filters...
    * 0748 Also custom views now have permissions...
    * 0302 FIX: Fixed highlight of choosen elements in foldertee/views snapin in Chrome/IE
    * 0239 FIX: Fixed incorrect html formatting when displaying host or service comments...
    * 0307 FIX: Increased performance of multisite GUI with a large userbase...
    * 0312 FIX: Hiding views related to not existing datasources, like the EC now...
    * 0325 FIX: Removed CSV export icon from availability views...
    * 0327 FIX: Most forms did now work with "Profile Requests" enabled...
    * 0333 FIX: Fixed too long page title during performing several actions...
    * 0356 FIX: Fixed exception caused by utf8 chars in tooltip text...
    * 0368 FIX: Generating selection id is hopefully now compatible to more systems...
    * 0374 FIX: Fixed syntax error in exception handler of LDAP search code...
    * 0375 FIX: LDAP: Now handling user-ids with umlauts...
    * 0246 FIX: brocade_fcport: fixed error in pnp-template...
    * 0393 FIX: LDAP: Enabled paged LDAP search by default now with a page size of 1000...
    * 0394 FIX: LDAP: Auth expiration plugin now checks users for being disabled (in AD)...
    * 0436 FIX: Fix broken Site status switching via sidebar snapin...
    * 0420 FIX: LDAP: Roles/Groups are now synced even if case of DNs do not match...
    * 0421 FIX: UserDB: Fixed lost passwords when changing users in large user databases...
    * 0423 FIX: Users are not logged out anymore during changing their own passwords...
    * 0424 FIX: Improved error handling in case of incorrect auth config in distributed WATO environments
    * 0425 FIX: Fix login loop bug in distributed environments with different auth secrets
    * 0117 FIX: Availability button is now visible for users without the right to edit views
    * 0431 FIX: LDAP: Fixed group syncrhonisation when nested group sync is enabled
    * 0122 FIX: Multisite view editor not longer throwing a exception when loading views from other users
    * 0569 FIX: recurring updates of serial numbers of disabled ldap users fixed...
    * 0676 FIX: Move view "Stale services" to Problems folder
    * 0270 FIX: Multisite host tag filter: Now uses exact match...
    * 0273 FIX: Fixed exceptions when modifying / cloning views...
    * 0274 FIX: Fixed exception when view title or description was missing
    * 0278 FIX: Fixed bookmark icon images for non-english user languages...
    * 0670 FIX: LDAP: Fixed sync when non lower case attributes are configured...
    * 0671 FIX: LDAP: Disable logging of password changes received from LDAP
    * 0558 FIX: availability: fixed exception on specific filter settings...
    * 0712 FIX: Fix multiple groups with same tag when grouping hosts after a tag...
    * 0738 FIX: csv_export: now able to handle umlauts in download filenames...
    * 0762 FIX: Fixed availability filters not opening in IE7

    WATO:
    * 0308 Multisite can now set rotation view permissions for NagVis...
    * 0329 Removed Distributed WATO peer mode...
            NOTE: Please refer to the migration notes!
    * 0244 New features for WATO page Backup & Restore...
    * 0382 Active HTTP check now supports multiline regexp matching...
    * 0112 Explicit mapping of clustered services can now be done with WATO...
    * 0437 Convert WATO rule for debug_log into simple Checkbox...
    * 0428 Changed user profiles (e.g. pw changes) are now replicated in distributed setups...
    * 0114 User Custom Attributes can now be exported to the core...
    * 0448 New button in WATO service list for displaying check parameters...
    * 0454 Add output of traceroute to host diagnostic page
    * 0677 Make title of tags and tag groups localizable...
    * 0685 Distributed WATO now disabled WATO on slave sites per default...
    * 0687 New summary pages with all settings of a host or service...
    * 0275 WATO "Notify Users" feature: Improved confirmation info...
    * 0134 New option to use expect string in response heads for check_http in wato...
    * 0717 Sort permissions of views, dashboards, commands and snapins alphabetically
    * 0761 New bulk host import mode in WATO...
    * 0057 FIX: Fix exception in WATO host editor on custom tag without topic...
    * 0241 FIX: Improved sorting of WATO folders in dropdown menu...
    * 0019 FIX: Fixed wording in WATO rule for MSSQL check
    * 0242 FIX: Parameters for clustered services can now be configured on the cluster host...
    * 0309 FIX: Trying to prevent read/write conflicts with a large user base...
    * 0311 FIX: Fixed "Inventory failed" message when trying an inventory on clusters via WATO...
    * 0330 FIX: Improved performance of WATO slave push with a large user base...
    * 0331 FIX: LDAP diagnostic LOG can now have the $OMD_SITE$ macro configured via WATO...
    * 0332 FIX: Own host tag groups without topics resulted in two groups "Host tags" in the rule editor
    * 0361 FIX: The page linked by "new rule" can now be bookmarked again
    * 0341 FIX: Avoid rare exception in WATO when deleting a host...
    * 0376 FIX: LDAP: Default configuration of attributes is reflected within WATO now
    * 0346 FIX: Fix folder visibility in WATO for unpriviledged users...
    * 0385 FIX: Better error handling for invalid service regex in rule conditions...
    * 0389 FIX: Showing LDAP settings on site specific global settings page now...
    * 0400 FIX: WATO BI editor now supports percentages for count_ok...
    * 0392 FIX: LDAP: Improved error messages of LDAP configuration test...
    * 0415 FIX: LDAP: The LDAP Settings dialog is now disabled when the LDAP Connector is disabled
    * 0416 FIX: When doing user sync on user page rendering, contact group memberships are shown correctly now...
    * 0417 FIX: LDAP: Fixed "Sync-Plugin: Roles" test with OpenLDAP
    * 0248 FIX: Backup & Restore: Snapshot comments now support unicode character...
    * 0418 FIX: LDAP: Fixed broken role sync plugin with OpenLDAP...
    * 0419 FIX: LDAP: The default user profile roles are only assigned to users without roles...
    * 0249 FIX: Backup & Restore: fixed bug when uploading legacy snapshots...
    * 0250 FIX: Fixed error on creating very large WATO snapshots...
    * 0422 FIX: Fixed numbers shown in log entries of bulk inventory...
    * 0252 FIX: ESX vSphere configuration: Fixed non-working configuration parameters...
    * 0456 FIX: Column was too short...
    * 0256 FIX: wato snapshots: snapshot restore no longer fails with older python versions...
    * 0433 FIX: Creating WATO lock during automations (like e.g. master to slave syncs)...
    * 0434 FIX: Fixed wrong count of failed hosts in bulk inventory mode...
    * 0678 FIX: Move two last global settings of Event Console to proper places
    * 0268 FIX: wato inventory: fixed missing services...
    * 0686 FIX: Fix replication with WATO if EC is enabled on master and disabled on slave
    * 0129 FIX: Fixed permission bug in "Edit user profile" dialog....
    * 0269 FIX: brocade_fcport: fixed problem on displaying check_parameters in WATO...
    * 0271 FIX: Fixed sorting in duallist element (two lists with interchangable elements)...
    * 0131 FIX: Error rates for network interfaces can now be set smaller then 0.1 when using Wato....
    * 0690 FIX: Fix language jumping to German when saving user profiles
    * 0666 FIX: Minimum port for the mknotifyd is now 1024 (never use well known ports)...
    * 0559 FIX: WATO snapshots: improved validation of (uploaded) snapshots...
    * 0709 FIX: Fix NoneType has not attribute userdb_automatic_sync bug in D-WATO
    * 0728 FIX: mem.win: fixed bug in WATO configuration rule...
    * 0139 FIX: ldap sync: syncing if rules against ldap is not longer case sensitiv
    * 0736 FIX: WATO backup and restore: improved error handling...

    Notifications:
    * 0362 sms: now searching PATH for sendsms and smssend commands...
    * 0684 New notification variables NOTIFY_LASTSERVICEOK and NOTIFY_LASTHOSTUP...
    * 0711 New rules based notifications...
    * 0713 New bulk notifications...
    * 0108 FIX: Prevent service notification on host alerts...
    * 0058 FIX: Fix email notifications containing non-ASCII characters in some situtations...
    * 0133 FIX: Fixed mkeventd notification plugin...
    * 0720 FIX: Fix timeperiod computation with CMC and flexible notifications...

    BI:
    * 0721 Use hard states in BI aggregates...
    * 0714 BI aggregations now also honor scheduled downtimes...
    * 0715 BI aggregates now acknowledgement information...
    * 0669 FIX: Fixed regex matching in BI when using character groups [...]...

    Reporting & Availability:
    * 0018 New option for displaying a legend for the colors used in the timeline...
    * 0405 Add CSV export to availability views...
    * 0338 FIX: Introduce time limit on availability queries...
    * 0681 FIX: Display correct year for availability range for last month in january
    * 0750 FIX: Availability: fix exception when summary is on and some elements have never been OK

    Event Console:
    * 0301 Handling messages of special syslog format correctly...
    * 0388 Moved Event Console related settings to own settings page...
    * 0710 Create a history entry for events that failed their target count...
    * 0749 Allow to restrict visibility of events by their host contacts...
    * 0303 FIX: Old log entries were shown in event history first...
    * 0304 FIX: Escaping several unwanted chars from incoming log messages...
    * 0089 FIX: CSV export of event console was broken...
    * 0359 FIX: Fixed exception in event simulator when one match group did not match
    * 0384 FIX: Trying to prevent problem when restarting mkeventd...
    * 0427 FIX: Fixed exception when handling connections from event unix socket...
    * 0679 FIX: Allow non-Ascii characters in generated events
    * 0680 FIX: Do not allow spaces in host names in event simulator...
    * 0672 FIX: Service item of "Check event state in event console" checks can now be configured...
    * 0590 FIX: mkeventd: fixed encoding of unicode characters in the snmptrap receiver...

    Livestatus:
    * 0337 New header for limiting the execution time of a query...
    * 0276 nagios4 livestatus support...
    * 0335 FIX: Parse state of downtime notification log entries correctly...
    * 0336 FIX: Limit the number of lines read from a single logfile...
    * 0344 FIX: Fix semantics of columns num_services_hard_*...

    Livestatus-Proxy:
    * 0263 FIX: livestatus log table: fixed missing logentries of archived logfiles...


1.2.3i7:
    Core & Setup:
    * 0011 Introduce optional lower limit for predicted levels...
    * 0217 FIX: More verbose error output for SNMP errors on the command line...
    * 0288 FIX: Error messages of datasource programs (e.g. VSphere Agent) are now visible within WATO...
    * 0010 FIX: Fix computation of hour-of-the-day and day-of-month prediction...
    * 0292 FIX: Inline SNMP: Check_MK check helpers are closing UDP sockets now...

    Checks & Agents:
    * 0060 cisco_fantray: new check for monitoring fan trays of Cisco Nexus switches
    * 0061 cisco_cpu: check now recognizes new object cpmCPUTotal5minRev...
    * 0063 veeam_client: new check to monitor status of veeam clients with special agent plugin...
    * 0064 veeam_jobs: new check to monitor the backup jobs of the veeam backup tool...
    * 0047 fritz.conn fritz.config fritz.uptime fritz.wan_if fritz.link: New checks for monitoring Fritz!Box devices...
    * 0027 esx_vsphere_sensors: it is now possible override the state of sensors...
    * 0090 apc_ats_status: New Check for monitoring APC Automatic Transfer Switches
    * 0080 Added new checks for Brocade NetIron MLX switching / routing devices...
    * 0091 apc_ats_output: new check for output measurements on APC ATS devices
    * 0068 check_sql: support for mssql databases included
    * 0208 fileinfo.groups: Added minimum/maximum file size parameters...
    * 0093 check_http: Default service description prefix can be avoided...
    * 0004 df: dynamic filesystem levels now reorder levels automatically...
    * 0069 veeam_client: limits for time since last backup introduced
    * 0214 Logwatch: context lines can now be disabled using nocontext=1...
    * 0038 casa_cpu_mem casa_cpu_temp casa_cpu_util casa_fan casa_power: New checks for casa Cable Modem Termination Systems...
    * 0097 arc_raid_status: New check for Areca RAID controllers
    * 0070 cmciii_lcp_airin cmciii_lcp_airout cmciii_lcp_fans cmciii_lcp_waterflow cmciii_lcp_waterin cmciii_lcp_waterout: new checks for the Rittal CMC-III LCP device
    * 0098 apc_inrow_airflow, apc_inrow_fanspeed, apc_inrow_temp: New checks for APC inrow devices
    * 0099 apc_mod_pdu_modules: New check for APC Modular Power Distribution Unit
    * 0072 cmciii_pu_access cmciii_pu_canbus cmciii_pu_io cmciii_pu_temp: New checks for the Rittal CMC-III PU Unit
    * 0100 juniper_cpu: New check for CPU utilization on Juniper switches
    * 0236 windows_agent: each script can now be configured to run sync / async...
    * 0101 liebert_chiller_status: New check for Liebert Chiller devices
    * 0083 brocade_mlx: Temperature sensors of one module now in one common check...
    * 0008 df: Solaris agent now also supports samfs
    * 0084 brocade_mlx: single checks now instead of sub checks...
    * 0291 winperf_ts_sessions: New check to monitor Microsoft Terminal Server sessions...
    * 0102 modbus_value: New check and Agent to modbus devices...
    * 0013 Solaris Agent: implement cached async plugins and local checks...
    * 0238 vsphere monitoring: new option to skip placeholder vms in agent output...
    * 0016 Linux+Windows agent: allow spooling plugin outputs via files...
    * 0017 local: New state type P for state computation based on perfdata...
    * 0085 brocade_mlx: now handles more different module states...
    * 0024 FIX: cisco_wlc: removed check configuration parameter ap_model...
    * 0003 FIX: ps: Remove exceeding [ and ] in service description when using process inventory...
    * 0037 FIX: checkman browser (cmk -m) was not working properly in network subtree...
    * 0283 FIX: Interface Checks: ignore invalid error counts while interface is down...
    * 0081 FIX: Fixed corruption in SNMP walks created with cmk --snmpwalk...
    * 0286 FIX: esx_vsphrere_counters.ramdisk: Better handling for non existant ramdisks...
    * 0290 FIX: winperf_processor mem.win: Handling no/empty agent responses correctly now...
    * 0293 FIX: esx_vsphere_counters_ramdisk_sizes: Handles ram disk "ibmscratch" by default now
    * 0012 FIX: Solaris Agent: fixed broken fileinfo section...
    * 0297 FIX: mk-job is now also usable on CentOS 5+...
    * 0298 FIX: win_dhcp_pools: Fixed wrong percentage calculation
    * 0237 FIX: tsm_sessions: fixed invalid check output during backups...

    Multisite:
    * 0001 New filters for selecting several host/service-groups at once...
    * 0050 New concept of favorite hosts and services plus matching filters and views...
    * 0211 GUI Notify: Added notify method "popup" to really create popup windows...
    * 0215 Added option to make HTML escape in plugin outputs configurable...
    * 0071 livedump: new option to include contact_groups instead of contacts when dumping configuration
    * 0043 FIX: LDAP: Improved error reporting during synchronisation...
    * 0044 FIX: LDAP: Fixed error with empty groups during non nested group sync...
    * 0045 FIX: LDAP: Fixed error when synchronizing non nested groups to roles...
    * 0046 FIX: Fixed editing contactgroup assignments of hosts or folders with "-" in names...
    * 0049 FIX: Fixed useless I/O during page processing...
    * 0203 FIX: Changed sidebar reload interval to be more random...
    * 0204 FIX: Reduced I/O on logins with access time recording or failed login counts...
    * 0206 FIX: Fixed logwatch permission check when using liveproxy for normal users...
    * 0210 FIX: LDAP: Fixed problem syncing contactgroups of a user with umlauts in CN
    * 0035 FIX: Convert HTTP(S) links in plugin output into clickable icon...
    * 0006 FIX: Checkboxes for hosts/services were missing on modified views...
    * 0284 FIX: Context help toggled on/off randomly...
    * 0285 FIX: Fixed bookmarking of absolute URLs or PNP/NagVis URLs in sidebar snapin...
    * 0296 FIX: Fixed moving of snapins while in scrolled sidebar...

    WATO:
    * 0053 New rule for configuring the display_name of a service...
    * 0216 Supporting float values as SNMP timeout value now...
    * 0082 Improved online help for LDAP connections...
    * 0009 Automatically schedule inventory check after service config change...
    * 0294 Added "services" button to host diagnose page
    * 0048 FIX: Tests on host diagnose page are executed parallel now...
    * 0033 FIX: Fixed problem when saving settings in WATOs host diagnostic page...
    * 0205 FIX: NagVis related permissions of roles can be edited again...
    * 0207 FIX: Explicit communities were not saved in all cases...
    * 0094 FIX: Hide SNMPv3 credentials in WATO...
    * 0212 FIX: Fixed broken site edit page in case a TCP socket has been configured...
    * 0095 FIX: Fixed problem with portnumber in Wato Distributed Monitoring dialog
    * 0213 FIX: LDAP: Various small improvements for handling the LDAP user connector...
    * 0039 FIX: Fixed exception on displaying WATO helptexts in the global settings...
    * 0219 FIX: Fixed display problems in WATO folders with long contact group names
    * 0220 FIX: Added HTML escaping to several global settings attributes...
    * 0234 FIX: Improved handling of interface inventory states / types...
    * 0289 FIX: Renamed "Hosts & Folders" page to "Hosts"
    * 0295 FIX: Fixed problem with new created tag groups with "/" in title...

    Notifications:
    * 0005 Added notification script for sending SMS via mobilant.com...
    * 0032 FIX: Fixed problem when forwarding notification mails in windows...
    * 0218 FIX: Fixed rendering of HTML mails for Outlook (at least 2013)...

    BI:
    * 0287 FIX: Fixed assuming states of services with backslashes in descriptions...

    Reporting & Availability:
    * 0051 Option for showing timeline directly in availability table...
    * 0052 Visual colorization of availability according to levels...
    * 0054 New labelling options for availability table...
    * 0055 Allow grouping by host, host group or service group...
    * 0056 New concept of service periods in availability reporting...
    * 0002 You can now annotate events in the availability reporting...
    * 0014 FIX: Fix styling of tables: always use complete width...
    * 0015 FIX: Fixed summary computation in availability when grouping is used...

    Event Console:
    * 0026 FIX: snmptd_mkevent.py: fixed crash on startup
    * 0036 FIX: Fixed bug where multsite commands did not work properly...

    Livestatus:
    * 0067 livedump: new option to mark the mode at the beginning of the dump and documentation fixes...
    * 0023 FIX: Fixed incorrect starttime of table statehist entries...
    * 0034 FIX: Availability no longer showes incorrect entries when only one logfile exists...
    * 0233 FIX: Fixed missing entries in log file and availability view...


1.2.3i6:
    Core & Setup:
    * 0041 FIX: setup.py now handles non existing wwwuser gracefully...

    Checks & Agents:
    * 0040 Add agent plugin to test local hostname resolving...
    * 0020 FIX: Inventory problem with inventory_processes parameter...

    Multisite:
    * 0000 Improved performance of LDAP sync by refactoring the group sync code

    WATO:
    * 0042 FIX: Removed debug outputs from service inventory...


1.2.3i5:
    Core:
    * Automatically remove duplicate checks when monitoring with Agent+SNMP
       at the same time. TCP based ones have precedence.
    * inventory check of SNMP devices now does scan per default (configurable)
    * FIX: inventory check now honors settings for exit code
    * FIX: avoid exception nodes of cluster have different agent type
    * FIX: continue inventory, if one check does not support it
    * FIX: fix configuration of explicit SNMP community, allow unicode
    * FIX: avoid invalid cache of 2nd and up hosts in bulk inventory
    * FIX: fixed error handling in SNMP scan, inventory check fails now
           if SNMP agent is not responding
    * FIX: Ignore snmp_check_interval cache in interactive situations (e.g.  -nv)
    * FIX: check_mk config generation: on computing the checks parameters
           there is no longer a small chance that existing rules get modified

    Event Console:
    * check_mkevents now available as C binary: check_mkevents_c
    * FIX: use default values for unset variables in actions

    Multisite:
    * Speed-O-Meter: now measure only service checks. Host checks
      are omitted, since they do not really matter and make the
      results less useful when using CMC.
    * Added host aliases filter to some views (host/service search)
    * It is now possible to enforce checkboxes in views upon view loading
      (needs to be confgured per view via the view editor)
    * Wiki Sidebar Snapin: showing navigation and quicksearch. OMD only.
    * Sidebar can now be folded. Simply click somewhere at the left 10 pixels.
    * Foldable sections now have an animated triangle icon that shows the folding state
    * Added new snapin "Folders", which interacts with the views snapin when
      both are enabled. You can use it to open views in a specific folder context
    * LDAP: Added option to make group and role sync plugin handle nested
            groups (only in Active Directory at the moment). Enabling this
	    feature might increase the sync time a lot - use only when really needed.
    * FIX: Fixed encoding problem in webservice column output
    * FIX: Fix output format python for several numeric columns
    * FIX: Fixed searching hosts by aliases/adresses
    * FIX: Remove duplicate entries from Quicksearch
    * FIX: Avoid timed browser reload after execution of exections
    * FIX: Hosttag filter now works in service related views
    * FIX: Added code to prevent injection of bogus varnames
           (This might break code which uses some uncommon chars for varnames)
    * FIX: Fixed computation of perfometer values, which did not care about
           the snmp_check_interval. Simplyfied computation of perfometer values
    * FIX: LDAP: Custom user attributes can now be synced again

    BI:
    * FIX: Fix exception when showing BI tree in reporting time warp
    * FIX: Fixed blue triangle link: would show more aggregations,
       if one name was the prefix of another

    Notifications:
    * Blacklisting for services in the felixble notification system
    * FIX: mail with graph plugin: set explicit session.save_path for php
           Fixes instances where the php command couldn't fetch any graphs

    Checks & Agents:
    * diskstat: removed (ever incorrect) latency computation for Linux
    * statgrab_load: support predictive levels, add perf-o-meter
    * ucd_cpu_load: support predictive levels
    * hpux_cpu, blade_bx_load: support predictive levels, add perf-o-meter,
       make WATO-configable
    * check_sql: Database port can now be explicitly set
    * steelhead_perrs: New check for Rivergate Gateways
    * alcatel_power: Check for power supplies on Alcatel switches
    * qnap_disks: New check for Hardisks in Qnap devices
    * Dell Open Manage: SNNP Checks for Physical Disks, CPU and Memory
    * check_tcp: Now able to set custom service description
    * Apache ActiveMQ: New Special Agent and Check to query ActiveMQ Queues
    * check_ftp: can now be configured via Wato
    * windows_tasks: New check to  monitor the Windows Task Scheduler
    * sensatronics_temp: New check for Sensatronic E4 Temperatur Sensor
    * akcp_sensor_drycontact: New Check for AKCP drycontact Sensors
    * esx_vsphere_vm.heartbeat: Heartbeat status alert level now configurable
    * ps:  new configuration option: handle_count (windows only)
    * FIX: Windows agent: gracefully handle garbled logstate.txt
    * FIX: esx_vsphere_counters: added missing ramdisk type upgradescratch
    * FIX: esx_vsphere_hostsystem: fixed bug in handling of params
    * FIX: local: tolerate invalid output lines
    * FIX: hp_proliant: Correct handling of missing snmp data
    * FIX: logwatch.ec: No longer forwards "I" lines to event console
    * FIX: check_dns: default to querying the DNS server on the localhost itself
    * FIX: ps: do not output perfdata of CPU averaging (use ps.perf for that)
    * FIX: nfsexports: also support systems with rpcbind instead of portmap
    * FIX: ups_in_freq: corrected spelling of service description
    * FIX: ups_bat_temp: renamed service description to "Temperature Battery",
           in order to make it consistent with the other temperature checks
    * FIX: hp_blade_blades: Fixed crash on inventory when receiving
           unexpected snmp data
    * FIX: apache_status: If ReqPerSec and BytesPerSec are not reported by
           the agent, no PNP graphs for them are drawn.
           (This is the case if ExtendedStatus set to Off in Apache config)
    * FIX: oracle_jobs: fixed issues with incorrect column count in check output
    * FIX: if/if64/...: layout fix in PNP template for packets


    WATO:
    * You can now have site-specific global settings when using
      distributed WATO (available in the "Distributed Monitoring")
    * bulk inventory: display percentage in progress bar
    * New option for full SNMP scan in bulk inventory
    * bulk operations now also available when checkboxes are off
    * LDAP: Added test to validate the configured role sync groups
    * LDAP: The sync hooks during activate changes can now be enabled/disabled
      by configuration (Global Settings)
    * Disabled replication type "peer" in site editor.
    * Added "permanently ignore" button to inventory services dialog which 
      links directly to the disabled services view
    * Added diagnose page linked from host edit dialog. This can be used to test
      connection capabilities of hosts
    * The rule "Process inventory" now offers the same configuration options 
      as its manual check equivalent "State and count of processes"
    * New configuration option handle_count (windows only) in the rules
      "Process inventory" and "State and count of processes"
    * FIX: correct display of number of hosts in bulk inventory
    * FIX: nailed down ".siteid" exception when added new site
    * FIX: fixed setting for locking mode from 'ait' to 'wait'
    * FIX: avoid removal of tags from rules when not yet acknowledged
    * FIX: avoid need for apache restart when adding new service levels
    * FIX: fix encoding problem on GIT integration

    Livestatus:
    * Removed "livecheck". It never was really stable. Nagios4 has something
      similar built in. And also the Check_MK Micro Core.
    * table statehist: no longer computes an unmonitored state for hosts and
                       services on certain instances.
                       (showed up as no hosts/services in the multisite gui)
    * table statehist: fixed SIGSEGV chance on larger queries

1.2.3i4:
    Core:
    * Create inventory check also for hosts without services, if they
          have *no* ping tag.

    WATO:
    * Bulk inventory: speed up by use of cache files and doing stuff in
          groups of e.g. 10 hosts at once
    * Multisite connection: new button for cloning a connection

    Checks & Agents:
    * Linux agent RPM: remove dependency to package "time". That package
         is just needed for the binary mk-job, which is useful but not
         neccessary.

    Multisite:
    * FIX: fix broken single-site setups due to new caching

1.2.3i3:
    Core:
    * FIX: fixed typo in core startup message "logging initial states"
    * FIX: livestatus table statehist: fixed rubbish entries whenever
           logfile instances got unloaded

    Livestatus:
    * FIX: check_mk snmp checks with a custom check interval no longer
           have an incorrect staleness value

    Notifications:
    * mkeventd: new notification plugin for forwarding notifications
       to the Event Console. See inline docu in share/check_mk/notification/mkeventd
       for documentation.
    * FIX: cleanup environment from notifications (needed for CMC)

    Checks & Agents:
    * Windows agent: increased maximum plugin output buffer size to 2MB
    * check_icmp: New WATO rule for custom PING checks
    * agent_vsphere: now able to handle < > & ' " in login credentials
    * if/if64 and friends: add 95% percentiles to graphs
    * services: inventory now also matches against display names of services
    * esx_vsphere_hostsystem.multipath: now able to set warn/crit levels
    * cpu_netapp: added Perf-O-Meter and PNP template
    * cisco_cpu: added Perf-O-Meter and PNP template
    * apc_symmetra: add input voltage to informational output
    * agent_vsphere: new debug option --tracefile
    * FIX: windows_agent: fixed bug in cleanup of open thread handles
    * FIX: cups default printer is now monitored again in linux agent
    * FIX: host notification email in html format: fixed formating error
           (typo in tag)
    * FIX: netapp_volumes: better output when volume is missing
    * FIX: winperf_phydisk: handle case where not performance counters are available
    * FIX: check_mk_agent.linux: limit Livestatus check to 3 seconds
    * FIX: esx_vsphere_vm: fixed exception when memory info for vm is missing
    * FIX: esx_vsphere_hostsystem: Fixed typo in check output
    * FIX: psperf.bat/ps: Plugin output processing no longer crashes when
           the ps service is clustered

    Multisite:
    * Filtering in views by Hostalias is possible now too
       (however the filter is not displayed in any standard view - user needs
       to enable it by customizing the needed views himself)
    * FIX: add missing service icons to view "All Services with this descr..."
    * FIX: ldap attribute plugins: fixed crash when parameters are None
    * FIX: avoid duplicate output of log message in log tables
    * FIX: fixed problem with ldap userid encoding
    * FIX: removed state-based colors from all Perf-O-Meters
    * FIX: brocade_fcport pnp-template: fixed incorrect display of average values
    * FIX: all log views are now correctly sorted from new to old

    Livestatus-Proxy:
    * Implement caching of non-status requests (together with Multisite)
    * FIX: fix exception when printing error message
    * FIX: honor wait time (now called cooling period) after failed TCP connection
    * FIX: fix hanging if client cannot accept large chunks (seen on RH6.4)

    WATO:
    * Rule "State and count of processes": New configuration options:
           virtual and resident memory levels
    * Added title of tests to LDAP diagnose table
    * Bulk inventory: new checkbox to only include hosts that have a failed
        inventory check.
    * Bulk inventory: yet another checkbox for skipping hosts where the
        Check_MK service is currently critical
    * New rule: Multipath Count (used by esx_vsphere_hostsystem.multipath)
    * FIX: The rule "State and count of processes" is no longer available
           in "Parameters for inventorized check". This rule was solely
           intented for "Manual checks" configuration
    * FIX: Trying to prevent auth.php errors while file is being updated

1.2.3i2:
    Core:
    * New option -B for just generating the configuration
    * Introduced persistent host address lookup cache to prevent issues
      loading an unchanged configuration after a single address is not resolvable anymore
    * Assigning a service to a cluster host no longer requires a reinventory
    * Setting a check_type or service to ignore no longer requires a reinventory
      Note: If the ignore rule is removed the services will reappear
    * Config creation: The ignore services rule now also applies to custom, active
                       and legacy checks
    * Predictive monitoring: correctly handle spaces in variable names (thanks
       to Karl Golland)
    * New man page browser for console (cmk -m)
    * New option explicit_snmp_communities to override rule based SNMP settings
    * Preparations for significant SNMP monitoring performance improvement
      (It's named Inline SNMP, which is available as special feature via subscriptions)
    * Allow to specify custom host check via WATO (arbitrary command line)
    * Implement DNS caching. This can be disabled with use_dns_cache = False

    Livestatus:
    * new service column staleness: indicator for outdated service checks
    * new host    column staleness: indicator for outdated host checks

    Checks & Agents:
    * esx_hostystem multipath: criticize standby paths only if not equal to active paths
    * mk_logwatch: fixed bug when rewriting logwatch messages
    * check_mk: Re-inventory is no longer required when a service is ignored via rule
    * check_mk: Now possible to assign services to clusters without the need to
                reinventorize
    * lnx_if: Fixed crash on missing "Address" field
    * viprinet_router: Now able to set required target state via rule
    * windows_agent: Now available as 64 bit version
    * agent_vsphere: fix problem where sensors were missing when
      you queried multiple host systems via vCenter
    * cached checks: no longer output cached data if the age of the
                     cache file is twice the maximum cache age
    * windows agent: no longer tries to execute directories
    * fileinfo: no longer inventorize missing files(reported by windows agent)
    * New checks for Brocade fans, temperature and power supplies
    * cluster hosts: removed agent version output from Check_MK service (this
      was misleading for different agent versions on multiple nodes)
    * job check: better handling of unexpected agent output
    * lnx_thermal: Added check for linux thermal sensors (e.g. acpi)
    * hwg_temp: Make WATO-Rule "Room Temperature" match, add man page, graph
                and Perf-O-Meter
    * ps.perf: Support Windows with new plugin "psperf.bat". wmicchecks.bat
               is obsolete now.
    * Special Agent vSphere: support ESX 4.1 (thanks to Mirko Witt)
    * esx_vsphere_object: make check state configurable
    * mk_logwatch: support continuation lines with 'A'. Please refer to docu.
    * mk_oracle: Added plugin for solaris
    * win_netstat: New check for Windows for checking the existance of a UDP/TCP
        connection or listener
    * ps/ps.perf: allow to set levels on CPU util, optional averaging of CPU
    * diskstat: Agent is now also processing data of mmcblk devices
    * qmail: Added check for mailqueue 
    * cisco_locif: removed obsolete and already disabled check completely
    * fc_brocade_port: removed obsolete check
    * fc_brocade_port_detailed: removed obsolete check
    * tsm_stgpool: removed orphaned check
    * vmware_state: removed ancient, now orphaned check. Use vsphere_agent instead.
    * vms_{df,md,netif,sys}: remove orphaned checks that are not needed by the current agent
    * tsm: Added new TSM checks with a simple windows agent plugin
    * windows_agent: now starts local/plugin scripts in separate threads/processes
                     new script parameters cache_age, retry_count, timeout
                     new script caching options "off", "async", "sync"
    * windows_agent: increased maximum local/plugin script output length to 512kB
                     (output buffer now grows dynamically)
    * jolokia_metrics: fixed incorrect plugin output for high warn/crit levels
    * jolokia_metrics.uptime: Added pnp template
    * hyperv: Added a check for checking state changes.
    * df / esx_vsphere_datastore: now able to set absolute levels and levels depending
                                  on total disk space of used and free space
    * cisco_wlc: New check for monitoring cisco wireless lan access points 
    * cisco_wlc_clients: New check for the nummber of clients in a wlc wifi
    * df: Negative integer levels for MB left on a device
    * win_printers: Monitoring of printer queue on a windows printserver
    * cisco_qos: Updated to be able to mintor IOS XR 4.2.1 (on a ASR9K device)
    * New active check, check_form_submit, to submit HTML forms and check the resulting page
    * mk-job: /var/lib/check_mk_agent/job directory is now created with mode 1777 so 
              mk-job can be used by unprivileged users too
    * ADD: etherbox: new check for etherbox (messpc) sensors.
           currently supported: temperature, humidity, switch contact and smoke sensors
    * cisco_wlc_client: now supports low/high warn and crit levels
    * cisco_wlc: now supports configuration options for missing AP
    * agent_vsphere: completely rewritten, now considerably faster
                     vCenter is still queried by old version
    * windows_agent: windows eventlog informational/audit logs now reported with O prefix
    * mk_logwatch: ignored loglines now reported with an "." prefix (if required)
    * apache_status: Nopw also supports multithreaded mpm
    * windows_agent: now able to suppress context messages in windows eventlogs
    * agent_vsphere: completely rewritten, now considerably faster
                     vCenter is still queried by old version
    * windows_agent: windows eventlog informational/audit logs now reported with O prefix
    * mk_logwatch: ignored loglines now reported with an "." prefix (if required)
    * check_mk-if.pnp: fixed bug with pnp template on esx hosts without perfdata
    * jolokia checks (JVM): uptime, threads, sessions, requests, queue
      now configurable via WATO
    * vSphere checks: secret is not shown to the user via WATO anymore
    * WATO rule to check state of physical switch (currently used by etherbox check)
    * cisco_wlc: Allows to configure handling of missing AP
    * logwatch.ec: show logfiles from that we forwarded messages
    * FIX: blade_blades: Fixed output of "(UNKNOWN)" even if state is OK
    * FIX: apache_status: fix exception if parameter is None
    * FIX: hr_mem: handle virtual memory correct on some devices
    * FIX: apache_status agent plugin: now also works, if prog name contains slashes
    * FIX: check_dns: parameter -A does not get an additional string
    * FIX: cisco_qos: Catch policies without post/drop byte information
    * FIX: cisco_qos: Catch policies without individual bandwidth limits
    * FIX: windows_agent: fixed bug on merging plugin output buffers
    * FIX: esx_vsphere_datastores: Fix incomplete performance data and Perf-O-Meter
    * FIX: cleaned up fileinfo.groups pattern handling, manual configuration
      is now possible using WATO
    * FIX: check_mk-ipmi.php: PNP template now displays correct units as delivered
           by the check plugin
    * FIX: check_disk_smb: Remove $ from share when creating service description.
           Otherwise Nagios will not accept the service description.
    * FIX: mrpe: gracefully handle invalid exit code of plugin

    Notifications:
    * notify.py: Matching service level: Use the hosts service level if a
                 service has no service level set
    * notify.py: fixed bug with local notification spooling
    * HTML notifications: Now adding optional links to host- and service names
      when second argument notification script is configured to the base url of the
      monitoring installation (e.g. http://<host>/<site>/ in case of OMD setups)
    * HTML notifications: Added time of state change

    Multisite:
    * Finally good handling of F5 / browser reloads -> no page switching to
      start page anymore (at least in modern browsers)
    * User accounts can now be locked after a specified amount of auth
      failures (lock_on_logon_failures can be set to a number of tries)
    * Column Perf-O-Meter is now sortable: it sorts after the *first*
      performance value. This might not always be the one you like, but
      its far better than nothing.
    * logwatch: Logwatch icon no longer uses notes_url
    * Inventory screen: Host inventory also displays its clustered services
    * Rules: Renamed "Ignored services" to "Disabled services"
             Renamed "Ignored checks" to "Disabled checks"
    * Sorter Host IP address: fixed sorting, no longer uses str compare on ip
    * Views: New: Draw rule editor icon in multisite views (default off)
             Can be activated in global settings
    * New global multisite options: Adhoc downtime with duration and comment
                                    Display current date in dashboard
    * LDAP: Using asynchronous searches / added optional support for paginated
      searches (Can be enabled in connection settings)
    * LDAP: It is now possible to provide multiple failover servers, which are
      tried when the primary ldap server fails
    * LDAP: Supporting posixGroup with memberUid as member attribute
    * LDAP: Added filter_group option to user configuration to make the
    synchonized users filterable by group memberships in directories without
    memberof attributes
    * LDAP: Moved configuration to dedicated page which also provides some
      testing mechanisms for the configuration
    * Added option to enable browser scrollbar to the multisite sidebar (only
      via "sidebar_show_scrollbar = True" in multisite.mk
    * Added option to disable automatic userdb synchronizations in multisite
    * Implemented search forms for most data tables
    * New icons in view footers: export as CSV, export as JSON
    * Availability: new columns for shortest, longest, average and count
    * Editing localized strings (like the title) is now optional when cloning
      views or editing cloned views. If not edited, the views inherit the
      localized strings from their ancestors
    * Added simple problems Dashboard
    * New filter and column painter for current notification number (escalations)
    * Added new painters for displaying host tags (list of tags, single tag
    groups). All those painters are sortable. Also added new filters for tags.
    * Added painters, icon and filters for visualizing staleness information
    * Improved filtering of the foldertree snapin by user permissions (when a user is
      only permitted on one child folder, the upper folder is removed from the
      hierarchy)
    * "Unchecked Services" view now uses the staleness of services for filtering
    * Globe dashlets make use of the parameter "id" to make it possible to
      provide unique ids in the render HTML code to the dashlets
    * Multisite can now track wether or not a user is online, this need to be
      enabled e.g. via Global Settings in WATO (Save last access times of
      users)
    * Added popup message notification system to make it possible to notify
      multisite users about various things. It is linked on WATO Users page at
      the moment. An image will appear for a user in the sidebar footer with
      the number of pending messages when there are pending messages for a user.
      To make the sidebar check for new messages on a regular base, you need
      to configure the interval of sidebar popup notification updates e.g. via
      WATO Global Settings.
    * Event views: changed default horizon from 31 to 7 days
    * New option for painting timestamp: as Unix Epoch time
    * New filters: Host state type and Service state type
    * FIX: better error message in case of exception in SNMP handling
    * FIX: Inventory screen: Now shows custom checks
    * FIX: Fixed locking problem of multisite pages related to user loading/saving
    * FIX: Fixed wrong default settings of view filters in localized multisite
    * FIX: line wrapping of logwatch entries
    * FIX: Fixed button dragging bug when opening the view editor
           (at least in Firefox)

    WATO:
    * Allow to configure check-/retry_interval in second precision
    * Custom user attributes can now be managed using WATO
    * Allow GIT to be used for change tracking (enable via global option)
    * Hosts/Folders: SNMP communities can now be configured via the host
      and folders hierarchy. Those settings override the rule base config.
    * Require unique alias names in between the following elements:
      Host/Service/Contact Groups, Timeperiods and Roles
    * Removed "do not connect" option from site socket editor. Use the
      checkbox "Disable" to disable the site for multisite.
    * Converted table of Event Console Rules to new implementation, make it sortable
    * FIX: do validation of check items in rule editor
    * FIX: More consistent handling of folderpath select in rule editor
    * FIX: Now correctly handling depends_on_tags on page rendering for
           inherited values
    * FIX: Changed several forms from GET to POST to prevent "Request-URI too
           large" error messages during submitting forms
    * FIX: automation snmp scan now adhere rules for shoddy snmp devices
           which have no sys description
    * FIX: Cisco ruleset "Cisco WLC WiFi client connections" has been generalized to
           "WLC WiFi client connections"
    * FIX: Snapshot handling is a little more robust agains manually created
           files in snapshot directory now
    * FIX: Slightly more transparent handling of syntax errors when loading rules.mk

    Notifications:
    * Flexible Notification can now filter service levels
    * FIX: check_tcp corrected order of parameters in definition

    Event Console:
    * New global setting "force message archiving", converts the EC into
      a kind of syslog archive
    * New built-in snmptrap server to directly receive snmp traps
    * FIX: fix layout of filter for history action type
    * FIX: better detect non-IP-number hosts in hostname translation

1.2.3i1:
    Core:
    * Agents can send data for other hosts "piggyback". This is being
      used by the vSphere and SAP plugins
    * New variable host_check_commands, that allows the definition of
      an alternative host check command (without manually defining one)
    * New variable snmp_check_interval which can be used to customize
      the check intervals of SNMP based checks
    * setup: Added missing vars rrd_path and rrdcached_sock
    * new variable check_mk_exit_status: allows to make Check_MK service OK,
      even if host in not reachable.
    * set always_cleanup_autochecks to True per default now
    * check_mk: new option --snmptranslate

    Multisite:
    * New availability view for arbitrary host/service collections
    * New option auth_by_http_header to use the value of a HTTP header
      variable for authentication (Useful in reverse proxy environments)
    * New permission that is needed for seeing views that other users
      have defined (per default this is contained in all roles)
    * New path back to the view after command exection with all
      checkboxes cleared
    * Added plugins to config module to make registration of default values
      possible for addons like mkeventd - reset to default values works now
      correctly even for multisite related settings
    * perfometer: Bit values now using base of 1000
    * Added PNP tempate for check_disk_smb
    * Dashboards can now be configured to be reloaded on resizing
      (automatically adds width/height url parameters)
    * LDAP authentification: New config option "Do not use persistent
                             connections to ldap server"
    * Hosttags and auxiliary tags can now be grouped in topics
    * Fixed output of time in view if server time differs from user time

    Event Console:
    * New rule feature: automatically delete event after actions
    * New filter for maximum service level (minimum already existed)
    * New global setting: hostname translation (allows e.g. to drop domain name)
    * New rule match: only apply rule within specified time period

    Checks & Agents:
    * solaris_mem: New check for memory and swap for Solaris agent
    * agent_vsphere: New VMWare ESX monitoring that uses pySphere and the VMWare
      API in order to get data very efficiently. Read (upcoming) documentation
      for details.
    * new special agent agent_random for creating random monitoring data
    * New checks: windows_intel_bonding / windows_broadcom_bonding
    * Implemented SAP monitoring based on the agent plugin mk_sap. This
      must be run on a linux host. It connects via RFC calls to SAP R/3
      systems to retrieve monitoring information for this or other machines.
    * sap.dialog: Monitors SAP dialog statistics like the response time
    * sap.value: Simply processes information provided by SAP to Nagios
    * openvpn_clients: new check for OpenVPN connections
    * if64_tplink: special new check for TP Link switches with broken SNMP output
    * job: Monitoring states and performance indicators of any jobs on linux systems
    * oracle_asm_diskgroups: Added missing agent plugin + asmcmd wrapper script
    * oracle_jobs: New check to monitor oracle database job execution
    * oracle_rman_backups: New check to monitor state of ORACLE RMAN backups
    * jar_signature: New check to monitor wether or not a jar is signed and
      certificate is not expired
    * cisco_qos: adhere qos-bandwidth policies
    * check_disk_smb: WATO formalization for active check check_disk_smb
    * if.include: new configurable parameters for assumed input and output speed
    * cisco_qos: new param unit:    switches between bit/byte display
                 new param average: average the values over the given minute
                 new params post/drop can be configured via int and float
                 fixed incorrect worst state if different parameters exceed limit
    * logwatch.ec: Added optional spooling to the check to prevent dataloss
      when processing of current lines needs more time than max execution time
    * mounts: ignore multiple occurrances of the same device
    * Linux agent: allow cached local/plugins checks (see docu)
    * mem.include: Linux memory check now includes size of page tables. This
      can be important e.g. on ORACLE systems with a lot of memory
    * windows_agent: Now buffers output before writing it to the socket
                     Results in less tcp packages per call
    * smart.stats: rewrote check. Please reinventorize. Error counters are now
      snapshotted during inventory.
    * smart.temp: add WATO configuration
    * windows_agent: check_mk.ini: new option "port" - specifies agent port
    * winperf_processor: introduce averaging, support predictive levels
    * cpu_util.include: fixed bug when params are set to None
    * predictive levels: fixed bug when existing predictive levels get new options
    * windows_plugin mssql.vbs: No longer queries stopped mssql instances
    * cisco_hsrp: fixed problem when HSRP groups had same ip address
    * winperf_if: hell has frozen over: a new check for network adapters on Windows
    * windows agent: new config section plugins, now able to set timeouts for specific plugins
                     new global config option: timeout_plugins_total
    * lnx_if in Linux agent: force deterministical order of network devices
    * Linux agent: remove obsolete old <<<netif>>> and <<<netctr>>> sections
    * logwatch, logwatch.ec: detect error in agent configuration
    * Linux agent: cups_queues: do not monitor non-local queues (thanks to Olaf Morgenstern)
    * AIX agent: call lparstat with argument 1 1, this give more accurate data
    * Check_MK check: enable extended performance data per default now
    * viprinet checks: New checks for firmware version/update, memory usage, power supply status, 
                       router mode, serialnumber and temperature sensors
    * uptime, snmp_uptime, esx_vsphere_counters.uptime: allow to set lower and upper levels
    * winperf_processor: Now displays (and scales) to number of cpus in pnpgraph
    * mk_postgres plugin: replace select * with list of explicit columns (fix for PG 9.1)
    * lnx_if: show MAC address for interfaces (needs also agent update)
    * winperf_tcp_conn: New check. Displays number of established tcpv4 connections in windows
                        Uses WATO Rule "TCP connection stats (Windows)"
    * windows_agent: fixed timeouts for powershell scripts in local/plugins
    * logwatch: Agent can now use logwatch.d/ to split config to multipe files
    * logwatch: Agent can now rewrite Messages
    * apache_status: New rule: set levels for number of remaining open slots
    * mrpe: handle long plugin output correctly, including performance data
    * cisco_qos: parameters now configurable via WATO

    Notifications:
    * notify.py: unique spoolfiles name no longer created with uuid
    * Warn user if only_services does never match

    Livestatus:
    * Table statehist: Improved detection of vanished hosts and services.
                       Now able to detect and remove nonsense check plugin output
    * FIX: able to handle equal comment_id between host and service
    * livestatus.log: show utf-8 decoding problems only with debug logging >=2
    * livestatus: fixed incorrect output formatting of comments_with_info column

    BI:
    * Integrated availability computing, including nifty time warp feature

    WATO:
    * Configuration of datasource programs via dedicated rules
    * New editor for Business Intelligence rules
    * Rule Editor: Now able to show infeffective rules
    * Valuespec: CascadingDropdown now able to process choice values from functions
    * Removed global option logwatch_forward_to_ec, moved this to the
      logwatch_ec ruleset. With this option the forwarding can now be enabled
      for each logfile on a host
    * Configuration of an alternative host check command
    * Inventory: Display link symbol for ps ruleset
    * New rule for notification_options of hosts and services
    * FIX: Rulesets: correct display of rules within subfolders
    * Remove Notification Command user settings, please use flexible notifications instead


1.2.2p3:
    Core:
    * FIX: get_average(): Gracefully handle time anomlies of target systems
    * FIX: notifications: /var/lib/check_mk/notify directory is now created 
           correctly during setup from tgz file. (Without it notifications
           did not get sent out.)
    * FIX: add missing $DESTDIR to auth.serials in setup.sh

    Checks & Agents:
    * FIX: winperf_processor: fix case where CPU percent is exactly 100%
    * FIX: blade_powerfan: fix mixup of default levels 50/40 -> 40/50
    * FIX: Cleaned up graph rendering of Check_MK services 
    * FIX: zypper: deal with output from SLES 10
    * FIX: zpool_status: Ignoring "No known data errors" text
    * FIX: dmi_sysinfo: Handling ":" in value correctly
    * FIX: check_http: Fixed syntax error when monitoring certificates
    * FIX: check_dns: parameter -A does not get an additional string
    * FIX: diskstat: Fixed wrong values for IO/s computation on linux hosts
    * FIX: blade_healts: Fixed wrong index checking resulting in exceptions
    * FIX: notifications: /var/lib/check_mk/notify directory is now created 
           correctly during setup from tgz file. (Without it notifications
           did not get sent out.)

    Multisite:
    * FIX: LDAP: Disabling use of referrals in active directory configuration
    * FIX: Fixed missing roles in auth.php (in some cases) which resulted in
           non visible pnp graphs and missing nagvis permissions
    * FIX: Fixed label color of black toner perfometers when fuel is low
    * FIX: Fixed wrong default settings of view filters in localized multisite
    * FIX: Fixed exception when enabling sounds for views relying on 
           e.g. alert statistics source
    * FIX: Folder Tree Snapin: make folder filter also work for remote
           folders that do not exist locally
    * FIX: correctly display sub-minute check/retry intervals
    * FIX: fix logic of some numeric sorters
    * FIX: Improved user provided variable validation in view code
    * FIX: Escaping html code in plugin output painters

    WATO:
    * FIX: fix layout of Auxiliary tags table
    * FIX: avoid exception when called first time and first page ist host tags
    * FIX: fix validation of time-of-day input field (24:00)
    * FIX: automation users can now be deleted again (bug was introduced in 1.2.2p1)
    * FIX: fix logwatch pattern analyzer message "The host xyz is not
           managed by WATO." after direct access via snapin
    * FIX: Fixed first toggle of flags in global settings when default is set to True
    * FIX: fix exception and loss of hosts in a folder when deleting all site connections
           of a distributed WATO setup
    * FIX: avoid Python exception for invalid parameters even in debug mode
    * FIX: check_ldap: Removed duplicate "-H" definition
    * FIX: Fixed some output encoding problem in snapshot restore / deletion code
    * FIX: Improved user provided variable validation in snapshot handling code
    * FIX: Improved user provided variable validation in inventory dialog

    Event Console:
    * FIX: apply rewriting of application/hostname also when cancelling events
    * FIX: check_mkevents now uses case insensitive host name matching

    Livestatus:
    * FIX: fixed incorrect output formatting of comments_with_info column
    * FIX: statehist table: fixed memory leak

1.2.2p2:
    Core:
    * FIX: livecheck: fixed handling of one-line plugin outputs and missing \n
           (Thanks to Florent Peterschmitt)

    Checks & Agents:
    * FIX: jolokia_info: ignore ERROR instances
    * FIX: apache_status: use (also) apache_status.cfg instead of apache_status.conf
    * FIX: f5_bigip_vserver: fix wrong OID (13 instead of 1), thanks to Miro Ramza
    * FIX: f5_bigip_psu: handle more than first power supply, thanks to Miro Ramza
    * FIX: ipmi_sensors: ignore sensors in state [NA] (not available)
    * FIX: aix_lvm: handle agents that output an extra header line
    * FIX: zfsget: do not assume that devices begin with /, but mountpoints
    * FIX: ipmi_sensors: handle two cases for DELL correctly (thanks to Sebastian Talmon)
    * FIX: check_dns: enable performance data
    * FIX: free_ipmi: fix name of sensor cache file if hostname contains domain part
    * FIX: ad_replication plugin: Fixed typo (Thanks to Dennis Honke)

    Multisite:
    * List of views: Output the alias of a datasource instead of internal name
    * FIX: fix column editor for join columns if "SERVICE:" is l10n'ed
    * FIX: fix invalid request in livestatus query after reconnect

    WATO:
    * FIX: convert editing of global setting to POST. This avoid URL-too-long
      when defining lots of Event Console actions
    * FIX: LDAP configuration: allow DNs without DC=

    Event Console:
    * FIX: fix icon in events check if host specification is by IP address
    * Renamed "Delete Event" to "Archive Event" to clearify the meaning

    Notifications:
    * FIX: contacts with notifications disabled no longer receive 
           custom notifications, unless forced

1.2.2p1:
    Core:
    * FIX: correctly quote ! and \ in active checks for Nagios
    * FIX: Performing regular inventory checks at configured interval even
           when the service is in problem state
    * Check_MK core now supports umlauts in host-/service- and contactgroup names

    Checks & Agents:
    * FIX: vsphere_agent: fix problems whith ! and \ in username or password
    * FIX: check_mk_agent.aix: fix shebang: was python, must be ksh
    * FIX: cisco_qos: Be compatible to newer IOS-XE versions (Thanks to Ken Smith)
    * FIX: mk_jolokia: Handling spaces in application server instances correctly

    Multisite:
    * FIX: do not remove directories of non-exisant users anymore. This lead to
           a deletion of users' settings in case of an external authentication
           (like mod_ldap).
    * FIX: Fixed handling of dashboards without title in sidebar view snapin
    * FIX: titles and services got lost when moving join-columns in views
    * FIX: Fixed exception during initial page rendering in python 2.6 in special cases
           (Internal error: putenv() argument 2 must be string, not list)

    Livestatus:
    * livestatus.log: show utf-8 decoding problems only with debug logging >=2

    Notifications:
    * FIX: HTML mails: Handle the case where plugin argument is not set
    * FIX: HTML mails: remove undefinded placeholders like $GRAPH_CODE$

    WATO:
    * Improved handling of valuespec validations in WATO rule editor. Displaying a
      warning message when going to throw away the current settings.
    * FIX: fix bug where certain settings where not saved on IE. This was mainly
           on IE7, but also IE8,9,10 in IE7 mode (which is often active). Affected
           was e.g. the nodes of a cluster or the list of services for service
           inventory

1.2.2:
    Core:
    * Added $HOSTURL$ and $SERVICEURL$ to notification macros which contain an
      URL to the host/service details views with /check_mk/... as base.

    Checks & Agents:
    * FIX: blade_bx_load: remove invalid WATO group
    * FIX: lnx_bonding: handle also 802.3ad type bonds

    Notifications:
    * FIX: Removing GRAPH_CODE in html mails when not available
    * Using plugin argument 1 for path to pnp4nagios index php to render graphs
    * Little speedup of check_mk --notify

    Multisite:
    * FIX: Fixed umlaut handling in reloaded snapins

    WATO:
    * FIX: Fix several cases where WATO rule analyser did not hilite all matching rules
    * Added tcp port parameter to SSL certificate check (Thanks to Marcel Schulte)

    Event Console:
    * FIX: Syslog server is now able to parse RFC 5424 syslog messages

1.2.2b7:
    Checks & Agents:
    * FIX: postfix_mailq: fix labels in WATO rule, set correct default levels
    

1.2.2b6:
    Core:
    * FIX: setup: detect check_icmp also on 64-Bit CentOS
           (thanks to あきら) 
    * FIX: setup.sh: create auth.serials, fix permissions of htpasswd
    * FIX: livecheck: now able to handle check output up to 16kB

    Checks & Agents:
    * FIX: apc_symmetra_power: resurrect garble PNP template for 
    * FIX: check_mk_agent.freebsd: remove garble from output
           (Thanks to Mathias Decker)
    * FIX: check_mk-mssql_counters.locks: fix computation, was altogether wrong
    * FIX: check_mk-mssql_counters.transactions: fix computation also
    * check_http: now support the option -L (urlizing the result)
    * Added mem section to Mac OSX agent (Thanks to Brad Davis)
    * FIX: mssql.vbs (agent plugin) now sets auth options for each instance
    * FIX: jolokia_metrics.mem: error when missing max values
    * Make levels for SMART temperature editable via WATO

    Multisite:
    * FIX: fix localization in non-OMD environment
           (thanks to あきら)
    * FIX: hopefully fix computation of Speed-O-Meter
    * Add $SERVICEOUTPUT$ and $HOSTOUTPUT$ to allowed macros for
      custom notes
    * FIX: Writing one clean message to webserver error_log when write fails
    * FIX: Escaping html entities when displaying comment fields
    * FIX: Monitored on site attribute always has valid default value

    Notifications:
    * FIX: fix event type for recoveries
    * FIX: fix custom notifications on older nagios versions
    * FIX: handle case where type HOST/SERVICE not correctly detected
    
    Livestatus:
    * FIX: memory leak when removing downtime / comment 

    WATO:
    * FIX: Removed "No roles assigned" text in case of unlocked role attribute
           in user management dialog
    * FIX: Fix output of rule search: chapters appeared twice sometimes

    Event Console:
    * FIX: check_mkevents: fix usage help if called with illegal options
    * check_mkevents now allows specification of a UNIX socket
      This is needed in non-OMD environments
    * setup.py now tries to setup Event Console even in non-OMD world

1.2.2b5:
    Core:
    * Checks can now omit the typical "OK - " or "WARN -". This text
      will be added automatically if missing.
    * FIX: livecheck: fixed compilation bug
    * FIX: check_mk: convert service description unicode into utf-8
    * FIX: avoid simultanous activation of changes by means of a lock
    
    Checks & Agents:
    * FIX: jolokia_metrics.mem - now able to handle negative/missing max values
    * ADD: tcp_conn_stats: now additionally uses /proc/net/tcp6
    * ADD: wmic_processs: cpucores now being considered when calculating 
           user/kernel percentages. (thanks to William Baum)
    * FIX: UPS checks support Eaton Evolution
    * FIX: windows agent plugin: mssql now exits after 10 seconds

    Notifications:
    * FIX: fixed crash on host notification when contact had explicit services set

    Livestatus:
    * FIX: possible crash with VERY long downtime comments

    WATO:
    * FIX: Fix hiliting of errors in Nagios output
    * FIX: localisation error

    Multisite:
    * FIX: Avoid duplicate "Services" button in host detail views
    * FIX: fix rescheduling icon for services with non-ASCII characters
    * New filter for IP address of a host
    * Quicksearch: allow searching for complete IP addresses and IP
      address prefixes
    * Add logentry class filter to view 'Host- and Service events'

    BI:
    * FIX: fix exception with expansion level being 'None'
    * FIX: speedup for single host tables joined by hostname (BI-Boxes)
    * FIX: avoid closing BI subtree while tree is being loaded

    Event Console:
    * FIX: make hostname matching field optional. Otherwise a .* was
           neccessary for the rule in order to match
    * FIX: event_simulator now also uses case insensitive matches

1.2.2b4:
    Core:
    * FIX: Fix output of cmk -D: datasource programs were missing
    * FIX: allow unicode encoded extra_service_conf
    * FIX: no default PING service if custom checks are defined
    * FIX: check_mk_base: fixed rounding error in get_bytes_human_readable
    * FIX: check_mk: improved support of utf-8 characters in extra_service_conf
    * FIX: livestatus: table statehist now able to check AuthUser permissions
    * New configuration variable contactgroup_members

    Checks & Agents:
    * FIX: smart - not trying to parse unhandled lines to prevent errors
    * FIX: winperf_processor - fixed wrong calculations of usage
    * FIX: WATO configuration of filesystem trends: it's hours, not days!
    * FIX: mysql: fixed crash on computing IO information
    * FIX: diskstat: fix local variable 'ios_per_sec' referenced before assignment
    * FIX: multipath: ignore warning messages in agent due to invalid multipath.conf
    * FIX: megaraid_bbu: deal with broken output ("Adpater"), found in Open-E
    * FIX: megaraid_pdisk: deal with special output of Open-E
    * FIX: jolokia_metrics.mem: renamed parameter totalheap to total
    * FIX: megaraid_bbu: deal with broken output ("Adpater")
    * FIX: check_ldap: added missing host address (check didn't work at all)
    * FIX: check_ldap: added missing version option -2, -3, -3 -T (TLS)
    * FIX: mssql: Agent plugin now supports MSSQL Server 2012
    * FIX: hr_mem: fix max value in performance data (thanks to Michaël COQUARD)
    * FIX: f5_bigip_psu: fix inventory function (returned list instead of tuple)
    * FIX: mysql.connections: avoid crash on legacy agent output
    * FIX: tcp_conn_stats: use /proc/net/tcp instead of netstat -tn. This
           should avoid massive performance problems on system with many
           connections
    * Linux agent: limit netstat to 10 seconds
    * ps: Allow %1, %2, .. instead of %s in process_inventory. That allows
      reordering of matched groups
    * FIX: f5_bigip_psu - fixed inventory function
    * FIX: printer_supply - fixed inventory function for some kind of OKI printers

    Multisite:
    * FIX: Fixed problem with error during localization scanning
    * FIX: Fixed wrong localization right after a user changed its language
    * FIX: Improved handling of error messages in bulk inventory
    * FIX: fixed focus bug in transform valuespec class
    * FIX: stop doing snapin refreshes after they have been removed
    * FIX: sidebar snapins which refresh do not register for restart detection anymore
    * FIX: fix user database corruption in case of a race condition
    * FIX: added checks wether or not a contactgroup can be deleted
    * FIX: Avoid deadlock due to lock on contacts.mk in some situations
    * Changed sidebar snapin reload to a global interval (option:
      sidebar_update_interval), defaults to 30 seconds
    * Sidebar snapins are now bulk updated with one HTTP request each interval

    BI:
    * FIX: fixed invalid links to hosts and services in BI tree view
    * FIX: fix exception in top/down and bottom/up views
    * FIX: fix styling of top/down and bottom/up views (borders, padding)
    * FIX: fix style of mouse pointer over BI boxes
    * FIX: list of BI aggregates was incomplete in some cases
    * FIX: single host aggregations didn't work for aggregations += [...]
    * FIX: top-down and bottom-up was broken in case of "only problems"
    * FIX: BI see_all permission is now working again
    * Do not handle PENDING as "problem" anymore
    * Make titles of non-leaf tree nodes klickable

    WATO:
    * FIX: flexible notification valuespec is now localizable
    * FIX: Alias values of host/service/contact groups need to be set and unique
           within the group
    * FIX: Fixed exception when editing contactgroups without alias
    * FIX: Fix localization of rule options
    * FIX: ValueSpec OptionalDropDown: fix visibility if default is "other"
    * Suggest use default value for filesystem levels that make sense
    * Valuespec: CascadingDropdown now able to process choice values from functions
    * Freshness checking for classical passive Nagios checks (custom_checks)

1.2.2b3:
    Checks & Agents:
    * FIX: Fixed date parsing code ignoring the seconds value in several checks
           (ad_replication, cups_queues, heartbeat_crm, mssql_backup, smbios_sel)
    * FIX: Fixed pnp template for apc_symmetra check when using multiple rrds

    Multisite:
    * FIX: Removed uuid module dependency to be compatible to python < 2.5
    * FIX: remove Javascript debug popup from multi-string input fields
    * FIX: list of strings (e.g. host list in rule editor) didn't work anymore

1.2.2b2:
    Checks & Agents:
    * Added dynamic thresholds to the oracle_tablespace check depending on the
      size of the tablespaces.

    BI:
    * FIX: fix exception in BI-Boxes views of host groups
    * FIX: fix problem where BI-Boxes were invisible if not previously unfolded

    Event Console:
    * FIX: support non-Ascii characters in matching expressions. Note:
           you need to edit and save each affected rule once in order
           to make the fix work.
    * FIX: Fixed exception when logging actions exectuted by mkeventd
    * FIX: etc/init.d/mkeventd flush did not work when mkeventd was stopped

    Multisite:
    * FIX: Fixed several minor IE7 related layout bugs
    * FIX: title of pages was truncated and now isn't anymore
    * Cleanup form for executing commands on hosts/services

    WATO:
    * FIX: Fixed layout of rulelist table in IE*
    * FIX: Fixed adding explicit host names to rules in IE7
    * Add: Improved navigation convenience when plugin output contains [running on ... ]

1.2.2b1:
    Core:
    * cmk --notify: added notification script to generate HTML mails including
      the performance graphs of hosts and services
    * cmk --notify: added the macros NOTIFY_LASTHOSTSTATECHANGE, NOTIFY_HOSTSTATEID,
      NOTIFY_LASTSERVICESTATECHANGE, NOTIFY_SERVICESTATEID, NOTIFY_NOTIFICATIONCOMMENT,
      NOTIFY_NOTIFICATIONAUTHOR, NOTIFY_NOTIFICATIONAUTHORNAME, NOTIFY_NOTIFICATIONAUTHORALIAS
    * FIX: more robust deletion of precompiled files to ensure the correct 
      creation of the files (Thanks to Guido Günther)
    * FIX: Inventory for cluster nodes who are part of multiple clusters 
    * cmk --notify: added plugin for sms notification
    * FIX: precompiled checks: correct handling of sys.exit() call when using python2.4 
    * cmk --notify: improved logging on wrong notification type
    * RPM: Added check_mk-agent-scriptless package (Same as normal agent rpm,
      but without RPM post scripts)

    Checks & Agents:
    * winperf_processor now outputs float usage instead of integer
    * FIX: mssql_counters.file_sizes - Fixed wrong value for "Log Files" in output
    * FIX: drbd: Parameters for expected roles and disk states can now be set to 
           None to disable alerting on changed values
    * printer_supply_ricoh: New check for Ricoh printer supply levels
    * jolokia_metrics.mem: now supports warn/crit levels for heap, nonheap, totalheap
    * jolokia_metrics.mem: add dedicated PNP graph
    * FIX: logwatch.ec: use UNIX socket instead of Pipe for forwarding into EC 
    * FIX: logwatch.ec: fixed exception when forwarding "OK" lines
    * FIX: logwatch.ec: fixed forwarding of single log lines to event console
    * Improved performance of logwatch.ec check in case of many messages
    * livestatus_status: new check for monitoring performance of monitoring
    * FIX: diskstat.include: fix computation of queue length on windows
      (thanks to K.H. Fiebig)
    * lnx_bonding: new check for bonding interfaces on Linux
    * ovs_bonding: new check for bonding interfaces on Linux / Open vSwitch
    * if: Inventory settings can now be set host based
    * FIX: lnx_bonding/ovs_bonding: correct definition of bonding.include
    * Add: if check now able to handle interface groups  (if_groups)
    * Add: New check for DB2 instance memory levels
    * Add: winperf_phydisk can now output IOPS
    * Add: oracle_tablespace now with flexible warn/crit levels(magic number)
    
    Livestatus:
    * Add: new column in hosts/services table: comments_with_extra_info
    Adds the entry type and entry time

    Multisite:
    * Added comment painter to notification related views
    * Added compatibility code to use hashlib.md5() instead of md5.md5(), which
      is deprecated in python > 2.5 to prevent warning messages in apache error log
    * Added host filter for "last host state change" and "last host check"
    * FIX: Preventing autocomplete in password fields of "edit profile" dialog
    * The ldap member attribute of groups is now configruable via WATO
    * Added option to enforce lower User-IDs during LDAP sync
    * Improved debug logging of ldap syncs (Now writing duration of queries to log)
    * Displaying date/time of comments in comment icon hover menu (Please
      note: You need to update your livestatus to current version to make this work)
    * FIX: Making "action" context link unclickable during handling actions / confirms

    BI:
    * Use Ajax to delay rendering of invisible parts of the tree (this
      saves lots of HTML code)

    WATO:
    * Added hr_mem check to the memory checkgroup to make it configurable in WATO
    * Make page_header configurable in global settings
    * FIX: Fixed some typos in ldap error messages
    * FIX: Fixed problem on user profile page when no alias set for a user
    * FIX: list valuespecs could not be extended after once saving
    * FIX: fix title of foldable areas contained in list valuespecs
    * FIX: Fixed bug where pending log was not removed in multisite setup
    * FIX: Fixed generation of auth.php (Needed for NagVis Multisite Authorisation)
    * FIX: Fixed missing general.* permissions in auth.php on slave sites in 
      case of distributed WATO setups
    * Added oracle_tablespaces configuration to the application checkgroup
    * FIX: Fixed synchronisation of mkeventd configs in distributed WATO setups
    * FIX: "Sync & Restart" did not perform restart in distributed WATO setups
    * FIX: Fixed exception in editing code of ldap group to rule plugin
    * FIX: Don't execute ldap sync while performing actions on users page

    Event Console:
    * Added UNIX socket for sending events to the EC
    * Speed up rule matches in some special cases by factor of 100 and more
    * Init-Script: Improved handling of stale pidfiles
    * Init-Script: Detecting and reporting already running processes
    * WATO: Added hook to make the mkeventd reload in distributed WATO setups
      during "activate changes" process
    * Added hook mkeventd-activate-changes to add custom actions to the mkeventd
      "activate changes" GUI function
    * FIX: When a single rule matching raises an exception, the line is now
      matched agains the following rules instead of being skipped. The
      exception is logged to mkeventd.log

1.2.1i5:
    Core:
    * Improved handling of CTRL+C (SIGINT) to terminate long runnining tasks 
      (e.g.  inventory of SNMP hosts)
    * FIX: PING services on clusters are treated like the host check of clusters
    * cmk --notify: new environment variable NOTIFY_WHAT which has HOST or SERVICE as value
    * cmk --notify: removing service related envvars in case of host notifications
    * cmk --notify: added test code to help developing nitofication plugins.
      Can be called with "cmk --notify fake-service debug" for example

    Checks & Agents:
    * Linux Agent, diskstat: Now supporting /dev/emcpower* devices (Thanks to Claas Rockmann-Buchterkirche)
    * FIX: winperf_processor: Showing 0% on "cmk -nv" now instead of 100%
    * FIX: win_dhcp_pools: removed faulty output on non-german windows 2003 servers 
           with no dhcp server installed (Thanks to Mathias Decker)
    * Add: fileinfo is now supported by the solaris agent. Thanks to Daniel Roettgermann
    * Logwatch: unknown eventlog level ('u') from windows agent treated as warning
    * FIX: logwatch_ec: Added state undefined as priority
    * Add: New Check for Raritan EMX Devices
    * Add: mailman_lists - New check to gather statistics of mailman mailinglists
    * FIX: megaraid_bbu - Handle missing charge information (ignoring them)
    * FIX: myssql_tablespaces - fix PNP graph (thanks to Christian Zock)
    * kernel.util: add "Average" information to PNP graph
    * Windows Agent: Fix startup crash on adding a logfiles pattern, but no logfile specified
    * Windows Agent: check_mk.example.ini: commented logfiles section

    Multisite:
    * FIX: Fixed rendering of dashboard globes in opera
    * When having row selections enabled and no selected and performing
      actions an error message is displayed instead of performing the action on
      all rows
    * Storing row selections in user files, cleaned up row selection 
      handling to single files. Cleaned up GET/POST mixups in confirm dialogs
    * Add: New user_options to limit seen nagios objects even the role is set to see all
    * Fix: On site configaration changes, only relevant sites are marked as dirty
    * Fix: Distributed setup: Correct cleanup of pending changes logfile after "Activate changes"
    * FIX: LDAP: Fixed problem with special chars in LDAP queries when having
    contactgroup sync plugin enabled
    * FIX: LDAP: OpenLDAP - Changed default filter for users
    * FIX: LDAP: OpenLDAP - Using uniqueMember instead of member when searching for groups of a user
    * FIX: LDAP: Fixed encoding problem of ldap retrieved usernames
    * LDAP: Role sync plugin validates the given group DNs with the group base dn now
    * LDAP: Using roles defined in default user profile in role sync plugin processing
    * LDAP: Improved error handling in case of misconfigurations
    * LDAP: Reduced number of ldap querys during a single page request / sync process
    * LDAP: Implemnted some kind of debug logging for LDAP communication
    * FIX: Re-added an empty file as auth.py (wato plugin) to prevent problems during update 

    WATO:
    * CPU load ruleset does now accept float values
    * Added valuespec for cisco_mem check to configure thresholds via WATO
    * FIX: Fixed displaying of tag selections when creating a rule in the ruleeditor
    * FIX: Rulesets are always cloned in the same folder
    * Flexibile notifications: removed "debug notification" script from GUI (you can make it
      executable to be choosable again)
    * Flexibile notifications: added plain mail notification which uses the
      mail templates from global settings dialog

    BI:
    * Added FOREACH_SERVICE capability to leaf nodes
    * Add: Bi views now support debug of livestatus queries

1.2.1i4:
    Core:
    * Better exception handling when executing "Check_MK"-Check. Printing python
      exception to status output and traceback to long output now.
    * Added HOSTTAGS to notification macros which contains all Check_MK-Tags
      separated by spaces
    * Output better error message in case of old inventory function
    * Do object cache precompile for monitoring core on cmk -R/-O
    * Avoid duplicate verification of monitoring config on cmk -R/-O
    * FIX: Parameter --cleanup-autochecks (long for -u) works now like suggested in help
    * FIX: Added error handling when trying to --restore with a non existant file

    Notifications:
    * Fix flexible notifications on non-OMD systems
    
    Checks & Agents:
    * Linux Agent, mk_postgres: Supporting pgsql and postgres as user
    * Linux Agent, mk_postgres: Fixed database stats query to be compatible
      with more versions of postgres
    * apache_status: Modified to be usable on python < 2.6 (eg RHEL 5.x)
    * apache_status: Fixed handling of PIDs with more than 4 numbers
    * Add: New Check for Rittal CMC PSM-M devices
    * Smart plugin: Only use relevant numbers of serial
    * Add: ibm_xraid_pdisks - new check for agentless monitoring of disks on IBM SystemX servers.
    * Add: hp_proliant_da_cntlr check for disk controllers in HP Proliant servers
    * Add: Check to monitor Storage System Drive Box Groups attached to HP servers
    * Add: check to monitor the summary status of HP EML tape libraries
    * Add: apc_rackpdu_status - monitor the power consumption on APC rack PDUs
    * Add: sym_brightmail_queues - monitor the queue levels on Symantec Brightmail mail scanners.
    * Add: plesk_domains - List domains configured in plesk installations
    * Add: plesk_backups - Monitor backup spaces configured for domains in plesk
    * Add: mysql_connections - Monitor number of parallel connections to mysql daemon
    * Add: flexible notifcations: filter by hostname
    * New script multisite_to_mrpe for exporting services from a remote system
    * FIX: postgres_sessions: handle case of no active/no idle sessions
    * FIX: correct backslash representation of windows logwatch files
    * FIX: postgres_sessions: handle case of no active/no idle sessions
    * FIX: zfsget: fix exception on snapshot volumes (where available is '-')
    * FIX: zfsget: handle passed-through filesystems (need agent update)
    * FIX: loading notification scripts in local directory for real
    * FIX: oracle_version: return valid check result in case of missing agent info
    * FIX: apache_status: fixed bug with missing 'url', wrote man page
    * FIX: fixed missing localisation in check_parameteres.py 
    * FIX: userdb/ldap.py: fixed invalid call site.getsitepackages() for python 2.6
    * FIX: zpool_status: fixed crash when spare devices were available
    * FIX: hr_fs: handle negative values in order to larger disks (thanks to Christof Musik)
    * FIX: mssql_backup: Fixed wrong calculation of backup age in seconds


    Multisite:
    * Implemented LDAP integration of Multisite. You can now authenticate your
      users using the form based authentication with LDAP. It is also possible
      to synchronize some attributes like mail addresses, names and roles from
      LDAP into multisite.
    * Restructured cookie auth cookies (all auth cookies will be invalid
      after update -> all users have to login again)
    * Modularized login and cookie validation
    * Logwatch: Added buttons to acknowledge all logs of all hosts or really
      all logs which currently have a problem
    * Check reschedule icon now works on services containing an \
    * Now showing correct representation of SI unit kilo ( k )
    * if perfometer now differs between byte and bit output
    * Use pprint when writing global settings (makes files more readable)
    * New script for settings/removing downtimes: doc/treasures/downtime
    * New option when setting host downtimes for also including child hosts
    * Option dials (refresh, number of columns) now turnable by mouse wheel
    * Views: Commands/Checkboxes buttons are now activated dynamically (depending on data displayed)
    * FIX: warn / crit levels in if-check when using "bit" as unit
    * FIX: Fixed changing own password when notifications are disabled
    * FIX: On page reload, now updating the row field in the headline
    * FIX: ListOfStrings Fields now correctly autoappend on focus
    * FIX: Reloading of sidebar after activate changes
    * FIX: Main Frame without sidebar: reload after activate changes
    * FIX: output_format json: handle newlines correctly
    * FIX: handle ldap logins with ',' in distinguished name
    * FIX: quote HTML variable names, fixes potential JS injection
    * FIX: Sidebar not raising exceptions on configured but not available snapins
    * FIX: Quicksearch: Fixed Up/Down arrow handling in chrome
    * FIX: Speedometer: Terminating data updates when snapin is removed from sidebar
    * FIX: Views: toggling forms does not disable the checkbox button anymore
    * FIX: Dashboard: Fixed wrong display options in links after data reloads
    * FIX: Fixed "remove all downtimes" button in views when no downtimes to be deleted 
    * FIX: Services in hosttables now use the service name as header (if no custom title set)
    * New filter for host_contact and service_contact
    
    WATO:
    * Add: Creating a new rule immediately opens its edit formular
    * The rules formular now uses POST as transaction method
    * Modularized the authentication and user management code
    * Default config: add contact group 'all' and put all hosts into it
    * Reverse order of Condition, Value and General options in rule editor
    * Allowing "%" and "+" in mail prefixes of contacts now
    * FIX: Fixed generated manual check definitions for checks without items
      like ntp_time and tcp_conn_stats
    * FIX: Persisting changing of folder titles when only the title has changed
    * FIX: Fixed rendering bug after folder editing

    Event Console:
    * Replication slave can now copy rules from master into local configuration
      via a new button in WATO.
    * Speedup access to event history by earlier filtering and prefiltering with grep
    * New builtin syslog server! Please refer to online docu for details.
    * Icon to events of host links to view that has context button to host
    * FIX: remove event pipe on program shutdown, prevents syslog freeze
    * FIX: hostnames in livestatus query now being utf8 encoded
    * FIX: fixed a nastiness when reading from local pipe
    * FIX: fix exception in rules that use facility local7
    * FIX: fix event icon in case of using TCP access to EC
    * FIX: Allowing ":" in application field (e.g. needed for windows logfiles)
    * FIX: fix bug in Filter "Hostname/IP-Address of original event"

    Livestatus:
    * FIX: Changed logging output "Time to process request" to be debug output

1.2.1i3:
    Core:
    * added HOST/SERVICEPROBLEMID to notification macros
    * New configuration check_periods for limiting execution of
      Check_MK checks to a certain time period.

    Checks & Agents:
    * Windows agent: persist offsets for logfile monitoring

    Notifications:
    * fix two errors in code that broke some service notifications

    Event Console:
    * New performance counter for client request processing time
    * FIX: fixed bug in rule optimizer with ranges of syslog priorities

    WATO:
    * Cloning of contact/host/service groups (without members)

    Checks & Agents:
    * logwatch: Fixed confusion with ignore/ok states of log messages
    * AIX Agent: now possible to specify -d flag. Please test :)

1.2.1i2:
    Core:
    * Improved validation of inventory data reported by checks
    * Added -d option to precompiled checks to enable debug mode
    * doc/treasures: added script for printing RRD statistics

    Notifications:
    * New system of custom notification, with WATO support

    Event Console:
    * Moved source of Event Console into Check_MK project 
    * New button for resetting all rule hits counters
    * When saving a rule then its hits counter is always reset
    * New feature of hiding certain actions from the commands in the status GUI
    * FIX: rule simulator ("Try out") now handles cancelling rules correctly
    * New global option for enabling log entries for rule hits (debugging)
    * New icon linking to event views for the event services
    * check_mkevents outputs last worst line in service output
    * Max. number of queued connections on status sockets is configurable now
    * check_mkevents: new option -a for ignoring acknowledged events
    * New sub-permissions for changing comment and contact while updating an event
    * New button for generating test events directly via WATO
    * Allow Event Console to replicate from another (master) console for
      fast failover.
    * Allow event expiration also on acknowledged events (configurable)

    Multisite:
    * Enable automation login with _username= and _secret=, while
      _secret is the content of var/check_mk/web/$USER/automation.secret
    * FIX: Fixed releasing of locks and livestatus connections when logging out
    * FIX: Fixed login/login confusions with index page caching
    * FIX: Speed-o-meter: Fixed calculation of Check_MK passive check invervals
    * Removed focus of "Full name" attribute on editing a contact
    * Quicksearch: Convert search text to regex when accessing livestatus
    * FIX: WATO Folder filter not available when WATO disabled
    * WATO Folder Filter no longer available in single host views
    * Added new painters "Service check command expanded" and
      "Host check command expanded"
    * FIX: Corrected garbled description for sorter "Service Performance data" 
    * Dashboard globes can now be filtered by host_contact_group/service_contact_group
    * Dashboard "iframe" attribute can now be rendered dynamically using the
      "iframefunc" attribute in the dashlet declaration
    * Dashboard header can now be hidden by setting "title" to None
    * Better error handling in PNP-Graph hover menus in case of invalid responses

    Livestatus:
    * Added new table statehist, used for SLA queries
    * Added new column check_command_expanded in table hosts
    * Added new column check_command_expanded in table services
    * New columns livestatus_threads, livestatus_{active,queued}_connections

    BI:
    * Added missing localizations
    * Added option bi_precompile_on_demand to split compilations of
      the aggregations in several fragments. If possible only the needed
      aggregations are compiled to reduce the time a user has to wait for
      BI based view. This optimizes BI related views which display
      information for a specific list of hosts or aggregation groups.
    * Added new config option bi_compile_log to collect statistics about
      aggregation compilations
    * Aggregations can now be part of more than one aggregation group
      (just configure a list of group names instead of a group name string)
    * Correct representation of (!), (!!) and (?) markers in check output
    * Corrected representation of assumed state in box layout
    * Feature: Using parameters for hosttags

    WATO:
    * Added progress indicator in single site WATO "Activate Changes"
    * Users & Contacts: Case-insensitive sorting of 'Full name' column
    * ntp/ntp.time parameters are now configurable via WATO
    * FIX: Implemented basic non HTTP 200 status code response handling in interactive
           progress dialogs (e.g. bulk inventory mode)
    * FIX: Fixed editing of icon_image rules
    * Added support of locked hosts and folders ( created by CMDB )
    * Logwatch: logwatch agents/plugins now with ok pattern support 
    * Valuespec: Alternative Value Spec now shows helptext of its elements
    * Valuespec: DropdownChoice, fixed exception on validate_datatype

    Checks & Agents:
    * New check mssql_counters.locks: Monitors locking related information of
      MSSQL tablespaces
    * Check_MK service is now able to output additional performance data
      user_time, system_time, children_user_time, children_system time
    * windows_updates agent plugin: Fetching data in background mode, caching
      update information for 30 minutes
    * Windows agent: output ullTotalVirtual and ullAvailVirtual (not yet
      being used by check)
    * Solaris agent: add <<<uptime>>> section (thanks to Daniel Roettgermann)
    * Added new WATO configurable option inventory_services_rules for the
      windows services inventory check
    * Added new WATO configurable option inventory_processes_rules for the
      ps and ps.perf inventory
    * FIX: mssql_counters checks now really only inventorize percentage based
      counters if a base value is set
    * win_dhcp_pools: do not inventorize empty pools any more. You can switch
      back to old behaviour with win_dhcp_pools_inventorize_empty = True
    * Added new Check for Eaton UPS Devices
    * zfsget: new check for monitoring ZFS disk usage for Linux, Solaris, FreeBSD
      (you need to update your agent as well)
    * Added new Checks for Gude PDU Units
    * logwatch: Working around confusion with OK/Ignore handling in logwatch_rules
    * logwatch_ec: Added new subcheck to forward all incoming logwatch messages
      to the event console. With this check you can use the Event Console 
      mechanisms and GUIs instead of the classic logwatch GUI. It can be 
      enabled on "Global Settings" page in WATO for your whole installation.
      After enabling it you need to reinventorize your hosts.
    * Windows Update Check: Now with caching, Thanks to Phil Randal and Patrick Schlüter
    * Windows Check_MK Agent: Now able to parse textfiles for logwatch output
    * Added new Checks sni_octopuse_cpu, sni_octopuse_status, sni_octopuse_trunks: These
      allow monitoring Siemens HiPath 3000/5000 series PBX.
    * if-checks now support "bit" as measurement unit
    * winperf_phydisk: monitor average queue length for read/write

1.2.0p5:
    Checks & Agents:
    * FIX: windows agent: fixed possible crash in eventlog section

    BI:
    * FIX: fixed bug in aggregation count (thanks Neil) 

1.2.0p4:
    WATO:
    * FIX: fixed detection of existing groups when creating new groups
    * FIX: allow email addresses like test@test.test-test.com
    * FIX: Fixed Password saving problem in user settings

    Checks & Agents:
    * FIX: postgres_sessions: handle case of no active/no idle sessions
    * FIX: winperf_processor: handle parameters "None" (as WATO creates)
    * FIX: mssql_counters: remove debug output, fix bytes output
    * FIX: mssql_tablespaces: gracefully handle garbled agent output

    Multisite:
    * FIX: performeter_temparature now returns unicode string, because of °C
    * FIX: output_format json in webservices now using " as quotes

    Livestatus:
    * FIX: fix two problems when reloading module in Icinga (thanks to Ronny Biering)

1.2.0p3:
    Mulitisite
    * Added "view" parameter to dashlet_pnpgraph webservice
    * FIX: BI: Assuming "OK" for hosts is now possible
    * FIX: Fixed error in makeuri() calls when no parameters in URL
    * FIX: Try out mode in view editor does not show context buttons anymore
    * FIX: WATO Folder filter not available when WATO disabled
    * FIX: WATO Folder Filter no longer available in single host views
    * FIX: Quicksearch converts search text to regex when accessing livestatus
    * FIX: Fixed "access denied" problem with multisite authorization in PNP/NagVis
           in new OMD sites which use the multisite authorization
    * FIX: Localize option for not OMD Environments

    WATO:
    * FIX: Users & Contacts uses case-insensitive sorting of 'Full name' column  
    * FIX: Removed focus of "Full name" attribute on editing a contact
    * FIX: fix layout bug in ValueSpec ListOfStrings (e.g. used in
           list of explicit host/services in rules)
    * FIX: fix inheritation of contactgroups from folder to hosts
    * FIX: fix sorting of users, fix lost user alias in some situations
    * FIX: Sites not using distritubed WATO now being skipped when determining
           the prefered peer
    * FIX: Updating internal variables after moving hosts correctly
      (fixes problems with hosts tree processed in hooks)

    BI:
    * FIX: Correct representation of (!), (!!) and (?) markers in check output

    Livestatus:
    * FIX: check_icmp: fixed calculation of remaining length of output buffer
    * FIX: check_icmp: removed possible buffer overflow on do_output_char()
    
    Livecheck:
    * FIX: fixed problem with long plugin output
    * FIX: added /0 termination to strings
    * FIX: changed check_type to be always active (0)
    * FIX: fix bug in assignment of livecheck helpers 
    * FIX: close inherited unused filedescriptors after fork()
    * FIX: kill process group of called plugin if timeout is reached
           -> preventing possible freeze of livecheck
    * FIX: correct escaping of character / in nagios checkresult file
    * FIX: fixed SIGSEGV on hosts without defined check_command
    * FIX: now providing correct output buffer size when calling check_icmp 

    Checks & Agents:
    * FIX: Linux mk_logwatch: iregex Parameter was never used
    * FIX: Windows agent: quote '%' in plugin output correctly
    * FIX: multipath check now handles '-' in "user friendly names"
    * New check mssql_counters.locks: Monitors locking related information of
      MSSQL tablespaces
    * FIX: mssql_counters checks now really only inventorize percentage based
      counters if a base value is set
    * windows_updates agent plugin: Fetching data in background mode, caching
      update information for 30 minutes
    * FIX: netapp_vfiler: fix inventory function (thanks to Falk Krentzlin)
    * FIX: netapp_cluster: fix inventory function
    * FIX: ps: avoid exception, when CPU% is missing (Zombies on Solaris)
    * FIX: win_dhcp_pools: fixed calculation of perc_free
    * FIX: mssql_counters: fixed wrong log size output

1.2.0p3:
    Multisite:
    * Added "view" parameter to dashlet_pnpgraph webservice

    WATO:
    * FIX: It is now possible to create clusters in empty folders
    * FIX: Fixed problem with complaining empty ListOf() valuespecs

    Livestatus:
    * FIX: comments_with_info in service table was always empty

1.2.1i1:
    Core:
    * Allow to add options to rules. Currently the options "disabled" and
      "comment" are allowed. Options are kept in an optional dict at the
      end of each rule.
    * parent scan: skip gateways that are reachable via PING
    * Allow subcheck to be in a separate file (e.g. foo.bar)
    * Contacts can now define *_notification_commands attributes which can now
      override the default notification command check-mk-notify
    * SNMP scan: fixed case where = was contained in SNMP info
    * check_imap_folder: new active check for searching for certain subjects
      in an IMAP folder
    * cmk -D shows multiple agent types e.g. when using SNMP and TCP on one host

    Checks & Agents:
    * New Checks for Siemens Blades (BX600)
    * New Checks for Fortigate Firewalls
    * Netapp Checks for CPU Util an FC Port throughput
    * FIX: megaraid_pdisks: handle case where no enclosure device exists
    * FIX: megaraid_bbu: handle the controller's learn cycle. No errors in that period.
    * mysql_capacity: cleaned up check, levels are in MB now
    * jolokia_info, jolokia_metrics: new rewritten checks for jolokia (formerly
      jmx4perl). You need the new plugin mk_jokokia for using them
    * added preliminary agent for OpenVMS (refer to agents/README.OpenVMS) 
    * vms_diskstat.df: new check file usage of OpenVMS disks
    * vms_users: new check for number of interactive sessions on OpenVMS
    * vms_cpu: new check for CPU utilization on OpenVMS
    * vms_if: new check for network interfaces on OpenVMS
    * vms_system.ios: new check for total direct/buffered IOs on OpenVMS
    * vms_system.procs: new check for number of processes on OpenVMS
    * vms_queuejobs: new check for monitoring current VMS queue jobs
    * FIX: mssql_backup: Fixed problems with datetime/timezone calculations
    * FIX: mssql agent: Added compatibility code for MSSQL 9
    * FIX: mssql agent: Fixed connection to default instances ("MSSQLSERVER")
    * FIX: mssql agent: Fixed check of databases with names starting with numbers
    * FIX: mssql agent: Fixed handling of databases with spaces in names
    * f5_bigip_temp: add performance data
    * added perf-o-meters for a lot of temperature checks
    * cmctc_lcp.*: added new checks for Rittal CMC-TC LCP
    * FIX: diskstat (linux): Don't inventorize check when data empty
    * Cisco: Added Check for mem an cpu util
    * New check for f5 bigip network interfaces
    * cmctc.temp: added parameters for warn/crit, use now WATO rule
      "Room temperature (external thermal sensors)"
    * cisco_asa_failover: New Check for clustered Cisco ASA Firewalls 
    * cbl_airlaser.status: New Check for CBL Airlaser IP1000 laser bridge.
    * cbl_airlaser.hardware: New Check for CBL Airlaser IP1000 laser bridge.
      Check monitors the status info and allows alerting based on temperature.
    * df, hr_fs, etc.: Filesystem checks now support grouping (pools)
      Please refer to the check manpage of df for details
    * FIX: windows agent: try to fix crash in event log handling
    * FreeBSD Agent: Added swapinfo call to mem section to make mem check work again
    * windows_multipath: Added the missing check for multipath.vbs (Please test)
    * carel_uniflair_cooling: new check for monitoring datacenter air conditioning by "CAREL"
    * Added Agent for OpenBSD
    * Added Checks for UPS devices
    * cisco_hsrp: New Check for monitoring HSRP groups on Cisco Routers. (SMIv2 version)
    * zypper: new check and plugin mk_zypper for checking zypper updates.
    * aironet_clients: Added support for further Cisco WLAN APs (Thanks to Stefan Eriksson for OIDs)
    * aironet_errors: Added support for further Cisco WLAN APs
    * apache_status: New check to monitor apache servers which have the status-module enabled.
      This check needs the linux agent plugin "apache_status" installed on the target host.

    WATO:
    * Added permission to control the "clone host" feature in WATO
    * Added new role/permission matrix page in WATO to compare
      permissions of roles
    * FIX: remove line about number of rules in rule set overview
      (that garbled the logical layout)
    * Rules now have an optional comment and an URL for linking to 
      documntation
    * Rule now can be disabled without deleting them.
    * Added new hook "sites-saved"
    * Allow @ in user names (needed for some Kerberos setups)
    * Implemented new option in WATO attributes: editable
      When set to False the attribute can only be changed during creation
      of a new object. When editing an object this attribute is only displayed.
    * new: search for rules in "Host & Service Configuration"
    * parent scan: new option "ping probes", that allows skipping 
      unreachable gateways.
    * User managament: Added fields for editing host/service notification commands
    * Added new active check configuration for check_smtp
    * Improved visualization of ruleset lists/dictionaries
    * Encoding special chars in RegExp valuespec (e.g. logwatch patterns)
    * Added check_interval and retry_interval rules for host checks
    * Removed wmic_process rule from "inventory services" as the check does not support inventory
    * Made more rulegroup titles localizable
    * FIX: Fixed localization of default permissions
    * FIX: Removed double collect_hosts() call in activate changes hook
    * FIX: Fixed double hook execution when using localized multisite
    * FIX: User list shows names of contactgroups when no alias given
    * FIX: Reflecting alternative mode of check_http (check ssl certificate
    age) in WATO rule editor
    * FIX: Fixed monitoring of slave hosts in master site in case of special
      distributed wato configurations
    * FIX: Remove also user settings and event console rule on factory reset
    * FIX: complex list widgets (ListOf) failed back to old value when
           complaining
    * FIX: complex list widgets (ListOf) lost remaining entries after deleting one
    * FIX: Fixed error in printer_supply valuespec which lead to an exception
           when defining host/service specific rules
    * FIX: Fixed button url icon in docu-url link

    BI:
    * Great speed up of rule compilation in large environments

    Multisite:
    * Added css class="dashboard_<name>" to the dashboard div for easier
    customization of the dashboard style of a special dashboard
    * Dashboard: Param wato_folder="" means WATO root folder, use it and also
      display the title of this folder
    * Sidebar: Sorting aggregation groups in BI snapin now
    * Sidebar: Sorting sites in master control snapin case insensitive
    * Added some missing localizations (error messages, view editor)
    * Introducted multisite config option hide_languages to remove available
      languages from the multisite selection dialogs. To hide the builtin
      english language simply add None to the list of hidden languages.
    * FIX: fixed localization of general permissions
    * FIX: show multisite warning messages even after page reload
    * FIX: fix bug in Age ValueSpec: days had been ignored
    * FIX: fixed bug showing only sidebar after re-login in multisite
    * FIX: fixed logwatch loosing the master_url parameter in distributed setups
    * FIX: Fixed doubled var "site" in view editor (site and siteopt filter)
    * FIX: Don't crash on requests without User-Agent HTTP header
    * Downtimes: new conveniance function for downtime from now for ___ minutes.
      This is especially conveniant for scripting.
    * FIX: fixed layout of login dialog when showing up error messages
    * FIX: Fixed styling of wato quickaccess snapin preview
    * FIX: Made printer_supply perfometer a bit more robust against bad perfdata
    * FIX: Removed duplicate url parameters e.g. in dashboard (display_options)
    * FIX: Dashboard: If original request showed no "max rows"-message, the
           page rendered during reload does not show the message anymore
    * FIX: Fixed bug in alert statistics view (only last 1000 lines were
           processed for calculating the statistics)
    * FIX: Added missing downtime icon for comment view
    * FIX: Fixed handling of filter configuration in view editor where filters
           are using same variable names. Overlaping filters are now disabled
	   in the editor.
    * FIX: Totally hiding hidden filters from view editor now

    Livecheck:
    * FIX: Compile livecheck also if diet libc is missing

1.2.0p2:
    Core:
    * simulation_mode: legacy_checks, custom_checks and active_checks
      are replaced with dummy checks always being OK
    * FIX: Precisely define order of reading of configuration files. This
      fixes a WATO rule precedence problem

    Checks & Agents:
    * FIX: Fixed syntax errors in a bunch of man pages
    * if_lancom: silently ignore Point-To-Point interfaces
    * if_lancom: add SSID to logical WLAN interface names
    * Added a collection of MSSQL checks for monitoring MSSQL servers
      (backups, tablespaces, counters)
    * New check wut_webio_io: Monitor the IO input channels on W&T Web-IO 
      devices
    * nfsmounts: reclassify "Stale NFS handle" from WARN to CRIT
    * ORACLE agent/checks: better error handling. Let SQL errors get
      through into check output, output sections even if no database
      is running.
    * oracle_version: new check outputting the version of an ORACLE
      database - and using uncached direct SQL output.
    * ORACLE agent: fix handling of EXCLUDE, new variable ONLY_SIDS
      for explicitely listing SIDs to monitor
    * mk_logwatch on Linux: new options regex and iregex for file selection
    * remove obsolete ORACLE checks where no agent plugins where available
    * FIX: printer_supply: Fix problem on DELL printers with "S/N" in output
      (thanks to Sebastian Talmon)
    * FIX: winperf_phydisk: Fix typo (lead to WATO rule not being applied)
    * Windows agent: new [global] option crash_debug (see online docu)
    * AIX agent: new check for LVM volume status in rootvg.
    * PostgreSQL plugin: agent is now modified to work with PostgreSQL 
      versions newer than 8.1. (multiple reports, thanks!)

    Multisite:
    * Show number of rows and number of selected rows in header line
      (also for WATO hosts table)
    * FIX: fix problem in showing exceptions (due to help function)
    * FIX: fixed several localization problems in view/command processing
    * FIX: fixed duplicated settings in WATO when using localisation
    * FIX: fixed exception when refering to a language which does not exist
    * FIX: Removing all downtimes of a host/service is now possible again
    * FIX: The refresh time in footer is updated now when changing the value
    * FIX: view editor shows "(Mobile)" hint in view titles when linking to views

    WATO: 
    * Main menu of ruleeditor (Host & Service Parameters) now has
      a topic for "Used rules" - a short overview of all non-empty
      rulesets.
    * FIX: add missing context help to host details dialog
    * FIX: set new site dirty is host move due to change of
      folder attributes
    * FIX: fix exception on unknown value in DropdownChoice
    * FIX: add service specification to ruleset Delay service notifications
    * FIX: fixed problem with disabled sites in WATO
    * FIX: massive speedup when changing roles/users and activing changes
      (especially when you have a larger number of users and folders)
    * Add variable CONTACTPAGER to allowed macros in notifications
    * FIX: fixed default setting if "Hide names of configuration variables"
      in WATO
    * FIX: ListOfString Textboxes (e.g. parents of folders) do now extend in IE
    * FIX: fixed duplicated sections of permissions in rule editor

    BI:
    * New iterators FOREACH_CHILD and FOREACH_PARENT
    * FIX: fix handling of FOREACH_ in leaf nodes (remove hard coded
      $HOST$, replace with $1$, $2$, ..., apply argument substitution)
    * New logical datatable for aggregations that have the same name
      as a host. Converted view "BI Boxes" to this new table. This allows
      for Host-Aggregations containing data of other hosts as well.
    * count_ok: allow percentages, e.g. "count_ok!70%!50%"

1.2.0p1:
    Core:
    * Added macros $DATE$, $SHORTDATETIME$ and $LONGDATETIME$' to
      notification macros

    Checks & Agents:
    * FIX: diskstat: handle output 'No Devices Found' - avoiding exception
    * 3ware_units: Following states now lead to WARNING state instead of
      CRITICAL: "VERIFY-PAUSED", "VERIFYING", "REBUILDING"
    * New checks tsm_stagingpools, tsm_drive and tsm_storagepools
      Linux/UNIX
    * hpux_fchba: new check for monitoring FibreChannel HBAs und HP-UX

    Multisite:
    * FIX: fix severe exception in all views on older Python versions
      (like RedHat 5.5).

    WATO:
    * FIX: fix order of rule execution: subfolders now take precedence
      as they should.

1.2.0:
    Setup:
    * FIX: fix building of RPM packages (due to mk_mysql, mk_postgres)

    Core:
    * FIX: fix error message in case of duplicate custom check

    WATO:
    * FIX: add missing icon on cluster hosts to WATO in Multisite views
    * FIX: fix search field in host table if more than 10 hosts are shown
    * FIX: fix bulk edit and form properties (visibility of attributes was broken)
    * FIX: fix negating hosts in rule editor

    Checks & Agents: 
    * fileinfo: added this check to Linux agent. Simply put your
      file patterns into /etc/check_mk/fileinfo.cfg for configuration.
    * mysql.sessions: New check for MySQL sessions (need new plugin mk_mysql)
    * mysql.innodb_io: New check for Disk-IO of InnoDB
    * mysql_capacity: New check for used/free capacity of MySQL databases
    * postgres_sessions: New check for PostgreSQL number of sessions
    * postgres_stat_database: New check for PostgreSQL database statistics
    * postgres_stat_database.size: New check for PostgreSQL database size
    * FIX: hpux_if: convert_to_hex was missing on non-SNMP-hosts -replace
      with inline implementation
    * tcp_conn_stats: handle state BOUND (found on Solaris)
    * diskstat: support for checking latency, LVM and VxVM on Linux (needs 
      updated agent)
    * avoid duplicate checks cisco_temp_perf and cisco_sensor_temp

1.2.0b6:
    Multisite:
    * FIX: Fixed layout of some dropdown fields in view filters
    * Make heading in each page clickable -> reload page
    * FIX: Edit view: couldn't edit filter settings
    * FIX: Fixed styling of links in multisite context help
    * FIX: Fixed "select all" button for IE
    * FIX: Context links added by hooks are now hidden by the display
           option "B" again
    * FIX: preselected "refresh" option did not reflect view settings
           but was simply the first available option - usually 30.
    * FIX: fixed exception with custom views created by normal users

    WATO:
    * FIX: Fixed "select all" button in hosts & folders for IE
    * Optically mark modified variables in global settings
    * Swapped icons for rule match and previous rule match (makes for sense)

    Core:
    * FIX: Fixed "make_utf is not defined" error when having custom
           timeperiods defined in WATO

    Checks & Agents: 
    * MacOS X: Agent for MacOS (Thanks to Christian Zigotzky)
    * AIX: New check aix_multipath: Supports checking native AIX multipathing from AIX 5.2 onward
    * Solaris: New check solaris_multipath: Supports checking native Solaris multipath from Solaris10 and up.
    * Solaris: The ZFS Zpool status check now looks more closely at the reported messages. (It's also tested to work on Linux now)

1.2.0b5:
    Core:
    * FIX: handle UTF-8 encoded binary strings correctly (e.g. in host alias)
    * FIX: fix configuration of passive checks via custom_checks
    * Added NOTIFICATIONTYPE to host/service mail bodies

    WATO:
    * Site management: "disabled" only applies to Livestatus now
    * FIX: fix folding problems with dependent host tags
    * FIX: Detecting duplicate tag ids between regular tags and auxtags
    * FIX: Fixed layout problem of "new special rule" button in rule editor
    * FIX: Fixed layout problem on "activate changes" page
    * FIX: Added check if contacts belong to contactgroup before contactgroup deletion
    * FIX: fix site configuration for local site in Multisite environments
    * FIX: "(no not monitor)" setting in distributed WATO now works
    * FIX: Site management: replication setting was lost after re-editing
    * FIX: fixed problems after changing D/WATO-configuration
    * FIX: D/WATO: mark site dirty after host deletion
    * FIX: D/WATO: replicate auth.secret, so that login on one site also
           is valid on the replication slaves
    * FIX: implement locking in order to prevent data corruption on
           concurrent changes
    * FIX: Fixed handling of validation errors in cascading dropdown fields
    * FIX: fix cloning of users
    * Keep track of changes made by other users before activating changes,
      let user confirm this, new permission can be used to prevent a user
      from activating foreign changes.
    * FIX: Allowing german umlauts in users mail addresses
    * Allow list of aux tags to be missing in host tag definitions. This
      makes migration from older version easier.
    * FIX: user management modules can now deal with empty lines in htpasswd
    * FIX: Fixed js error on hostlist page with search form

    Multisite:
    * New display type 'boxes-omit-root' for BI views
    * Hostgroup view BI Boxes omits the root level
    * Finalized layout if view options and commands/filters/painteroptions.
    * Broken plugins prevent plugin caching now
    * FIX: remove refresh button from dashboard.
    * FIX: remove use of old option defaults.checkmk_web_uri
    * FIX: fixed outgoing bandwidth in fc port perfometer
    * FIX: remove nasty JS error in sidebar
    * FIX: fix folding in custom links (directories would not open)
    * FIX: animation of rotation treeangle in trees works again
    * FIX: Logwatch: Changed font color back to black
    * FIX: show toggle button for checkboxes in deactivated state
    * FIX: fix repeated stacked refresh when toggling columns
    * FIX: disable checkbox button in non-checkboxable layouts
    * FIX: fix table layout for views (gaps where missing sometimes)
    * FIX: Fixed sorting views by perfdata values which contain floats
    * FIX: fix sometimes-broken sizing of sidebar and dashboard on Chrome
    * FIX: fix dashboard layout on iPad
    * FIX: Fixed styling issues of sidebar in IE7
    * FIX: fix problem where filter settings (of checkboxes) are not effective
           when it comes to executing commands
    * FIX: Fixed styling issues of view filters with dropdown fields
    * FIX: multisite login can now deal with empty lines in htpasswd
    * FIX: Fixed a bunch of js/css errors

    Mobile:
    * FIX: Fixed logtime filter settings in all mobile views
    * FIX: fix some layout problems

    BI:
    * New aggregation function count_ok, that counts the number
      of nodes in state OK.
    * FIX: Removed debug output int count_ok aggregation

    Checks & Agents:
    * Linux: Modified cluster section to allow pacemaker/corosync clusters without heartbeat
    * AIX: convert NIC check to lnx_if (now being compatible with if/if64)
    * AIX: new check for CPU utilization (using section lparstat_aix)
    * ntp checks: Changed default value of time offsets to be 200ms (WARN) / 500ms (CRIT)
    * aironet_{errors,clients}: detect new kinds of devices (Thanks to Tiago Sousa)
    * check_http, check_tcp: allow to omit -I and use dynamic DNS name instead

1.2.0b4:
    Core:
    * New configuration variable snmp_timing, allowing to 
      configure timeout and retries for SNMP requests (also via WATO)
    * New configuration variable custom_checks. This is mainly for
      WATO but also usable in main.mk It's a variant of legacy_checks that
      automatically creates the required "define command" sections.

    WATO:
    * ps and ps.perf configurable via WATO now (without inventory)
    * New layout of main menu and a couple of other similar menus
    * New layout of ruleset overviews
    * Hide check_mk variable names per default now (change via global settings)
    * New layout of global settings
    * Folder layout: show contact groups of folder
    * Folder movement: always show complete path to target folder
    * Sidebar snapin: show pending changes
    * New rule for configuring custom_checks - allowing to run arbitrary
      active checks even if not yet formalized (like HTTP and TCP)
    * Added automation_commands to make automations pluginable
    * New layout and new internal implementation of input forms
    * New layout for view overview and view editor
    * Split up host search in two distinct pages
    * Use dynamic items in rule editor for hosts and items (making use
      of ListOfStrings())
    * FIX: audit log was not shown if no entry for today existed
    * FIX: fix parent scan on single site installations
    * FIX: fix folder visibility permission handling
    * FIX: honor folder-permissions when creating, deleting 
           and modifiying rules
    * FIX: detect non-local site even if unix: is being used
    * FIX: better error message if not logged into site during 
           action that needs remote access
    * FIX: send automation data via POST not GET. This fixes inventory
           on hosts with more than 500 services.
    * FIX: make config options directly active after resetting them
           to their defaults (didn't work for start_url, etc.
    * FIX: Fixed editing of ListOf in valuespec editors (e.g. used in logwatch
    pattern editor)
    * FIX: Reimplemented correct behaviour of the logwatch pattern "ignore"
    state which is used to drop the matching log lines

    Multisite:
    * FIX: fixed filter of recent event views (4 hours didn't catch)
    * FIX: convert more buttons to new graphical style
    * FIX: Logwatch handles logs with only OK lines in it correctly in logfile list views
    * FIX: Fixed syntax error in "Single-Host Problems" view definition
    * New help button at top right of each page now toggles help texts
    * Snapin Custom Links allows to specify HTTP link target
    * Redesign of bar with Display/Filter/Commands/X/1,2,3,4,6,8/30,60,90/Edit

    Mobile GUI:
    * FIX: commands can be executed again
    * FIX: fixed styling of buttons

    Checks & Agents:
    * FIX: Logwatch: fixed missing linebreak during reclassifing lines of logfiles
    * FIX: Logwatch: Logwatch services in rules configured using WATO must be
      given as item, not as whole service name
    * New active check via WATO: check_ldap
    * printer_alerts: new configuration variable printer_alerts_text_map. Make
      'Energiesparen' on Brother printers an OK state.
    * services: This check can now be parameterized in a way that it warn if
      a certain service is running. WATO formalization is available.

    BI:
    * FIX: make rotating folding arrows black (white was not visible)
    * Display format 'boxes' now in all BI views available
    * Display format 'boxes' now persists folding state

1.2.0b3:
    Core:
    * FIX: fixed SNMP info declaration in checks: could be garbled
      up in rare cases
    * avoid duplicate parents definition, when using 'parents' and
      extra_host_conf["parents"] at the same time. The later one has
      precedence.

    Multisite:
    * Logwatch: Colorizing OK state blocks correctly
    * FIX: allow web plugins to be byte compiled (*.pyc). Those
      are preferred over *.py if existing
    * View Editor: Fixed jump to top of the page after moving painters during
      editing views
    * FIX: Fixed login redirection problem after relogging
    * Filter for times now accept ranges (from ... until)
    * New view setting for page header: repeat. This repeats the
      column headers every 20'th row.
    * FIX: Fixed problem with new eval/pickle
    * FIX: Fixed commands in host/service search views

    Checks & Agents:
    * FIX: Made logwatch parsing mechanism a little more robust
      (Had problems with emtpy sections from windows agent)
    * FIX: brocade_fcport: Configuration of portsates now possible  
    * if_lancom: special version for if64 for LANCOM devices (uses
      ifName instead of ifDescr)


    WATO:
    * Reimplemented folder listing in host/folders module
    * Redesigned the breadcrumb navigation
    * Global settings: make boolean switches directly togglable
    * New button "Recursive Inventory" on folder: Allows to do
      a recursive inventory over all hosts. Also allows to selectively
      retry only hosts that have failed in a previous inventory.
    * You can configure parents now (via a host attribute, no rules are
      neccessary).
    * You can now do an automated scan for parents and layer 3 (IP)
    * You can configure active checks (check_tcp, ...) via WATO now
    * FIX: fix page header after confirmation dialogs
    * FIX: Fixed umlaut problem in host aliases and ip addresses created by WATO
    * FIX: Fixed exception caused by validation problems during editing tags in WATO
    * FIX: create sample config only if both rules.mk and hosttags.mk are missing
    * FIX: do not loose host tags when both using WATO-configured and 
      manual ones (via multisite.mk)
    * Timeperiods: Make list of exceptions dynamic, not fixed to 10 entries
    * Timeperiods: Configure exclusion of other timeperiods
    * Configuration of notification_delay and notification_interval

1.2.0b2:
    Core:
    * FIX: Cluster host checks were UNKNOWN all the time
    * FIX: reset counter in case of (broken) future time
    * FIX: Automation try-inventory: Fixed problem on where checks which
      produce equal service descriptions could lead to invalid inventory
      results on cluster hosts.
    * FIX: do not create contacts if they won't be assigned to any host
      or service. Do *not* assign to dummy catch-all group "check_mk".

    WATO:
    * Added new permission "move hosts" to allow/deny moving of hosts in WATO
    * Also write out contact definitions for users without contactgroups to
      have the mail addresses and other notification options persisted
    * FIX: deletion of automation accounts now works
    * FIX: Disabling notifications for users does work now
    * New main overview for rule editor
    * New multisite.mk option wato_hide_varnames for hiding Check_MK 
      configuration variable names from the user
    * New module "Logwatch Pattern Analyzer" to verify logwatch rules
    * Added new variable logwatch_rules which can also be managed through the
      WATO ruleset editor (Host/Service Parameters > Parameters and rules for
      inventorized checks > Various applications > Logwatch Patterns)
    * Users & Contacts: Added new option wato_hidden_users which holds a list
      of userids to hide the listed users from the WATO user management GUI.
    * WATO API: Added new method rewrite_configuration to trigger a rewrite of
      all host related wato configuration files to distribute changed tags
    * Added new internal hook pre-activate-changes to execute custom
      code BEFORE Check_MK is called to restart Nagios
    * FIX: Only showing sudo hint message on sudo error message in automation
      command
    * FIX: Fixed js eror in IE7 on WATO host edit page
    * FIX: Using pickle instead of repr/eval when reading data structures from
      urls to prevent too big security issues
    * Rule editor: improve sorting of groups and rulesets
    * FIX: Escaping single quotes in strings when writing auth.php
    * FIX: Fix resorting of host tags (was bug in ListOf)

    Multisite
    * Added config option default_ts_format to configure default timestamp
      output format in multisite
    * Layout and design update
    * Quicksearch: display site name if more than one different site
      is present in the current search result list
    * FIX: Fixed encoding problem in "custom notification" message
    * New configuration parameter page_heading for the HTML page heads
      of the main frameset (%s will be replaced with OMD site name)
    * FIX: Fix problem where snapins where invisible
    * FIX: Fixed multisite timeout errors when nagios not running
    * Sidebar: some new layout improvements
    * Login page is not shown in framesets anymore (redirects framed page to
      full screen login page)
    * FIX: fix exception when disallowing changing display options
    * FIX: Automatically redirect from login page to target page when already
      logged in
    * FIX: Updating the dashboard header time when the dashlets refresh

    BI:
    * Added new painter "affected hosts (link to host page)" to show all
      host names with links to the "hosts" view
    * FIX: Fixed filtering of Single-Host Aggregations
    * New sorter for aggregation group
    * FIX: fix sorting of Single-Host Aggregations after group
    * Avoid duplicate rule incarnations when using FOREACH_*
    * BI Boxes: allow closing boxes (not yet persisted)
    * New filter for services (not) contained in any aggregate
    * Configure sorting for all BI views

    Checks & Agents:
    * FIX: snmp_uptime handles empty snmp information without exception
    * FIX: Oracle checks try to handle ORA-* errors reported by the agent
      All oracle checks will return UNKNOWN when finding an ORA-* message
    * FIX: filesystem levels set via WATO didn't work, but do now
    * FIX: Group filters can handle groups without aliases now
    * nfsmounts: Added nfs4 support thanks to Thorsten Hintemann
    * megaraid_pdisks megaraid_ldisks: Support for Windows.  Thanks to Josef Hack

1.2.0b1:
    Core, Setup, etc.:
    * new tool 'livedump' for dumping configuration and status
      information from one monitoring core and importing this
      into another.
    * Enable new check registration API (not yet used in checks)
    * FIX: fix handling of prefix-tag rules (+), needed for WATO
    * FIX: handle buggy SNMP devices with non-consecutive OIDS
      (such as BINTEC routers)
    * Check API allows a check to get node information
    * FIX: fix problem with check includes in subchecks
    * Option --checks now also applies to ad-hoc check (e.g.
      cmk --checks=mrpe,df -v somehost)
    * check_mk_templates.cfg: added s to notification options
      of host and service (= downtime alerts)

    WATO:
    * Hosttag-editor: allow reordering of tags
    * Create very basic sample configuration when using
      WATO the first time (three tag groups, two rules)
    * Much more checks are configurable via WATO now
    * Distributed WATO: Made all URL calls using curl now
    * FIX: fix bug in inventory in validate_datatype()
    * Better output in case of inventory error
    * FIX: fix bug in host_icon rule on non OMD
    * FIX: do not use isdisjoint() (was in rule editor on Lenny)
    * FIX: allow UTF-8 encoded permission translations
    * FIX: Fixed several problems in OMD apache shared mode
    * FIX: Do not use None$ as item when creating new rules
    * FIX: Do load *all* users from htpasswd, so passwords from
      users not created via WATO will not be lost.
    * FIX: honor site disabling in replication module
    * FIX: honor write permissions on folder in "bulk delete"
    * FIX: honor permissions for "bulk cleanup" and "bulk edit"
    * FIX: honor write permissions and source folder when moving hosts
    * FIX: honor permissions on hosts also on bulk inventory
    * Only create contacts in Nagios if they are member of at
      least one contact group.
    * It is now possible to configure auxiliary tags via WATO
      (formerly also called secondary tags)
    * FIX: Fixed wrong label "Main Overview" shown for moved WATO folders
      in foldertree snapin
    * FIX: Fixed localization of empty host tags
    * FIX: User alias and notification enabling was not saved

    Checks & Agents:
    * hpux_if: fix missing default parameter errors
    * hpux_if: make configurable via WATO
    * if.include: fix handling of NIC with index 0
    * hpux_lunstats: new check for disk IO on HP-UX
    * windows - mk_oracle tablespace: Added missing sid column
    * diskstat: make inventory mode configurable via WATO
    * added new checks for Fujitsu ETERNUS DX80 S2 
      (thanks to Philipp Höfflin)
    * New checks: lgp_info, lgp_pdu_info and lgp_pdu_aux to monitor Liebert
      MPH/MPX devices
    * Fix Perf-O-Meter of fileage
    * hpux_snmp_cs.cpu: new SNMP check for CPU utilization
      on HP-UX.
    * if/if64: inventory also picks up type 62 (fastEther). This
      is needed on Cisco WLC 21xx series (thanks to Ralf Ertzinger)
    * FIX: fix inventory of f5_bigip_temp
    * mk_oracle (lnx+win): Fixed TEMP tablespace size calculations
    * ps: output node process is running on (only for clusters)
    * FIX: Linux Agent: Fixed ipmi-sensors handling of Power_Unit data
    * hr_mem: handle rare case where more than one entry is present
      (this prevents an exception of pfSense)
    * statgrab_load: level is now checked against 15min average - 
      in order to be consistent with the Linux load check
    * dell_powerconnect_cpu: hopefully correctly handle incomplete
      output from agent now.
    * ntp: do not check 'when' anymore since it can produce false
      alarms.
    * postfix_mailq: handle output with 'Total requests:' in last line
    * FIX: check_mk-hp_blade_psu.php: allow more than 4 power supplies
    * FIX: smart plugin: handle cases with missing vendor (thanks
      to Stefan Kärst)
    * FIX: megaraid_bbu: fix problem with alternative agent output
      (thanks to Daniel Tuecks)
    * mk_oracle: fix quoting problem, replace sessions with version,
      use /bin/bash instead of /bin/sh

    Multisite:
    * Added several missing localization strings
    * IE: Fixed problem with clicking SELECT fields in the new wato foldertree snapin
    * Fixed problem when trying to visit dashboards from new wato foldertree snapin
    * Chrome: Fixed styling problem of foldertree snapin
    * Views: Only show the commands and row selection options for views where
      commands are possible
    * The login mask honors the default_language definition now
    * check_bi_local.py: works now with cookie based authentication
    * FIX: Fixed wrong redirection after login in some cases
    * FIX: Fixed missing stats grouping in alert statistics view
    * FIX: Fixed preview table styling in view editor
    * FIX: Multisite authed users without permission to multisite are
      automatically logged out after showing the error message
    * Retry livestatus connect until timeout is used up. This avoids
      error messages when the core is being restarted
    * Events view now shows icon and text for "flapping" events
    * Use buffer for HTML creation (this speeds up esp. HTTPS a lot)
    * FIX: Fixed state filter in log views

    Livestatus:
    * Add missing column check_freshness to services table

    BI:
    * New column (painter) for simplistic box display of tree.
      This is used in a view for a single hostgroup.

1.1.13i3:
    Core, Setup, etc.:
    * *_contactgroups lists: Single group rules are all appended. When a list
      is found as a value this first list is used exclusively. All other
      matching rules are ignored
    * cmk -d does now honor --cache and --no-tcp
    * cmk -O/-R now uses omd re{start,load} core if using OMD
    * FIX: setup.sh now setups up permissions for conf.d/wato
      correctly
    * cmk --localize update supports an optional ALIAS which is used as
      display string in the multisite GUI
    * FIX: Fixed encoding problems with umlauts in group aliases
    * FIX: honor extra_summary_host_conf (was ignored)
    * new config variable snmpv2c_hosts that allows to enable SNMP v2c
      but *not* bulkwalk (for some broken devices). bulkwalk_hosts still
      implies v2c.

    Checks & Agents:
    * Windows agent: output eventlog texts in UTF-8 encoding. This
      should fix problems with german umlauts in message texts.
    * Windows agent: Added installer for the windows agent (install_agent.exe)
    * Windows agent: Added dmi_sysinfo.bat plugin (Thanks to Arne-Nils Kromer for sharing)
    * Disabled obsolete checks fc_brocade_port and fc_brocade_port_detailed.
      Please use brocade_fcport instead.
    * aironet_errors, statgrab_disk, statgrab_net: Performance data has
      been converted from counters to rates. You might need to delete your
      existing RRDs of these checks. Sorry, but these have been that last
      checks still using counters...
    * ibm_imm_health: added last missing scan function
    * Filesystem checks: trend performance data is now normalized to MB/24h.
      If you have changed the trend range, then your historic values will
      be displayed in a wrong scale. On the other hand - from now on changes
      in the range-setting will not affect the graph anymore.
    * if/if64/lnx_if: pad port numbers with zeros in order to sort correctly.
      This can be turned off with if_inventory_pad_portnumbers = False.
    * Linux agent: wrap freeipmi with lock in order to avoid cache corruption
    * New check: megaraid_bbu - check existance & status of LSI MegaRaid BBU module
    * HP-UX Agent: fix mrpe (remove echo -e and test -e, thanks to Philipp Lemke)
    * FIX: ntp checks: output numeric data also if stratum too high
    * Linux agent: new check for dmraid-based "bios raid" (agent part as plugin)
    * FIX: if64 now uses ifHighSpeed instead of ifSpeed for determining the
      link speed (fixes speed of 10GBit/s and 20GBit/s ports, thanks Marco Poet)
    * cmctc.temp: serivce has been renamed from "CMC Temperature %s" to just
      "Temperature %s", in order to be consistent with the other checks.
    * mounts: exclude changes of the commit option (might change on laptops),
      make only switch to ro critical, other changes warning.
    * cisco_temp_sensor: new check for temperature sensors of Cisco NEXUS
      and other new Cisco devices
    * oracle_tablespace: Fixed tablespace size/free space calculations
    * FIX: if/if64: omit check result on counter wrap if bandwidth traffic levels
      are used.

    Multisite:
    * Improve transaction handling and reload detection: user can have 
      multiple action threads in parallel now
    * Sounds in views are now enabled per default. The new configuration
      variable enable_sounds can be set to False in multisite.mk in order
      to disable sounds.
    * Added filter for log state (UP,DOWN,OK,CRIT...) to all log views
    * New painter for normal and retry check interval (added to detail views)
    * Site filter shows "(local)" in case of non multi-site setup
    * Made "wato folder" columns sortable
    * Hiding site filter in multisite views in single site setups
    * Replaced "wato" sidebar snapin which mixed up WATO and status GUIs with
      the new "wato_foldertree" snapin which only links to the status views
      filtered by the WATO folder.
    * Added "Dashboard" section to views snapin which shows a list of all dashboards
    * FIX: Fixed auth problem when following logwatch icon links while using
      the form based auth
    * FIX: Fix problem with Umlaut in contact alias
    * FIX: Creating auth.php file on first login dialog based login to ensure
      it exists after login when it is first needed
    * Dashboard: link problem views to *unhandled* views (this was
      inconsistent)
    * Localization: Fixed detection of gettext template file when using the
      local/ hierarchy in OMD

    Mobile:
    * Improved sorting of views in main page 
    * Fix: Use all the availiable space in header
    * Fix: Navigation with Android Hardwarekeys now working
    * Fix: Links to pnp4nagios now work better
    * Fix: Host and Service Icons now finger friendly
    * Fix: Corrected some buildin views

    WATO:
    * Removed IP-Address attribute from folders
    * Supporting localized tag titles
    * Using Username as default value for full names when editing users
    * Snapshot/Factory Reset is possible even with a broken config
    * Added error messages to user edit dialog to prevent notification problems
      caused by incomplete configuration
    * Activate Changes: Wato can also reload instead of restarting nagios
    * Replication: Can now handle replication sites which use the form based auth
    * Replication: Added option to ignore problems with the ssl certificates
                   used in ssl secured replications
    * WATO now supports configuring Check_MK clusters
    * FIX: Fixed missing folders in "move to" dropdown fields
    * FIX: Fixed "move to target folders" after CSV import
    * FIX: Fixed problem with duplicate extra_buttons when using the i18n of multiisite
    * FIX: Fixed problem with duplicate permissions when using the i18n of multiisite
    * FIX: Writing single host_contactgroups rules for each selected
      contactgroup in host edit dialog
    * FIX: Fixed wrong folder contacgroup related permissions in auth.php api
    * FIX: Fixed not up-to-date role permission data in roles_saved hook
    * FIX: Fixed duplicate custom columns in WATO after switching languages

    BI:
    * improve doc/treasures/check_bi_local.py: local check that creates
      Nagios services out of BI aggregates

    Livestatus:
    * ColumnHeaders: on is now able to switch column header on even if Stats:
      headers are used. Artifical header names stats_1, stats_2, etc. are
      begin used. Important: Use "ColumnHeaders: on" after Columns: and 
      after Stats:.

1.1.13i2:
    Core, Setup, etc.:
    * cmk -I: accept host tags and cluster names

    Checks & Agents:
    * linux agent - ipmi: Creating directory of cache file if not exists
    * dell_powerconnect_cpu: renamed service from CPU to "CPU utilization", in
      order to be consistent with other checks
    
    Multisite:
    * Several cleanups to prevent css/js warning messages in e.g. Firefox
    * Made texts in selectable rows selectable again
    * Adding reschedule icon to all Check_MK based services. Clicks on these
      icons will simply trigger a reschedule of the Check_MK service
    * FIX: ship missing CSS files for mobile GUI
    * FIX: rename check_mk.js into checkmk.js in order to avoid browser
      caching problems during version update

    WATO:
    * Optimized wraps in host lists tag column
    * Bulk inventory: Remove leading pipe signs in progress bar on main
      folder inventory
    * NagVis auhtorization file generation is also executed on activate_changes
    * Implemented a new inclusion based API for using multisite permissions
      in other addons
    * Inventory of SNMP devices: force implicit full scan if no services
      are configured yet
    * FIX: Calling activate_changes hook also in distributed WATO setups
    * FIX: Fixed display bug in host tags drop down menu after POST of form
    * FIX: Fixed javascript errors when doing replication in distributed
      wato environments when not having the sidebar open
    * FIX: Fixed search form dependant attribute handling
    * FIX: Fixed search form styling issues
    * You can now move folders to other folders
    * FIX: Distributed WATO: Supressing site sync progress output written in
      the apache error log

1.1.13i1:
    Multisite:
    * New nifty sidebar snapin "Speed-O-Meter"
    * Implemented new cookie based login mechanism including a fancy login GUI
    * Implemented logout functionality for basic auth and the new cookie based auth
    * Implemented user profile management page for changing the user password and
      the default language (if available)
    * New filter for the (new) state in host/service alerts
    * New command for sending custom notifications
    * FIX: Fixed encoding problem when opening dashboard
    * New icon on a service whos host is in downtime
    * Only show most frequently used context buttons (configurable
      in multisite.mk via context_buttons_to_show)
    * Show icon if user has modified a view's filter settings
    * New config option debug_livestatus_queries, normal debug
      mode does not include this anymore
    * Icons with link to page URL at bottom of each page
    * Logwatch: Switched strings in logwatch to i18n strings
    * Logwatch: Fixed styling of context button when acknowleding log messages
    * Logwatch: Implemented overview page to show all problematic logfiles
    * Add Snapin page: show previews of all snapins
    * Add Snapin page: Trying to prevent dragging confusions by using other click event
    * New (hidden) button for reloading a snapin (left to the close button)
    * Automatically falling back to hardcoded default language if configured
    language is not available
    * Repair layout of Perf-O-Meter in single dataset layout
    * FIX: Fixed duplicate view plugin loading when using localized multisite
    * FIX: Host-/Servicegroup snapin: Showing group names when no alias is available
    * FIX: Removed double "/" from pnp graph image urls in views

    BI:
    * Host/Service elements are now iterable via FOREACH_HOST, e.g.
      (FOREACH_HOST, ['server'], ALL_HOSTS, "$HOST$", "Kernel" ),
    * FIX: Assuming host states is possible again (exception: list index "3")

    WATO:
    * Evolved to full featured monitoring configuration tool!
    * Major internal code cleanup
    * Hosts can now be created directly in folders. The concept of host lists
      has been dropped (see migration notes!)
    * Configuration of global configuration variables of Check_MK via WATO
    * Configuration of main.mk rules
    * Configuration of Nagios objects and attributes
    * Configuration of users and roles
    * Configuration of host tags
    * Distributed WATO: replication of the configuration to slaves and peers
    * Added missing API function update_host_attributes() to change the
      attributes of a host
    * Added API function num_hosts_in_folder() to count the number of hosts
      below the given folder
    * Added option to download "latest" snapshot
    * extra_buttons can now register a function to gather the URL to link to
    * Implemented NagVis Authorisation management using WATO users/permissions

    Livestatus:
    * Experimental feature: livecheck -> super fast active check execution
      by making use of external helper processes. Set livecheck=PATH_TO_bin/livecheck
      in nagios.cfg where you load Livestatus. Optional set num_livecheck_helpers=NUM
      to set number of processes. Nagios will not fork() anymore for check exection.
    * New columns num_hosts and num_services in status table
    * New aggregation functions suminv and avginv (see Documentation)

    Core, Setup, etc.:
    * New configuration variable static_checks[] (used by WATO)
    * New configuration variable checkgroup_parameters (mainly for WATO)
    * check_submission defaults now to "file" (was "pipe")
    * Added pre-configured notification via cmk --notify
    * Drop RRA-configuration files for PNP4Nagios completely
    * New configuration variable ping_levels for configuring parameters
      for the host checks.
    * cmk --notify: new macros $MONITORING_HOST$, $OMD_ROOT$ and $OMD_SITE$
    * make ping_levels also apply to PING services for ping-only hosts
      (thanks to Bernhard Schmidt)

    Checks & Agents:
    * if/if64: new ruleset if_disable_if64_hosts, that force if on
      hosts the seem to support if64
    * Windows agent: new config variable "sections" in [global], that
      allows to configure which sections are being output.
    * Windows agent: in [logwatch] you can now configure which logfiles
      to process and which levels of messages to send.
    * Windows agent: new config variable "host" in all sections that
      restricts the folling entries to certain hosts.
    * Windows agent: finally implemented <<<mrpe>>. See check_mk.ini
      for examples.
    * Windows agent: do not execute *.txt and *.dir in <<<plugins>>> and
      <<<local>>>
    * Windows agent: make extensions to execute configurable (see
      example check_mk.ini)
    * Windows agent: agent now reuses TCP port even when taskkill'ed, so
      a system reboot is (hopefully) not neccessary anymore
    * Windows agent: section <<<df>>> now also outputs junctions (windows
      mount points). No external plugin is needed.
    * Windows agent: new section <<<fileinfo>>> for monitoring file sizes
      (and later possible ages)
    * logwatch: allow to classify messages based on their count (see
      man page of logwatch for details)
    * fileinfo: new check for monitoring age and size of files
    * heartbeat_crm: apply patches from Václav Ovsík, so that the check
      should work on Debian now.
    * ad_replication: added warninglevel 
    * fsc_*: added missing scan functions
    * printer_alerts: added further state codes (thanks to Matthew Stew)
    * Solaris agent: changed shell to /usr/bin/bash (fixes problems with LC_ALL=C)

1.1.12p7:
    Multisite:
    * FIX: detail view of host was missing column headers
    * FIX: fix problem on IE with background color 'white'
    * FIX: fix hitting enter in host search form on IE
    * FIX: fix problem in ipmi_sensors perfometer

    Checks & Agents:
    * FIX: fixed man pages of h3c_lanswitch_sensors and statgrab_cpu
    * FIX: netapp_volumes: added raid4 as allowed state (thanks to Michaël Coquard)

    Livestatus
    * FIX: fix type column in 'GET columns' for dict-type columns (bug found
      by Gerhard Lausser)

1.1.12p6:
    Checks & Agents:
    * FIX: lnx_if: remove debug output (left over from 1.1.12p5)
    
1.1.12p5:
    Multisite:
    * FIX: fix hitting enter in Quicksearch on IE 8
    * FIX: event/log views: reverse sorting, so that newest entries
      are shown first
    * FIX: fix dashboard dashlet background on IE
    * FIX: fix row highlight in status GUI on IE 7/8
    * FIX: fix row highlight after status page reload
    * FIX: single dataset layout honors column header settings
    * FIX: quote '#' in PNP links (when # is contained in services)
    * FIX: quote '#' in PNP image links also
    * FIX: add notifications to host/service event view

    Checks & Agents:
    * FIX: lnx_if: assume interfaces as up if ethtool is missing or
      not working but interface has been used since last reboot. This
      fixes the problem where interface are not found by inventory.
    * FIX: snmp_uptime: handels alternative timeformat
    * FIX: netapp_*: scan functions now detect IBM versions of firmware
    * FIX: bluecoat_diskcpu: repair scan function
    * FIX: mem.vmalloc: fix default levels (32 and 64 was swapped)
    * FIX: smart: make levels work (thanks to Bernhard Schmidt)
    * FIX: PNP template if if/if64: reset LC_ALL, avoids syntax error
    * FIX: dell_powerconnect_cpu: handle sporadic incomplete output
      from SNMP agent

1.1.12p4:
    Multisite:
    * FIX: sidebar snapin Hostgroups and Servicegroups sometimes
           failed with non-existing "available_views".
    * FIX: Fix host related WATO context button links to point to the hosts site
    * FIX: Fixed view editor redirection to new view after changing the view_name
    * FIX: Made icon painter usable when displaying hostgroup rows
    * Logwatch: Switched strings in logwatch to i18n strings
    * Logwatch: Fixed styling of context button when acknowleding log messages
    * Logwatch: Implemented overview page to show all problematic logfiles

    WATO:
    * FIX: add missing icon_csv.png
    * FIX: WATO did not write values of custom macros to extra_host_conf definitions

1.1.12p3:
    Core, Setup, etc.:
    * FIX: really suppress precompiling on PING-only hosts now

1.1.12p2:
    Core, Setup, etc.:
    * FIX: fix handling of empty suboids
    * FIX: do not create precomiled checks for host without Check_MK services

    Checks & Agents:
    * FIX: mem.win: Default levels now works, check not always OK
    * FIX: blade_health: fix OID specification
    * FIX: blade_bays: fix naming of item and man page

    Multisite:
    * FIX: Fixed styling of view header in older IE browsers
    * FIX: Do not show WATO button in views if WATO is disabled
    * FIX: Remove WATO Folder filter if WATO is disabled 
    * FIX: Snapin 'Performance': fix text align for numbers
    * FIX: Disallow setting downtimes that end in the past
    * FIX: Fix links to downtime services in dashboard
    * FIX: Fix popup help of reschedule icon

1.1.12p1:
    Core, Setup, etc.:
    * FIX: fix aggregate_check_mk (Summary host agent status)

    Checks & Agents:
    * FIX: mk_oracle now also detects XE databases
    * FIX: printer_alerts: handle 0-entries of Brother printers
    * FIX: printer_supply: fix Perf-O-Meter if no max known
    * FIX: Added id parameter to render_statistics() method to allow more than
      one pie dashlet for host/service stats
    * FIX: drbd: fixed inventory functions
    * FIX: printer_supply: handle output of Brother printers
    * FIX: ps.perf PNP template: show memory usage per process and not
      summed up. This is needed in situations where one process forks itself
      in irregular intervals and rates but you are interested just in the
      memory usage of the main process.

    Multisite:
    * FIX: finally fixed long-wanted "NagStaMon create hundreds
      of Apache processes" problem!
    * FIX: query crashed when sorting after a join columns without
      an explicit title.
    * FIX: filter for WATO file/folder was not always working.
    * Added filter for hard services states to search and service
      problems view
    * FIX: dashboard problem views now ignore notification period,
      just as tactical overview and normal problem views do
    * FIX: Loading dashboard plugins in dashboard module
 

1.1.12:
    Checks & Agents:
    * dell_powerconnect_*: final fixed, added PNP-templates
    * ps.perf: better error handling in PNP template

    Multisite:
    * Dashboard: fix font size of service statistics table
    * Dashboard: insert links to views into statistics
    * Dashboard: add links to PNP when using PNP graphs
    
1.1.12b2:
    Core, Setup, etc.:
    * FIX: fix crash with umlauts in host aliases
    * FIX: remove duplicate alias from Nagios config

    Checks & Agents:
    * services: better handling of invalid patterns
    * FIX: multipath: fix for another UUID format
    * AIX agent: fix implementation of thread count
    * blade_bays: detect more than 16 bays
    * statgrab_*: added missing inventory functions
    * FIX: fix smart.temp WARN/CRIT levels were off by one degree

    Multisite:
    * Remove Check_MK logo from default dashboard
    * Let dashboard use 10 more pixels right and bottom
    * FIX: do not show WATO icon if no WATO permission
    * Sidebar sitestatus: Sorting sites by sitealias
    * FIX: removed redundant calls of view_linktitle()

    WATO:
    * FIX: fix update of file/folder title after title property change

    Livestatus:
    * FIX: fix crash on imcomplete log lines (i.e. as
      as result of a full disk)
    * FIX: Livestatus-API: fix COMMAND via persistent connections
	

1.1.12b1:
    Core, Setup, etc.:
    * FIX: fix cmk -D on cluster hosts
    * Made profile output file configurable (Variable: g_profile_path)

    Checks & Agents:
    * FIX: j4p_performance: fix inventory functions 
    * FIX: mk_oracle: fix race condition in cache file handling (agent data
      was missing sections in certain situations)
    * mrpe: make check cluster-aware and work as clustered_service
    * cups_queues: Run agent part only on directly on CUPS servers,
      not on clients
    * FIX: mbg_lantime_state: Fixed output UOM to really be miliseconds
    * FIX: ntp: Handling large times in "poll" column correctly
    * New check dmi_sysinfo to gather basic hardware information
    * New check bintec_info to gather the software version and serial number
    of bintec routers

    Multisite:
    * FIX: fix rescheduling of host check
    * FIX: fix exception when using status_host while local site is offline
    * FIX: Fixed not updating pnp graphs on dashboard in some browsers (like chrome)
    * FIX: fix URL-too-long in permissions page
    * FIX: fix permission computation
    * FIX: fixed sorting of service perfdata columns
    * FIX: fixed sorting of multiple joined columns in some cases
    * FIX: fixed some localisation strings
    * Cleanup permissions page optically, add comments for views and snapins
    * Added some missing i18n strings in general HTML functions
    * Added display_option "w" to disable limit messages and livestatus errors in views
    * Service Perfdata Sorters are sorting correctly now
    * Added "Administration" snapin to default sidebar
    * Tactical Overview: make link clickable even if count is zero
    * Minor cleanup in default dashboard
    * Dashboard: new dashlet attribute title_url lets you make a title into a link
    * Dashboard: make numbers match "Tactical Overview" snapin

    Livestatus:
    * Write messages after initialization into an own livestatus.log

    WATO:
    * FIX: "bulk move to" at the top of wato hostlists works again
    * FIX: IE<9: Fixed problem with checkbox events when editing a host
    * FIX: "move to" dropdown in IE9 works again

1.1.11i4:
    Core, Setup, etc.:
    * FIX: use hostgroups instead of host_groups in Nagios configuration.
      This fixes a problem with Shinken
    * --scan-parents: detected parent hosts are now tagged with 'ping', so
      that no agent will be contacted on those hosts

    Checks & Agents:
    * Added 4 new checks dell_powerconnect_* by Chris Bowlby
    * ipmi_sensors: correctly handle further positive status texts
      (thanks to Sebastian Talmon)
    * FIX: nfsmounts handles zero-sized volumes correctly
    * AIX agent now outputs the user and performance data in <<<ps>>>

    Multisite:
    * FIX: WATO filtered status GUIs did not update the title after changing
      the title of the file/folder in WATO
    * FIX: Removed new python syntax which is incompatible with old python versions
    * FIX: Made bulk inventory work in IE
    * FIX: Fixed js errors in IE when having not enough space on dashboard 
    * FIX: fix error when using non-Ascii characters in view title
    * FIX: fix error on comment page caused by missing sorter
    * FIX: endless javascript when fetching pnp graphs on host/service detail pages
    * FIX: Not showing the action form in "try" mode of the view editor
    * FIX: Preventing up-then-over effect while loading the dashboard in firefox
    * Added missing i18n strings in command form and list of views
    * Views are not reloaded completely anymore. The data tables are reloaded
      on their own.
    * Open tabs in views do not prevent reloading the displayed data anymore
    * Added display_option "L" to enable/disable column title sortings
    * Sorting by joined columns is now possible
    * Added missing sorters for "service nth service perfdata" painters
    * Implemented row selection in views to select only a subset of shown data
      for actions
    * Sort titles in views can be enabled by clicking on the whole cells now
    * Submitting the view editor via ENTER key saves the view now instead of try mode
    * Host comments have red backgrounded rows when host is down
    * Implemented hook api to draw custom link buttons in views

    WATO:
    * Changed row selection in WATO to new row selection mechanism
    * Bulk action buttons are shown at the top of hostlists too when the lists
      have more than 10 list items
    * New function for backup and restore of the configuration

    Livestatus:
    * FIX: fix compile error in TableLog.cc by including stddef.h
    * FIX: tables comments and downtimes now honor AuthUser
    * Table log honors AuthUser for entries that belong to hosts
      (not for external commands, though. Sorry...)
    * FIX: fix Stats: sum/min/max/avg for columns of type time

1.1.11i3:
    Core, Setup, etc.:
    * FIX: allow host names to have spaces
    * --snmpwalk: fix missing space in case of HEX strings
    * cmk --restore: be aware of counters and cache being symbolic links
    * do_rrd_update: direct RRD updates have completely been removed.
      Please use rrdcached in case of performance problems.
    * install_nagios.sh has finally been removed (was not maintained anyway).
      Please use OMD instead.
    * Inventory functions now only take the single argument 'info'. The old
      style FUNC(checkname, info) is still supported but deprecated.
    * Show datasource program on cmk -D
    * Remove .f12 compile helper files from agents directory
    * Output missing sections in case of "WARNING - Only __ output of __..."
    * Remove obsolete code of snmp_info_single
    * Remove 'Agent version (unknown)' for SNMP-only hosts
    * Options --version, --help, --man, --list-checks and --packager now
      work even with errors in the configuration files
    * Minor layout fix in check man-pages

    Checks & Agents:
    * FIX: hr_mem: take into account cache and buffers
    * FIX: printer_pages: workaround for trailing-zero bug in HP Jetdirect
    * mk_logwatch: allow to set limits in processing time and number of
      new log messages per log file
    * Windows Agent: Now supports direct execution of powershell scripts
    * local: PNP template now supports multiple performance values
    * lnx_if: make lnx_if the default interface check for Linux
    * printer_supply: support non-Ascii characters in items like
      "Resttonerbehälter". You need to define snmp_character_encodings in main.mk
    * mem.win: new dedicated memory check for Windows (see Migration notes)
    * hr_mem: added Perf-O-Meter
    * Renamed all temperature checks to "Temperature %s". Please
      read the migration notes!
    * df and friends: enabled trend performance data per default. Please
      carefully read the migration notes!
    * diskstat: make summary mode the default behavious (one check per host)

    MK Livestatus:
    * WaitObject: allow to separate host name and service with a semicolon.
      That makes host names containing spaces possible.
    * Better error messages in case of unimplemented operators

    Multisite:
    * FIX: reschedule now works for host names containing spaces
    * FIX: correctly sort log views in case of multi site setups
    * FIX: avoid seven broken images in case of missing PNP graphs
    * FIX: Fixed javascript errors when opening dashboard in IE below 9
    * FIX: Views: Handling deprecated value "perpage" for option
      column_headers correctly
    * FIX: Fixed javascript error when saving edited views without sidebar
    * FIX: Showing up PNP hover menus above perfometers
    * Host/Service Icon column is now modularized and can be extended using
      the multisite_icons list.
    * New sorters for time and line number of logfile entries
    * Bookmarks snapin: save relative URLs whenever possible
    * Man-Pages of Check_MK checks shown in Multisite honor OMD's local hierarchy
    * nicer output of substates, translate (!) and (!!) into HTML code
    * new command for clearing modified attributes (red cross, green checkmark)
    * Perf-O-Meters: strip away arguments from check_command (e.g.
      "check-foo!17!31" -> "check-foo").
    * Added several missing i18n strings in view editor
    * Views can now be sorted by the users by clicking on the table headers.
      The user sort options are not persisted.
    * Perf-O-Meters are now aware if there really is a PNP graph

    WATO:
    * Show error message in case of empty inventory due to agent error
    * Commited audit log entries are now pages based on days
    * Added download link to download the WATO audit log in CSV format

1.1.11i2:
    Core, Setup, etc.:
    * FIX: sort output of cmk --list-hosts alphabetically
    * FIX: automatically remove leading and trailing space from service names
      (this fixes a problem with printer_pages and an empty item)
    * Great speed up of cmk -N/-C/-U/-R, especially when number of hosts is
      large.
    * new main.mk option delay_precompile: if True, check_mk will skip Python 
      precompilation during cmk -C or cmk -R, but will do this the first 
      time the host is checked.  This speeds up restarts. Default is False.
      Nagios user needs write access in precompiled directory!
    * new config variable agent_ports, allowing to specify the agent's
      TCP port (default is 6556) on a per-host basis.
    * new config variable snmp_ports, allowing to specify the UDP port
      to used with SNMP, on a per-host basis.
    * new config variable dyndns_hosts. Hosts listed in this configuration
      list (compatible to bulkwalk_hosts) use their hostname as IP address.
    
    Checks & Agents:
    * FIX: AIX agent: output name of template in case of MRPE
    * FIX: cisco_temp: skip non-present sensors at inventory
    * FIX: apc_symmetra: fix remaining runtime calculation (by factor 100)
    * FIX: Added PNP-template for winperf_phydisk
    * FIX: if64: fix UNKNOWN in case of non-unique ifAlias
    * FIX: lnx_if/if/if64: ignore percentual traffic levels on NICs without
           speed information.
    * FIX: cisco_temp_perf: add critical level to performance data
    * FIX: windows agent: hopefully fix case with quotes in directory name
    * FIX: printer_supply: fixed logic of Perf-O-Meter (mixed up crit with ok)
    * FIX: Solaris agent: reset localization to C, fixes problems with statgrab
    * FIX: blade_*: fix SNMP scan function for newer firmwares (thanks to Carlos Peón)
    * snmp_uptime, snmp_info: added scan functions. These checks will now
      always be added. Please use ingored_checktypes to disable, if non needed.
    * brocade_port: check for Brocade FC ports has been rewritten with
      lots of new features.
    * AIX agent now simulates <<<netctr>>> output (by Jörg Linge)
    * mbg_lantime_state: Handling refclock offsets correctly now; Changed
      default thresholds to 5/10 refclock offset
    * brocade_port: parameter for phystate, opstate and admstate can now
      also be lists of allowed states.
    * lnx_if: treat interfaces without information from ethtool as
      softwareLoopback interface. The will not be found by inventory now.
    * vbox_guest: new check for checking guest additions of Linux virtual box hosts
    * if/if64: Fixed bug in operstate detection when using old tuple based params
    * if/if64: Fixed bug in operstate detection when using tuple of valid operstates
    * mk_oracle: Added caching of results to prevent problems with long
    running SQL queries. Cache is controlled by CACHE_MAXAGE var which is preset to
    120 seconds 
    * mk_oracle: EXCLUDE_<sid>=ALL or EXCLUDE_<sid>=oracle_sessions can be
    used to exclude specific checks now
    * mk_oracle: Added optional configuration file to configure the new options
    * j4p_performance agent plugin: Supports basic/digest auth now
    * New checks j4p_performance.threads and j4p_performance.uptime which
      track the number of threads and the uptime of a JMX process
    * j4p_performance can fetch app and servlet specific status data. Fetching
      the running state, number of sessions and number of requests now. Can be
      extended via agent configuration (j4p.cfg).
    * Added some preflight checks to --scan-parents code
    * New checks netapp_cluster, netapp_vfiler for checking NetAPP filer 
      running as cluster or running vfilers.
    * megaraid_pdisks: Better handling of MegaCli output (Thanks to Bastian Kuhn)
    * Windows: agent now also sends start type (auto/demand/disabled/boot/system)
    * Windows: inventory_services now allowes regexes, depends and state/start type
      and also allows host tags.

    Multisite:
    * FIX: make non-Ascii characters in services names work again
    * FIX: Avoid exceptions in sidebar on Nagios restart
    * FIX: printer_supply perfometer: Using white font for black toners
    * FIX: ipmi: Skipping items with invalid data (0.000 val, "unspecified" unit) in summary mode
    * FIX: ipmi: Improved output formating in summary mode
    * FIX: BI - fixed wrong variable in running_on aggregation function
    * FIX: "view_name" variable missing error message when opening view.py
      while using the "BI Aggregation Groups" and "Hosts" snapins in sidebar
    * FIX: Fixed styling of form input elements in IE + styling improvements
    * FIX: Fixed initial folding state on page loading on pages with multiple foldings opened
    * Introduced basic infrastructure for multilanguage support in Multisite
    * Make 'Views' snapin foldable
    * Replace old main view by dashboard
    * Sidebar: Snapins can register for a triggered reload after a nagios
      restart has been detected. Check interval is 30 seconds for now.
    * Quicksearch snapin: Reloads host lists after a detected nagios restart.
    * New config directory multisite.d/ - similar to conf.d/
    * great speed up of HTML rendering
    * support for Python profiling (set profile = True in multisite.mk, profile
      will be in var/check_mk/web)
    * WATO: Added new hook "active-changes" which calls the registered hosts
      with a dict of "dirty" hosts
    * Added column painter for host contacts
    * Added column painters for contact groups, added those to detail views
    * Added filters for host and service contact groups
    * Detail views of host/service now show contacts
    * Fix playing of sounds: All problem views now have play_sounds activated,
      all other deactivated.
    * Rescheduling of Check_MK: introduce a short sleep of 0.7 sec. This increases
      the chance of the passive services being updated before the repaint.
    * Added missing i18n strings in filter section of view editor
    * Added filter and painter for the contact_name in log table
    * Added several views to display the notification logs of Nagios

    WATO:
    * Configration files can now be administered via the WEB UI
      (config_files in multisite.mk is obsolete)
    * Snapin is tree-based and foldable
    * Bulk operation on host lists (inventory, tags changed, etc)
    * Easy search operation in host lists
    * Dialog for global host search
    * Services dialog now tries to use cached data. On SNMP hosts
      no scan will be done until new button "Full Scan" is pressed.

    BI:
    * FIX: Fixed displaying of host states (after i18n introduction)h
    * FiX: Fixed filter for aggregation group
    * FIX: Fixed assumption button for services with non-Ascii-characters

    MK Livestatus:
    * FIX: fix compile problem on Debian unstable (Thanks to Sven Velt)
    * Column aggregation (Stats) now also works for perf_data
    * New configuration variable data_encoding and full UTF-8 support.
    * New column contact_groups in table hosts and services (thanks to
      Matthew Kent)
    * New headers Negate:, StatsNegate: and WaitConditionNegate:

1.1.11i1:
    Core, Setup, etc.:
    * FIX: Avoid duplicate SNMP scan of checktypes containing a period
    * FIX: honor ignored_checktypes also on SNMP scan
    * FIX: cmk -II also refreshes cluster checks, if all nodes are specified
    * FIX: avoid floating points with 'e' in performance data
    * FIX: cmk -D: drop obsolete (and always empty) Notification:
    * FIX: better handling of broken checks returning empty services
    * FIX: fix computation of weight when averaging
    * FIX: fix detection of missing OIDs (led to empty lines) 
    * SNMP scan functions can now call oid(".1.3.6.1.4.1.9.9.13.1.3.1.3.*")
      That will return the *first* OID beginning with .1.3.6.1.4.1.9.9.13.1.3.1.3
    * New config option: Set check_submission = "file" in order to write
      check result files instead of using Nagios command pipe (safes
      CPU ressources)
    * Agent simulation mode (for internal use and check development)
    * Call snmpgetnext with the option -Cf (fixes some client errors)
    * Call snmp(bulk)walk always with the option -Cc (fixes problems in some
      cases where OIDs are missing)
    * Allow merging of dictionary based check parameters
    * --debug now implies -v
    * new option --profile: creates execution profile of check_mk itself
    * sped up use of stored snmp walks
    * find configuration file in subdirectories of conf.d also
    * check_mk_templates.cfg: make check-mk-ping take arguments

    Multisite:
    * FIX: Display limit-exceeded message also in multi site setups
    * FIX: Tactical Overview: fix unhandled host problems view
    * FIX: customlinks snapin: Suppressing exception when no links configured
    * FIX: webservice: suppress livestatus errors in multi-site setups
    * FIX: install missing example icons in web/htdocs/images/icons
    * FIX: Nagios-Snapin: avoid duplicate slash in URL
    * FIX: custom_style_sheet now also honored by sidebar
    * FIX: ignore case when sorting groups in ...groups snapin
    * FIX: Fixed handling of embedded graphs to support the changes made to
    * FIX: avoid duplicate import of plugins in OMD local installation
    the PNP webservice
    * FIX: Added host_is_active and host_flapping columns for NagStaMon views
    * Added snmp_uptime, uptime and printer_supply perfometers
    * Allow for displaying service data in host tables
    * View editor foldable states are now permament per user
    * New config variable filter_columns (default is 2)

    BI:
    * Added new component BI to Multisite.

    WATO:
    * FIX: fix crash when saving services after migration from old version
    * Allow moving hosts from one to another config file

    Checks & Agents:
    * FIX: hr_mem: ignore devices that report zero memory
    * FIX: cisco_power: fix syntax error in man page (broke also Multisite)
    * FIX: local: fixed search for custom templates PNP template
    * FIX: if/if64: always generate unique items (in case ifAlias is used)
    * FIX: ipmi: fix ugly ouput in case of warning and error
    * FIX: vms_df: fix, was completely broken due to conversion to df.include
    * FIX: blade_bays: add missing SNMP OIDs (check was always UNKNOWN)
    * FIX: df: fix layout problems in PNP template
    * FIX: df: fix trend computation (thanks to Sebastian Talmon)
    * FIX: df: fix status in case of critical trend and warning used
    * FIX: df: fix display of trend warn/crit in PNP-graph
    * FIX: cmctc: fix inventory in case of incomplete entries
    * FIX: cmctc: add scan function
    * FIX: ucd_cpu_load and ucd_cpu_util: make scan function find Rittal
    * FIX: ucd_cpu_util: fix check in case of missing hi, si and st
    * FIX: mk_logwatch: improve implementation in order to save RAM
    * FIX: mk_oracle: Updated tablespace query to use 'used blocks' instead of 'user blocks'
    * FIX: mk_oracle: Fixed computation for TEMP table spaces
    * FIX: bluecoat_sensors: Using scale parameter provided by the host for reported values
    * FIX: fjdarye60_devencs, fjdarye60_disks.summary: added snmp scan functions
    * FIX: decru_*: added snmp scan functions
    * FIX: heartbeat_rscstatus handles empty agent output correctly
    * FIX: hp_procurve_cpu: fix synatx error in man page
    * FIX: hp_procurve_memory: fix syntax error in man page
    * FIX: fc_brocade_port_detailed: fix PNP template in MULTIPLE mode
    * FIX: ad_replication.bat only generates output on domain controllers now.
           This is useful to prevent checks on non DC hosts (Thanks to Alex Greenwood)
    * FIX: cisco_temp_perf: handle sensors without names correctly
    * printer_supply: Changed order of tests. When a printer reports -3 this
      is used before the check if maxlevel is -2.
    * printer_supply: Skipping inventory of supplies which have current value
    and maxlevel both set to -2.
    * cisco_locif: The check has been removed. Please switch to if/if64
      has not the index 1
    * cisco_temp/cisco_temp_perf: scan function handles sensors not beginning
      with index 1
    * df: split PNP graphs for growth/trend into two graphs
    * omd_status: new check for checking status of OMD sites
    * printer_alerts: Added new check for monitoring alert states reported by
      printers using the PRINTER-MIB
    * diskstat: rewritten check: now show different devices, r+w in one check
    * canon_pages: Added new check for monitoring processed pages on canon
    printer/multi-function devices
    * strem1_sensors: added check to monitor sensors attached to Sensatorinc EM1 devices
    * windows_update: Added check to monitor windows update states on windows
      clients. The check monitors the number of pending updates and checks if
      a reboot is needed after updates have been installed.
    * lnx_if: new check for Linux NICs compatible with if/if64 replacing 
      netif.* and netctr.
    * if/if64: also output performance data if operstate not as expected
    * if/if64: scan function now also detects devices where the first port
    * if/if64: also show perf-o-meter if speed is unknown
    * f5_bigip_pool: status of F5 BIP/ip load balancing pools
    * f5_bigip_vserver: status of F5 BIP/ip virtual servers
    * ipmi: new configuration variable ipmi_ignored_sensors (see man page)
    * hp_procurve_cpu: rename services description to CPU utilization
    * ipmi: Linux agent now (asynchronously) caches output of ipmitool for 20 minutes
    * windows: agent has new output format for performance counters
    * winperf_process.util: new version of winperf.cpuusage supporting new agent
    * winperf_system.diskio: new version of winperf.diskstat supporting new agent
    * winperf_msx_queues: new check for MS Exchange message queues
    * winperf_phydisk: new check compatible with Linux diskstat (Disk IO per device!)
    * smart.temp/smart.stats: added new check for monitoring health of HDDs
      using S.M.A.R.T
    * mcdata_fcport: new check for ports of MCData FC Switches
    * hp_procurve_cpu: add PNP template
    * hp_procurve_cpu: rename load to utilization, rename service to CPU utilizition
    * df,df_netapp,df_netapp32,hr_fs,vms_df: convert to mergeable dictionaries
    * mbg_lantime_state,mbg_lantime_refclock: added new checks to monitor 
      Meinberg LANTIME GPS clocks

    Livestatus:
    * Updated Perl API to version 0.74 (thanks to Sven Nierlein)

1.1.10:
    Core, Setup, etc.:
    * --flush now also deletes all autochecks 
    
    Checks & Agents:
    * FIX: hr_cpu: fix inventory on 1-CPU systems (thanks to Ulrich Kiermayr)


1.1.10b2:
    Core, Setup, etc.:
    * FIX: setup.sh on OMD: fix paths for cache and counters
    * FIX: check_mk -D did bail out if host had no ip address
    * cleanup: all OIDs in checks now begin with ".1.3.6", not "1.3.6"

    WATO:
    * FIX: Fixed bug that lost autochecks when using WATO and cmk -II together

    Checks & Agents:
    * Added check man pages for systemtime, multipath, snmp_info, sylo,
      ad_replication, fsc_fans, fsc_temp, fsc_subsystems
    * Added SNMP uptime check which behaves identical to the agent uptime check


1.1.10b1:
    Core, Setup, etc.:
    * FIX: do not assume 127.0.0.1 as IP address for usewalk_hosts if
      they are not SNMP hosts.
    * FIX: precompile: make sure check includes are added before actual
      checks
    * FIX: setup.sh: do not prepend current directory to url_prefix
    * FIX: output agent version also for mixed (tcp|snmp) hosts
    * RPM: use BuildArch: noarch in spec file rather than as a command
      line option (thanks to Ulrich Kiermayr)
    * setup.sh: Allow to install Check_MK into existing OMD site (>= 0.46).
      This is still experimental!

    Checks & Agents:
    * FIX: Windows agent: fix output of event ID of log messages
    * FIX: if/if64: output speed correctly (1.50MB/s instead of 1MB/s)
    * FIX: drbd now handles output of older version without an ep field
    * FIX: repaired df_netapp32
    * FIX: Added SNMP scan function of df_netapp and df_netapp32
    * FIX: repaired apc_symmetra (was broken due to new option -Ot 
      for SNMP)
    * FIX: df, hr_fs and other filesystem checks: fix bug if using
      magic number. levels_low is now honored.
    * FIX: scan function avoids hr_cpu and ucd_cpu_utilization
      at the same time
    * FIX: HP-UX agent: fixed output of df for long mount points
      (thanks to Claas Rockmann-Buchterkirche)
    * FIX: df_netapp/32: fixed output of used percentage (was always
      0% due to integer division)
    * FIX: fixed manual of df (magic_norm -> magic_normsize)
    * FIX: removed filesystem_trend_perfdata. It didn't work. Use
      now df-parameter "trend_perfdata" (see new man page of df)
    * FIX: cisco_temp_perf: fix return state in case of WARNING (was 0 = OK)
    * FIX: repair PNP template for df when using trends
    * FIX: cisco_qos: fix WATO exception (was due to print command in check)
    * FIX: check_mk check: fixed template for execution time
    * FIX: blade_health, fc_brocade_port_detailed removed debug outputs
    * FIX: netapp_volumes: The check handled 64-bit aggregates correctly
    * FIX: netapp_volumes: Fixed snmp scan function
    * FIX: blade_*: Fixed snmp scan function
    * FIX: nfsmount: fix exception in check in case of 'hanging'
    * systemtime: new simple check for time synchronization on Windows
      (needs agent update)
    * Added Perf-O-Meter for non-df filesystem checks (e.g. netapp)
    * hp_proliant_*: improve scan function (now just looks for "proliant")

    Multisite:
    * FIX: fix json/python Webservice

1.1.9i9:
    Core, Setup, etc.:
    * FIX: check_mk_templates.cfg: add missing check_period for hosts
      (needed for Shinken)
    * FIX: read *.include files before checks. Fixes df_netapp not finding
      its check function
    * FIX: inventory checks on SNMP+TCP hosts ignored new TCP checks
    * local.mk: This file is read after final.mk and *not* backup up
      or restored
    * read all files in conf.d/*.mk in alphabetical order now.
    * use snmp commands always with -Ot: output time stamps as UNIX epoch
      (thanks to Ulrich Kiermayr)

    Checks & Agents:
    * ucd_cpu_load: new check for CPU load via UCD SNMP agent
    * ucd_cpu_util: new check for CPU utilization via UCD SNMP agent
    * steelhead_status: new check for overall health of Riverbed Steelhead appliance
    * steelhead_connections: new check for Riverbed Steelhead connections
    * df, df_netapp, df_netapp32, hr_fs, vms_df: all filesystem checks now support
      trends. Please look at check manpage of df for details.
    * FIX: heartbeat_nodes: Fixed error handling when node is active but at least one link is dead
    * 3ware_units: Handling INITIALIZING state as warning now
    * FIX: 3ware_units: Better handling of outputs from different tw_cli versions now
    * FIX: local: PNP template for local now looks in all template directories for
      specific templates (thanks to Patrick Schaaf)

    Multisite:
    * FIX: fix "too many values to unpack" when editing views in single layout
      mode (such as host or service detail)
    * FIX: fix PNP icon in cases where host and service icons are displayed in 
      same view (found by Wolfgang Barth)
    * FIX: Fixed view column editor forgetting pending changes to other form
           fields
    * FIX: Customlinks snapin persists folding states again
    * FIX: PNP timerange painter option field takes selected value as default now
    * FIX: Fixed perfometer styling in single dataset layouts
    * FIX: Tooltips work in group headers now
    * FIX: Catching exceptions caused by unset bandwidth in interface perfometer

    WATO:
    * FIX: fix problem with vanishing services on Windows. Affected were services
      containing colons (such as fs_C:/).

    Livestatus:
    * FIX: fix most compiler warnings (thanks to patch by Sami Kerola)
    * FIX: fix memory leak. The leak caused increasing check latency in some
      situations
    
1.1.9i8:
    Multisite:
    * New "web service" for retrieving data from views as JSON or 
      Python objects. This allows to connect with NagStaMon 
      (requires patch in NagStaMon). Simply add &output_format=json
      or &output_format=python to your view URL.
    * Added two builtin views for NagStaMon.
    * Acknowledgement of problem now has checkboxes for sticky,
      send notification and persisten comment
    * Downtimes: allow to specify fixed/flexible downtime
    * new display_options d/D for switching on/off the tab "Display"
    * Improved builtin views for downtimes
    * Bugfix: Servicegroups can be searched with the quicksearch snapin using
      the 'sg:' prefix again

    WATO:
    * Fixed problem appearing at restart on older Python version (RH)

1.1.9i7:
    Core, Setup, etc.:
    * Fix crash on Python 2.4 (e.g. RedHat) with fake_file
    * Fixed clustering of SNMP hosts
    * Fix status output of Check_MK check in mixed cluster setups

    Checks & Agents:
    * PNP templates for if/if64: fix bugs: outgoing packets had been
      same as incoming, errors and discards were swapped (thanks to 
      Paul Freeman)
    * Linux Agent: Added suport for vdx and xvdx volumes (KVM+Virtio, XEN+xvda)

    Multisite:
    * Fix encoding problem when host/service groups contain non-ascii
      characters.

    WATO:
    * Fix too-long-URL problem in cases of many services on one host


1.1.9i6:
    INCOMPATIBLE CHANGES:
    * Removed out-dated checks blade_misc, ironport_misc and snia_sml. Replaced
      with dummy checks begin always UNKNOWN.

    Core, Setup, etc.:
    * cmk -D: show ip address of host 
    * Fix SNMP inventory find snmp misc checks inspite of negative scan function
    * Fix output of MB and GB values (fraction part was zero)

    Checks & Agents:
    * megaraid_ldisks: remove debug output
    * fc_brocade_port: hide on SNMP scan, prefer fc_brocade_port_detailed
    * fc_brocade_port_detailed: improve scan function, find more devices
    * New agent for HP-UX
    * hpux_cpu: new check for monitoring CPU load average on HP-UX
    * hpux_if: New check for monitoring NICs on HP-UX (compatible to if/if64)
    * hpux_multipath: New check for monitoring Multipathing on HP-UX
    * hpux_lvm: New check for monitoring LVM mirror state on HP-UX
    * hpux_serviceguard: new check for monitoring HP-UX Serviceguard
    * drbd: Fixed var typo which prevented inventory of drbd general check
      (Thanks to Andreas Behler)
    * mk_oracle: new agent plugin for monitoring ORACLE (currently only
      on Linux and HP-UX, but easily portable to other Unices)
    * oracle_sessions: new check for monitoring the current number of active
      database sessions.
    * oracle_logswitches: new check for monitoring the number of logswitches
      of an ORACLE instances in the last 60 minutes.
    * oracle_tablespaces: new check for monitoring size, state and autoextension
      of ORACLE tablespaces.
    * h3c_lanswitch_cpu: new check for monitoring CPU usage of H3C/HP/3COM switches
    * h3c_lanswitch_sensors: new check for monitoring hardware sensors of H3C/HP/3COM switches
    * superstack3_sensors: new check for monitoring hardware sensors of 3COM Superstack 3 switches

    Multisite:
    * Fixed aligns/widths of snapin contents and several small styling issues
    * Fixed links and border-styling of host matrix snapin
    * Removed jQuery hover menu and replaced it with own code

1.1.9i5:
    Multisite:
    * custom notes: new macros $URL_PREFIX$ and $SITE$, making 
      multi site setups easier
    * new intelligent logwatch icon, using url_prefix in multi site
      setups


1.1.9i4:
    Core, Setup, etc.:
    * added missing 'register 0' to host template
    * setup: fix creation of symlink cmk if already existing

    Multisite:
    * New reschedule icon now also works for non-local sites.
    * painter options are now persisted on a per-user-base
    * new optional column for displaying host and service comments
      (not used in shipped views but available in view editor)

    Livestatus:
    * Check for buffer overflows (replace strcat with strncat, etc.)
    * Reduce number of log messages (reclassify to debug)

    Checks & Agents:
    * apc_symmetra: handle empty SNMP variables and treat as 0.


1.1.9i3:
    INCOMPATIBLE CHANGES:
    * You need a current version of Livestatus for Multisite to work!
    * Multisite: removed (undocumented) view parameters show_buttons and show_controls.
      Please use display_options instead.
    * Finally removed deprecated filesystem_levels. Please use check_parameters instead.
    * Livestatus: The StatsGroupBy: header is still working but now deprecated.
      Please simply use Columns: instead. If your query contains at least one Stats:-
      header than Columns: has the meaning of the old StatsGroupBy: header

    Core, Setup, etc.:
    * Create alias 'cmk' for check_mk in bin/ (easier typing)
    * Create alias 'mkp' for check_mk -P in bin/ (easier typing) 

    Multisite:
    * Each column can now have a tooltip showing another painter (e.g.
      show the IP address of a host when hovering over its name)
    * Finally show host/services icons from the nagios value "icon_image".
      Put your icon files in /usr/share/check_mk/web/htdocs/images/icons.
      OMD users put the icons into ~/local/share/check_mk/web/htdocs/images/icons.
    * New automatic PNP-link icons: These icons automatically appear, if
      the new livestatus is configured correctly (see below). 
    * new view property "hidebutton": allow to hide context button to a view.
    * Defaults views 'Services: OK', 'Services: WARN, etc. do now not create
      context buttons (cleans up button bar).
    * new HTML parameter display_options, which allows to switch off several
      parts of the output (e.g. the HTML header, external links, etc).
    * View hoststatus: show PNP graph of host (usually ping stats)
    * new tab "Display": here the user can choose time stamp
      display format and PNP graph ranges
    * new column "host_tags", showing the Check_MK host tags of a host
    * new datasource "alert_stats" for computing alert statistics
    * new view "Alert Statistics" showing alert statistics for all hosts
      and services
    * Sidebar: Fixed snapin movement to the bottom of the snapin list in Opera
    * Sidebar: Fixed scroll position saving in Opera
    * Fixed reloading button animation in Chrome/IE (Changed request to async mode)
    * Sidebar: Removed scrollbars of in older IE versions and IE8 with compat mode
    * Sidebar: Fixed scrolling problem in IE8 with compat mode (or maybe older IE versions)
      which broke the snapin titles and also the tactical overview table
    * Sidebar: Fixed bulletlist positioning
    * Sidebar: The sidebar quicksearch snapin is case insensitive again
    * Fixed header displaying on views when the edit button is not shown to the user
    * View pages are not refreshed when at least one form (Filter, Commands,
      Display Options) is open
    * Catching javascript errors when pages from other domain are opened in content frame
    * Columns in view editor can now be added/removed/moved easily

    Checks & Agents:
    * Fixed problem with OnlyFrom: in Linux agent (df didn't work properly)
    * cups_queues: fixed plugin error due to invalid import of datetime,
      converted other checks from 'from datetime import...' to 'import datetime'.
    * printer_supply: handle the case where the current value is missing
    * megaraid_ldisks: Fixed item detection to be compatible with different versions of megaraid
    * Linux Agent: Added new 3ware agent code to support multiple controllers
      (Re-inventory of 3ware checks needed due to changed check item names)

    Livestatus:
    * new column pnpgraph_present in table host and service. In order for this
      column to work you need to specify the base directory of the PNP graphs
      with the module option pnp_path=, e.g. pnp_path=/omd/sites/wato/var/pnp4nagios/perfdata
    * Allow more than one column for StatsGroupBy:
    * Do not use function is_contact_member_of_contactgroup anymore (get compatible
      with Nagios CVS)
    * Livestatus: log timeperiod transitions (active <-> inactive) into Nagios
      log file. This will enable us to create availability reports more simple
      in future.

    Multisite:
    * allow include('somefile.mk') in multisite.mk: Include other files.
      Paths not beginning with '/' are interpreted relative to the directory
      of multisite.mk

    Livestatus:
    * new columns services_with_info: similar to services_with_state but with
      the plugin output appended as additional tuple element. This tuple may
      grow in future so do not depend on its length!

1.1.9i2:
    Checks & Agents:
    * ibm_imm_health: fix inventory function
    * if/if64: fix average line in PNP-template, fix display of speed for 20MBit
      lines (e.g. Frame Relay)

    Multisite:
    * WATO: Fixed omd mode/site detection and help for /etc/sudoers
    * WATO: Use and show common log for pending changes 
    * Sidebar Quicksearch: Now really disabling browser built-in completion
      dropdown selections
    
1.1.9i1:
    INCOMPATIBLE CHANGES:
    * TCP / SNMP: hosts using TCP and SNMP now must use the tags 'tcp'
      and 'snmp'. Hosts with the tag 'ping' will not inventorize any
      service. New configuration variable tcp_hosts.
    * Inventory: The call syntax for inventory has been simplified. Just
      call check_mk -I HOSTNAME now. Omit the "tcp" or "snmp". If you
      want to do inventory just for certain check types, type "check_mk --checks=snmp_info,if -I hostnames..."
      instead
    * perfdata_format now defaults to "pnp". Previous default was "standard".
      You might have to change that in main.mk if you are not using PNP (only
      relevant for MRPE checks)
    * inventory_check_severity defaults to 1 now (WARNING)
    * aggregation_output_format now defaults to "multiline"
    * Removed non_bulkwalk_hosts. You can use bulkwalk_hosts with NEGATE
      instead (see docu)
    * snmp_communites is now initialized with [], not with {}. It cannot
      be a dict any longer.
    * bulkwalk_hosts is now initizlized with []. You can do += here just
      as with all other rule variables.
    * Configuration check (-X) is now always done. It is now impossible to
      call any Check_MK action with an invalid configuration. This saves
      you against mistyped variables.
    * Check kernel: converted performance data from counters to rates. This
      fixes RRD problems (spikes) on reboots and also allows better access 
      to the peformance data for the Perf-O-Meters.  Also changed service 
      descriptions. You need to reinventurize the kernel checks. Your old
      RRDs will not be deleted, new ones will be created.
    * Multisite: parameters nagios_url, nagios_cgi_url and pnp_url are now
      obsolete. Instead the new parameter url_prefix is used (which must
      end with a /).

    Core, Setup, etc.:
    * Improve error handling: if hosts are monitored with SNMP *and* TCP,
      then after an error with one of those two agents checks from the
      other haven't been executed. This is fixed now. Inventory check
      is still not complete in that error condition.
    * Packages (MKP): Allow to create and install packages within OMD!
      Files are installed below ~/local/share/check_mk. No root permissions
      are neccessary
    * Inventory: Better error handling on invalid inventory result of checks
    * setup.sh: fix problem with missing package_info (only appears if setup
      is called from another directory)
    * ALL_SERVICES: Instead of [ "" ] you can now write ALL_SERVICES
    * debug_log: also output Check_MK version, check item and check parameters
    * Make sure, host has no duplicate service - this is possible e.g. by
      monitoring via agent and snmp in parallel. duplicate services will
      make Nagios reject the configuration.
    * --snmpwalk: do not translate anymore, use numbers. All checks work
      with numbers now anyway.
    * check_mk -I snmp will now try all checktypes not having an snmp scan
      function. That way all possible checks should be inventorized.
    * new variable ignored_checks: Similar to ignored_checktypes, but allows
      per-host configuration
    * allow check implementations to use common include files. See if/if64
      for an example
    * Better handling for removed checks: Removed exceptions in check_mk calls
      when some configured checks have been removed/renamed

    Checks & Agents:
    * Renamed check functions of imm_health check from test_imm to imm_health
      to have valid function and check names. Please remove remove from
      inventory and re-inventory those checks.
    * fc_brocade_port_detailed: allow to specify port state combinations not 
      to be critical
    * megaraid_pdisks: Using the real enclosure number as check item now
    * if/if64: allow to configure averaging of traffic over time (e.g. 15 min) 
      and apply traffic levels and averaged values. Also allow to specify relative
      traffic levels. Allow new parameter configuration via dictionary. Also
      allow to monitor unused ports and/or to ignore link status.
    * if/if64: Added expected interface speed to warning output
    * if/if64: Allow to ignore speed setting (set target speed to None)
    * wut_webtherm: handle more variants of WuT Webtherms (thanks to Lefty)
    * cisco_fan: Does not inventorize 'notPresent' sensors anymore. Improved output
    * cisco_power: Not using power source as threshold anymore. Improved output
    * cisco_fan: Does not inventorize 'notPresent' sensors anymore. Improved output
    * cisco_power: Not using power source as threshold anymore. Improved output
    * cisco_power: Excluding 'notPresent' devices from inventory now
    * cisco_temp_perf: Do not crash if device does not send current temperature
    * tcp_conn_stats: new check for monitoring number of current TCP connections
    * blade_*: Added snmp scan functions for better automatic inventory
    * blade_bays: Also inventorizes standby blades and has a little more
                  verbose output.
    * blade_blowers: Can handle responses without rpm values now. Improved output
    * blade_health: More detailed output on problems
    * blade_blades: Added new check for checking the health-, present- and
                    power-state of IBM Bladecenter blades
    * win_dhcp_pools: Several cleanups in check
    * Windows agent: allow restriction to ip addresses with only_hosts (like xinetd)
    * heartbeat_rscstatus: Catching empty output from agent correctly
    * tcp_conn_stats: Fixed inventory function when no conn stats can be inventoried
    * heartbeat_nodes: fix Linux agent for hostname with upper case letters (thanks to
            Thorsten Robers)
    * heartbeat_rscstatus: Catching empty output from agent correctly
    * heartbeat_rscstatus: Allowing a list as expected state to expect multiple OK states
    * win_dhcp_pools agent plugin: Filtering additional error message on
      systems without dhcp server
    * j4p_performance: Added experimental agent plugin fetching data via 
      jmx4perl agent (does not need jmx4perl on Nagios)
    * j4p_performance.mem: added new experimental check for memory usage via JMX.
    * if/if64: added Perf-O-Meter for Multisite
    * sylo: fix performance data: on first execution (counter wrap) the check did
      output only one value instead of three. That lead to an invalid RRD.
    * Cleaned up several checks to meet the variable naming conventions
    * drbd: Handling unconfigured drbd devices correctly. These devices are
      ignored during nventory
    * printer_supply: In case of OKI c5900 devices the name of the supply units ins not
      unique. The color of the supply unit is reported in a dedicated OID and added to the
      check item name to have a unique name now.
    * printer_supply: Added simple pnp template to have better graph formating for the check results
    * check_mk.only_from: new check for monitoring the IP address access restriction of the
      agent. The current Linux and Windows agents provide this information.
    * snmp_info check: Recoded not to use snmp_info_single anymore
    * Linux Agent: Fixed <<<cpu>>> output on SPARC machines with openSUSE
    * df_netapp/df_netapp32: Made check inventory resistant against empty size values
    * df_netapp32: Added better detection for possible 32bit counter wrap
    * fc_brocade_port_detailed: Made check handle phystate "noSystemControlAccessToSlot" (10)
      The check also handles unknown states better now
    * printer_supply: Added new parameter "printer_supply_some_remaining_status" to
      configure the reported state on small remaining capacity.
    * Windows agent: .vbs scripts in agents plugins/ directory are executed
      automatically with "cscript.exe /Nologo" to prevent wrong file handlers
    * aironet_clients: Only counting clients which don't have empty values for strength
    * statgrab_disk: Fixed byte calculation in plugin output
    * statgrab_disk: Added inventory function
    * 3ware_disks: Ignoring devices in state NOT-PRESENT during inventory

    Multisite:
    * The custom open/close states of custom links are now stored for each
      user
    * Setting doctype in sidebar frame now
    * Fixed invalid sidebar css height/width definition
    * Fixed repositioning the sidebar scroll state after refreshing the page
    * Fixed mousewheel scrolling in opera/chrome
    * Fixed resize bug on refresh in chrome
    * New view for all services of a site
    * Sidebar snapin site_status: make link target configurable
    * Multisite view "Recently changed services": sort newest first
    * Added options show_header and show_controls to remove the page headers
      from views
    * Cool: new button for an immediate reschedule of a host or service
      check: the view is redisplayed exactly at the point of time when
      Nagios has finished the check. This makes use of MK Livestatus'
      unique waiting feature.

   Livestatus:
    * Added no_more_notifications and check_flapping_recovery_notification
      fields to host table and no_more_notifications field to service table.
      Thanks to Matthew Kent

1.1.8:
    Core, Setup, etc.:
    * setup.sh: turn off Python debugging
    * Cleaned up documentation directory
    * cluster host: use real IP address for host check if cluster has
      one (e.g. service IP address)

    Checks & Agents:
    * Added missing PNP template for check_mk-hr_cpu
    * hr_fs: inventory now ignores filesystem with size 0,
      check does not longer crash on filesystems with size 0
    * logwatch: Fixed typo in 'too many unacknowledged logs' error message
    * ps: fix bug: inventory with fixed user name now correctly puts
      that user name into the resulting check - not None.
    * ps: inventory with GRAB_USER: service description may contain
      %u. That will be replaced with the user name and thus makes the
      service description unique.
    * win_dhcp_pools: better handle invalid agent output
    * hp_proliant_psu: Fixed multiple PSU detection on one system (Thanks to Andreas Döhler)
    * megaraid_pdisks: Fixed coding error
    * cisco_fan: fixed check bug in case of critical state
    * nfsmounts: fix output (free and used was swapped), make output identical to df

    Livestatus:
    * Prohibit { and } in regular expressions. This avoids a segmentation
      fault caused by regcomp in glibc for certain (very unusual) regular
      expressions.
    * Table status: new columns external_command_buffer_slots,
      external_command_buffer_usage and external_command_buffer_max
      (this was implemented according to an idea and special request of
       Heinz Fiebig. Please sue him if this breaks anything for you. I was
       against it, but he thinks that it is absolutely neccessary to have
       this in version 1.1.8...)
    * Table status: new columns external_commands and external_commands_rate
      (also due to Mr. Fiebig - he would have quit our workshop otherwise...)
    * Table downtimes/comments: new column is_service

    Multisite:
    * Snapin Performance: show external command per second and usage and
      size of external command buffer
    * Downtimes view: Group by hosts and services - just like comments
    * Fix links for items containing + (e.g. service descriptionen including
      spaces)
    * Allow non-ASCII character in downtimes and comments
    * Added nagvis_base_url to multisite.mk example configuration
    * Filter for host/service groups: use name instead of alias if 
      user has no permissions for groups

1.1.8b3:
    Core, Setup, etc.:
    * Added some Livestatus LQL examples to documentation
    * Removed cleanup_autochecks.py. Please use check_mk -u now.
    * RRA configuration for PNP: install in separate directory and do not
      use per default, since they use an undocumented feature of PNP.

    Checks & Agents:
    * postfix_mailq: Changed limit last 6 lines which includes all needed
		information
    * hp_proliant_temp/hp_proliant_fans: Fixed wrong variable name
    * hp_procurve_mem: Fixed wrong mem usage calculation
    * ad_replication: Works no with domain controller hostnames like DC02,DC02
    * aironet_client: fix crash on empty variable from SNMP output
    * 3ware_disks, 3ware_units: hopefully repaired those checks
    * added rudimentary agent for HP-UX (found in docs/)

    Multisite:
    * added Perf-O-Meter to "Problems of Host" view
    * added Perf-O-Meter to "All Services" view
    * fix bug with cleaning up persistent connections
    * Multisite now only fetches the available PNP Graphs of hosts/services
    * Quicksearch: limit number of items in dropdown to 80
      (configurable via quicksearch_dropdown_limit)
    * Views of hosts: make counts of OK/WARN/CRIT klickable, new views
      for services of host in a certain state
    * Multisite: sort context buttons in views alphabetically
    * Sidebar drag scrolling: Trying to compensate lost mouse events when
	leaving the sidebar frame while dragging

    Livestatus:
    * check for event_broker_options on start
    * Fix memory leakage caused by Filter: headers using regular expressions
    * Fix two memory leaks in logfile parser

1.1.8b2:
    Core, Setup, etc.:
    * Inventory: skip SNMP-only hosts on non-SNMP checktypes (avoids timeouts)
    * Improve error output for invalid checks
    
    Checks & Agents:
    * fix bug: run local and plugins also when spaces are in path name
      (such as C:\Program Files\Check_MK\plugins
    * mem.vmalloc: Do not create a check for 64 bit architectures, where
      vmalloc is always plenty
    * postfix_mailq: limit output to 1000 lines
    * multipath: handle output of SLES 11 SP1 better
    * if/if64: output operstatus in check output
    * if/if64: inventory now detects type 117 (gigabitEthernet) for 3COM
    * sylo: better handling of counter wraps.

    Multisite:
    * cleanup implementation of how user settings are written to disk
    * fix broken links in 'Edit view -> Try out' situation
    * new macros $HOSTNAME_LOWER$, $HOSTNAME_UPPER$ and $HOSTNAME_TITLE$ for
      custom notes

1.1.8b1:
    Core, Setup, etc.:
    * SNMPv3: allow privProtocol and privPassword to be specified (thanks
      to Josef Hack)
    * install_nagios.sh: fix problem with broken filenames produced by wget
    * install_nagios.sh: updated software to newest versions
    * install_nagios.sh: fix Apache configuration problem
    * install_nagios.sh: fix configuration vor PNP4Nagios 0.6.6
    * config generation: fix host check of cluster hosts
    * config generation: add missing contact groups for summary hosts
    * RPM package of agent: do not overwrite xinetd.d/check_mk, but install
      new version with .rpmnew, if admin has changed his one
    * legacy_checks: fix missing perfdata, template references where in wrong
      direction (thanks Daniel Nauck for his precise investigation)

    Checks & Agents:
    * New check imm_health by Michael Nieporte
    * rsa_health: fix bug: detection of WARNING state didn't work (was UNKNOWN
            instead)
    * check_mk_agent.solaris: statgrab now excludes filesystems. This avoids hanging
      in case of an NFS problem. Thanks to Divan Santana.
    * multipath: Handle new output of multipath -l (found on SLES11 SP1)
    * ntp: fix typo in variable ntp_inventory_mode (fixes inventory problem)
    * if64: improve output formatting of link speed
    * cisco_power: inventory function now ignores non-redundant power supplies
    * zpool_status: new check from Darin Perusich for Solaris zpools

    Multisite:
    * fix several UTF-8 problems: allow non-ascii characters in host names
      (must be UTF 8 encoded!)
    * improve compatibility with Python 2.3
    * Allow loading custom style sheet overriding Check_MK styles by setting
      custom_style_sheet in multisite.mk
    * Host icons show link to detail host, on summary hosts.
    * Fix sidebar problem: Master Control did not display data correctly
    * status_host: honor states even if sites hosting status hosts is disabled
      (so dead-detection works even if local site is disabled)
    * new config variable start_url: set url for welcome page
    * Snapin Quicksearch: if no host is matching, automatically search for
      services
    * Remove links to legacy Nagios GUI (can be added by user if needed)
    * Sidebar Quicksearch: fix several annoyances
    * Views with services of one host: add title with host name and status

    Livestatus:
    * fix memory leak: lost ~4K on memory on each StatsAnd: or StatsOr:
      header (found by Sven Nierlein)
    * fix invalid json output for empty responses (found by Sven Nierlein)
    * fix Stats: avg ___ for 0 matching elements. Output was '-nan' and is
      now '0.0'
    * fix output of floating point numbers: always use exponent and make
      sure a decimal point is contained (this makes JSON/Python detect
      the correct type)

1.1.7i5:
    Core, Setup, etc.:
    * SNMP: do not load any MIB files (speeds up snmpwalk a lot!)
    * legacy_checks: new config variable allowing creating classical
      non-Check_MK checks while using host tags and config options
    * check_mk_objects.cfg: beautify output, use tabs instead of spaces
    * check_mk -II: delete only specified checktypes, allow to reinventorize
      all hosts
    * New option -O, --reload: Does the same as -R, but reloads Nagios
      instead of restarting it.
    * SNMP: Fixed string detection in --snmpwalk calls
    * SNMP: --snmpwalk does walk the enterprises tree correctly now
    * SNMP: Fixed missing OID detection in SNMP check processing. There was a problem
      when the first column had OID gaps in the middle. This affected e.g. the cisco_locif check.
    * install_nagios.sh: correctly detect Ubuntu 10.04.1
    * Config output: make order of service deterministic
    * fix problem with missing default hostgroup

    Multisite:
    * Sidebar: Improved the quicksearch snapin. It can search for services, 
      servicegroups and hostgroups now. Simply add a prefix "s:", "sg:" or "hg:"
      to search for other objects than hosts.
    * View editor: fix bug which made it impossible to add more than 10 columns
    * Service details: for Check_MK checks show description from check manual in
      service details
    * Notes: new column 'Custom notes' which allows customizable notes
      on a per host / per service base (see online docu for details)
    * Configuration: new variable show_livestatus_errors which can be set
      to False in order to hide error about unreachable sites
    * hiding views: new configuration variables hidden_views and visible_views
    * View "Service problems": hide problems of down or unreachable hosts. This
      makes the view consistant with "Tactical Overview"

    Checks & Agents:
    * Two new checks: akcp_sensor_humidity and akcp_sensor_temp (Thanks to Michael Nieporte)
    * PNP-template for kernel: show average of displayed range
    * ntp and ntp.time: Inventory now per default just creates checks for ntp.time (summary check).
      This is controlled by the new variable ntp_inventory_mode (see check manuals).
    * 3ware: Three new checks by Radoslav Bak: 3ware_disks, 3ware_units, 3ware_info
    * nvidia: agent now only queries GPUCoreTemp and GPUErrors. This avoids
      a vmalloc leakage of 32kB per call (bug in NVIDIA driver)
    * Make all SNMP based checks independent of standard MIB files
    * ad_replication: Fixed syntax errors and unhandled date output when
      not replicated yet
    * ifoperstatus: Allowing multiple target states as a list now
    * cisco_qos: Added new check to monitor traffic in QoS classes on Cisco routers
    * cisco_power: Added scan function
    * if64/if/cisco_qos: Traffic is displayed in variable byte scales B/s,KB/s,MB/s,GB/s
      depending on traffic amount.
    * if64: really using ifDescr with option if_inventory_uses_description = True
    * if64: Added option if_inventory_uses_alias to using ifAlias for the item names
    * if64/if: Fixed bug displaying the out traffic (Perfdata was ok)
    * if64/if: Added WARN/CRIT thresholds for the bandwidth usage to be given as rates
    * if64/if: Improved PNP-Templates
    * if64/if: The ifoperstatus check in if64/if can now check for multiple target states
    * if64/if: Removing all null bytes during hex string parsing (These signs Confuse nagios pipe)
    * Fixed hr_mem and hr_fs checks to work with new SNMP format
    * ups_*: Inventory works now on Riello UPS systems
    * ups_power: Working arround wrong implemented RFC in some Riello UPS systems (Fixing negative power
      consumption values)
    * FreeBSD Agent: Added sections: df mount mem netctr ipmitool (Thanks to Florian Heigl)
    * AIX: exclude NFS and CIFS from df (thanks to Jörg Linge)
    * cisco_locif: Using the interface index as item when no interface name or description are set

    Livestatus:
    * table columns: fix type of num_service_* etc.: was list, is now int (thanks to Gerhard Laußer)
    * table hosts: repair semantics of hard_state (thanks to Michael Kraus). Transition was one
      cycle to late in certain situations.

1.1.7i4:
    Core, Setup, etc.:
    * Fixed automatic creation of host contactgroups
    * templates: make PNP links work without rewrite

    Multisite:
    * Make page handler modular: this allows for custom pages embedded into
      the Multisite frame work and thus using Multisite for other tasks as
      well.
    * status_host: new state "waiting", if status host is still pending
    * make PNP links work without rewrite
    * Fix visibility problem: in multisite setups all users could see
      all objects.

1.1.7i3:
    Core, Setup, etc.:
    * Fix extra_nagios_conf: did not work in 1.1.7i2
    * Service Check_MK now displays overall processing time including
      agent communication and adds this as performance data
    * Fix bug: define_contactgroups was always assumed True. That led to duplicate
      definitions in case of manual definitions in Nagios 

    Checks & Agents:
    * New Check: hp_proliant_da_phydrv for monitoring the state of physical disks
      in HP Proliant Servers
    * New Check: hp_proliant_mem for monitoring the state of memory modules in
      HP Proliant Servers
    * New Check: hp_proliant_psu for monitoring the state of power supplies in
      HP Proliant Servers
    * PNP-templates: fix several templates not working with MULTIPLE rrds
    * new check mem.vmalloc for monitoring vmalloc address space in Linux kernel.
    * Linux agent: add timeout of 2 secs to ntpq 
    * wmic_process: make check OK if no matching process is found

    Livestatus:
    * Remove obsolete parameter 'accept_timeout'
    * Allow disabling idle_timeout and query_timeout by setting them to 0.

    Multisite:
    * logwatch page: wrap long log lines

1.1.7i2:
    Incompatible Changes:
    * Remove config option define_timeperiods and option --timeperiods.
      Check_MK does not longer define timeperiod definitions. Please
      define them manually in Nagios.
    * host_notification_period has been removed. Use host_extra_conf["notification_period"]
      instead. Same holds for service_notification_periods, summary_host_notification_periods
      and summary_service_notification_periods.
    * Removed modes -H and -S for creating config data. This now does
      the new option -N. Please set generate_hostconf = False if you
      want only services to be defined.

    Core, Setup, etc.:
    * New config option usewalk_hosts, triggers --usewalk during
      normal checking for selected hosts.
    * new option --scan-parents for automatically finding and 
      configuring parent hosts (see online docu for details)
    * inventory check: put detailed list of unchecked items into long
      plugin output (to be seen in status details)
    * New configuration variable check_parameters, that allows to
      override default parameters set by inventory, without defining 
      manual checks!

    Checks & Agents:
    * drbd: changed check parameters (please re-inventorize!)
    * New check ad_replication: Checks active directory replications
      of domain controllers by using repadm
    * New check postifx_mailq: Checks mailqueue lengths of postifx mailserves
    * New check hp_procurve_cpu: Checks the CPU load on HP Procurve switches
    * New check hp_procurve_mem: Checks the memory usage on HP Procurve switches
    * New check hp_procurve_sensors: Checks the health of PSUs, FANs and
      Temperature on HP Procurve switches
    * New check heartbeat_crm: Monitors the general state of heartbeat clusters
      using the CRM
    * New check heartbeat_crm_resources: Monitors the state of resources and nodes
      in heartbeat clusters using the CRM
    * *nix agents: output AgentOS: in header
    * New agent for FreeBSD: It is based on the linux agent. Most of the sections
      could not be ported easily so the FreeBSD agent provides information for less
      checks than the linux agent.
    * heartbeat_crm and heartbeat_crm.resources: Change handling of check parameters.
      Please reinvenurize and read the updated man page of those checks
    * New check hp_proliant_cpu: Check the physical state of CPUs in HP Proliant servers
    * New check hp_proliant_temp: Check the temperature sensors of HP Proliant servers
    * New check hp_proliant_fans: Check the FAN sensors of HP Proliant servers

    Multisite:
    * fix chown problem (when nagios user own files to be written
      by the web server)
    * Sidebar: Fixed snapin movement problem using older firefox
      than 3.5.
    * Sidebar: Fixed IE8 and Chrome snapin movement problems
    * Sidebar: Fixed IE problem where sidebar is too small
    * Multisite: improve performance in multi site environments by sending
      queries to sites in parallel
    * Multisite: improve performance in high latency situations by
      allowing persistent Livestatus connections (set "persist" : True 
      in sites, use current Livestatus version)

    Livestatus:
    * Fix problems with in_*_period. Introduce global
      timeperiod cache. This also improves performance
    * Table timeperiods: new column 'in' which is 0/1 if/not the
      timeperiod is currently active
    * New module option idle_timeout. It sets the time in ms
      Livestatus waits for the next query. Default is 300000 ms (5 min).
    * New module option query_timeout. It limits the time between
      two lines of a query (in ms). Default is 10000 ms (10 sec).

1.1.7i1: Core, Setup, etc.:
    * New option -u for reordering autochecks in per-host-files
      (please refer to updated documentation about inventory for
       details)
    * Fix exception if check_mk is called without arguments. Show
      usage in that case.
    * install_nagios.sh: Updated to NagVis 1.5 and fixed download URL
    * New options --snmpwalk and --usewalk help implemeting checks
      for SNMP hardware which is not present
    * SNMP: Automatically detect missing entries. That fixes if64
      on some CISCO switches.
    * SNMP: Fix hex string detection (hopefully)
    * Do chown only if running as root (avoid error messages)
    * SNMP: SNMPv3 support: use 4-tuple of security level, auth protocol,
      security name and password instead of a string in snmp_communities
      for V3 hosts.
    * SNMP: Fixed hexstring detection on empty strings
    * New option -II: Is like -I, but removes all previous autochecks
      from inventorized hosts
    * install_nagios.sh: Fix detection of PNP4Nagios URL and URL of
      NagVis
    * Packager: make sanity check prohibiting creating of package files
      in Check MK's directories
    * install_nagios.sh: Support Ubuntu 10.04 (Thanks to Ben)
      
    Checks & Agents:
    * New check ntp.time: Similar to 'ntp' but only honors the system peer
      (that NTP peer where ntpq -p prints a *).
    * wmic_process: new check for ressource consumption of windows processes
    * Windows agent supports now plugins/ and local/ checks
    * [FIX] ps.perf now correctly detects extended performance data output
      even if number of matching processes is 0
    * renamed check cisco_3640_temp to cisco_temp, renamed cisco_temp
      to cisco_temp_perf, fixed snmp detection of those checks
    * New check hr_cpu - checking the CPU utilization via SNMP
    * New check hr_fs - checking filesystem usage via SNMP
    * New check hr_mem - checking memory usage via SNMP
    * ps: inventory now can configured on a per host / tag base
    * Linux: new check nvidia.temp for monitoring temperature of NVIDIA graphics card
    * Linux: avoid free-ipmi hanging forever on hardware that does not support IPMI
    * SNMP: Instead of an artificial index column, which some checks use, now
      the last component of the OID is used as index. That means that inventory
      will find new services and old services will become UNKNOWN. Please remove
      the outdated checks.
    * if: handle exception on missing OIDs
    * New checks hp_blade* - Checking health of HP BladeSystem Enclosures via SNMP
    * New check drbd - Checking health of drbd nodes
    * New SNMP based checks for printers (page counter, supply), contributed
      by Peter Lauk (many thanks!)
    * New check cups_queues: Checking the state of cups printer queues
    * New check heartbeat_nodes: Checking the node state and state of the links
      of heartbeat nodes
    * New check heartbeat_rscstatus: Checks the local resource status of
      a heartbeat node
    * New check win_dhcp_pools: Checks the usage of Windows DHCP Server lease pools
    * New check netapp_volumes: Checks on/offline-condition and states of netapp volumes 

    Multisite:
    * New view showing all PNP graphs of services with the same description
    * Two new filters for host: notifications_enabled and acknowledged
    * Files created by the webserver (*.mk) are now created with the group
      configured as common group of Nagios and webserver. Group gets write
      permissions on files and directories.
    * New context view: all services of a host group
    * Fix problems with Umlauts (non-Ascii-characters) in performance data
    * New context view: all services of a host group
    * Sidebar snapins can now fetch URLs for the snapin content instead of
      building the snapin contents on their own.
    * Added new nagvis_maps snapin which displays all NagVis maps available
      to the user. Works with NagVis 1.5 and newer.

1.1.6:
    Core, Setup, etc.:
    * Service aggregation: new config option aggregation_output_format.
      Settings this to "multiline" will produce Nagios multiline output
      with one line for each individual check.

    Multisite:
    * New painter for long service plugin output (Currently not used
      by any builtin view)

    Checks & Agents:
    * Linux agent: remove broken check for /dev/ipmi0

1.1.6rc3:
    Core, Setup, etc.:
    * New option --donate for donating live host data to the community.
      Please refer to the online documentation for details.
    * Tactical Overview: Fixed refresh timeout typo
      (Was 16 mins instead of 10 secs)

    Livestatus:
    * Assume strings are UTF-8 encoded in Nagios. Convert from latin-1 only
      on invalid UTF-8 sequences (thanks to Alexander Yegorov)

    Multisite:
    * Correctly display non-ascii characters (fixes exception with 'ascii codec')
      (Please also update Livestatus to 1.1.6rc3)

1.1.6rc2:
    Multisite:
    * Fix bug in Master control: other sites vanished after klicking buttons.
      This was due to connection error detection in livestatus.py (Bug found
      by Benjamin Odenthal)
    * Add theme and baseurl to links to PNP (using features of new PNP4Nagios
      0.6.4)

    Core, Setup, etc.:
    * snmp: hopefully fix HEX/string detection now

    Checks & Agents:
    * md: fix inventory bug on resync=PENDING (Thanks to Darin Perusich)

1.1.6rc1:
    Multisite:
    * Repair Perf-O-Meters on webkit based browsers (e.g. Chrome, Safari)
    * Repair layout on IE7/IE8. Even on IE6 something is working (definitely
      not transparent PNGs though). Thanks to Lars.
    * Display host state correct if host is pending (painter "host with state")
    * Logfile: new filter for plugin output
    * Improve dialog flow when cloning views (button [EDIT] in views snapin)
    * Quicksearch: do not open search list if text did not change (e.g. Shift up),
      close at click into field or snapin.

    Core, Setup, etc.:
    * Included three patched from Jeff Dairiki dealing with compile flags
      and .gitignore removed from tarballs
    * Fix problem with clustered_services_of[]: services of one cluster
      appeared also on others
    * Packager: handle broken files in package dir
    * snmp handling: better error handling in cases where multiple tables
      are merged (e.g. fc_brocade_port_detailed)
    * snmp: new handling of unprintable strings: hex dumps are converted
      into binary strings now. That way all strings can be displayed and
      no information is lost - nevertheless.
      
    Checks & Agents:
    * Solaris agent: fixed rare df problems on Solaris 10, fix problem with test -f
      (thanks to Ulf Hoffmann)
    * Converted all PNP templates to format of 0.6.X. Dropped compatibility
      with 0.4.X.
    * Do not use ipmi-sensors if /dev/ipmi0 is missing. ipmi-sensors tries
      to fiddle around with /dev/mem in that case and miserably fails
      in some cases (infinite loop)
    * fjdary60_run: use new binary encoding of hex strings
    * if64: better error handling for cases where clients do not send all information
    * apc_symmetra: handle status 'smart boost' as OK, not CRITICAL

    Livestatus:
    * Delay starting of threads (and handling of socket) until Nagios has
      started its event loop. This prevents showing services as PENDING 
      a short time during program start.

1.1.6b3:
    Multisite:
    * Quicksearch: hide complete host list if field is emptied via Backspace or Del.
      Also allow handle case where substring match is unique.

1.1.6b2:
    Core, Setup, etc.:
    * Packager: fix unpackaged files (sounds, etc)

    Multisite:
    * Complete new design (by Tobias Roeckl, Kopf & Herz)
    * New filters for last service check and last service state change
    * New views "Recently changed services" and "Unchecked services"
    * New page for adding sidebar snapins
    * Drag & Drop for sidebar snapins (thanks to Lars)
    * Grab & Move for sidebar scrolling (thanks to Lars)
    * Filter out summary hosts in most views.
    * Set browser refresh to 30 secs for most views
    * View host status: added a lot of missing information
    * View service status: also added information here
    * Make sure, enough columns can be selected in view editor
    * Allow user to change num columns and refresh directly in view
    * Get back to where you came after editing views
    * New sidebar snapin "Host Matrix"
    * New feature "status_host" for remote sites: Determine connection
      state to remote side by considering a certain host state. This
      avoids livestatus time outs to dead sites.
    * Sidebar snapin site status: fix reload problem
    * New Perf-O-Meters displaying service performance data
    * New snapin "Custom Links" where you easily configure your own
      links via multisite.mk (see example in new default config file)
    * Fixed problem when using only one site and that is not local

    Livestatus:
    * new statistics columns: log_messages and log_messages_rate
    * make statistics average algorithm more sluggish

1.1.5i3:
     Core, Setup, etc.:
     * New Check_MK packager (check_mk -P)

1.1.5i2:
     Core, Setup, etc.:
     * install_nagios.sh: add missing package php5-iconv for SLES11

     Checks & Agents:
     * if64: new SNMP check for network interfaces. Like if, but uses 64 bit
       counters of modern switches. You might need to configure bulkwalk_hosts.
     * Linux agent: option -d enabled debug output
     * Linux agent: fix ipmi-sensors cache corruption detection
     * New check for temperature on Cisco devices (cisco_3640_temp)
     * recompiled waitmax with dietlibc (fixed incompatibility issues
       on older systems)

     Multisite:
     * Filters for groups are negateable.

1.1.5i1:
     Checks & Agents:
     * uptime: new check for system uptime (Linux)
     * if: new SNMP check for network interfaces with very detailed traffic,
       packet and error statistics - PNP graphs included

     Multisite:
     * direct integration of PNP graphs into Multisite views
     * Host state filter: renamed HTML variables (collision with service state). You
       might need to update custom views using a filter on host states.
     * Tactical overview: exclude services of down hosts from problems, also exclude
       summary hosts
     * View host problems/service problems: exclude summary hosts, exclude services
       of down hosts
     * Simplified implementation of sidebar: sidebar is not any longer embeddeable.
     * Sidebar search: Added host site to be able to see the context links on
       the result page
     * Sidebar search: Hitting enter now closes the hint dropdown in all cases

1.1.5i0:
      Core, Setup, etc.:
      * Ship check-specific rra.cfg's for PNP4Nagios (save much IO and disk space)
      * Allow sections in agent output to apear multiple times
      * cleanup_autochecks.py: new option -f for directly activating new config
      * setup.sh: better detection for PNP4Nagios 0.6
      * snmpwalk: use option -Oa, inhibit strings to be output as hex if an umlaut
        is contained.

      Checks & Agents:
      * local: allow more than once performance value, separated by pipe (|)
      * ps.perf: also send memory and CPU usage (currently on Linux and Solaris)
      * Linux: new check for filesystems mount options
      * Linux: new very detailed check for NTP synchronization
      * ifoperstatus: inventory honors device type, per default only Ethernet ports
        will be monitored now
      * kernel: now inventory is supported and finds pgmajfault, processes (per/s)
        and context switches
      * ipmi_sensors: Suppress performance data for fans (save much IO/space)
      * dual_lan_check: fix problem which using MRPE
      * apc_symmetra: PNP template now uses MIN for capacity (instead of AVERAGE)
      * fc_brocade_port_detailed: PNP template now uses MAX instead of AVERAGE
      * kernel: fix text in PNP template
      * ipmi_sensors: fix timeout in agent (lead to missing items)
      * multipath: allow alias as item instead of uuid
      * caching agent: use /var/cache/check_mk as cache directory (instead of /etc/check_mk)
      * ifoperstatus: is now independent of MIB

      Multisite:
      * New column host painter with link to old Nagios services
      * Multisite: new configuration parameter default_user_role
      
      Livestatus:
      * Add missing LDFLAGS for compiling (useful for -g)

1.1.4:
      Summary:
      * A plentitude of problem fixes (including MRPE exit code bug)
      * Many improvements in new Multisite GUI
      * Stability and performance improvements in Livestatus

      Core, Setup, etc.:
      * Check_MK is looking for main.mk not longer in the current and home
        directory
      * install_nagios.sh: fix link to Check_MK in sidebar
      * install_nagios.sh: switch PNP to version 0.6.3
      * install_nagios.sh: better Apache-Config for Multisite setup
      * do not search main.mk in ~ and . anymore (brought only trouble) 
      * clusters: new variable 'clustered_services_of', allowing for overlapping
         clusters (as proposed by Jörg Linge)
      * install_nagios.sh: install snmp package (needed for snmp based checks)
      * Fix ower/group of tarballs: set them to root/root
      * Remove dependency from debian agent package    
      * Fixed problem with inventory when using clustered_services
      * tcp_connect_timeout: Applies now only for connect(), not for
        time of data transmission once a connection is established
      * setup.sh now also works for Icinga
      * New config parameter debug_log: set this to a filename in main.mk and you
        will get a debug log in case if 'invalid output from plugin...'
      * ping-only-hosts: When ping only hosts are summarized, remove Check_MK and
        add single PING to summary host.
      * Service aggregation: fix state relationship: CRIT now worse than UNKNOWN 
      * Make extra_service_conf work also for autogenerated PING on ping-only-hosts
        (groups, contactgroups still missing)

      Checks & Agents:
      * mrpe in Linux agent: Fix bug introduced in 1.1.3: Exit status of plugins was
        not honored anymore (due to newline handling)
      * mrpe: allow for sending check_command to PNP4Nagios (see MRPE docu)
      * Logwatch GUI: fix problem on Python 2.4 (thanks to Lars)
      * multipath: Check is now less restrictive when parsing header lines with
        the following format: "<alias> (<id>)"
      * fsc_ipmi_mem_status: New check for monitoring memory status (e.g. ECC)
         on FSC TX-120 (and maybe other) systems.
      * ipmi_sensors in Linux agent: Fixed compatibility problem with new ipmi
        output. Using "--legacy-output" parameter with newer freeipmi versions now.
      * mrpe: fix output in Solaris agent (did never work)
      * IBM blade center: new checks for chassis blowers, mediatray and overall health
      * New caching agent (wrapper) for linux, supporting efficient fully redundant
        monitoring (please read notes in agents/check_mk_caching_agent)
      * Added new smbios_sel check for monitoring the System Event Log of SMBIOS.
      * fjdarye60_rluns: added missing case for OK state
      * Linux agent: The xinetd does not log each request anymore. Only
        failures are logged by xinetd now. This can be changed in the xinetd
	configuration files.
      * Check df: handle mountpoints containing spaces correctly 
        (need new inventorization if you have mountpoints with spaces)
      * Check md on Linux: handle spare disks correctly
      * Check md on Linux: fix case where (auto-read-only) separated by space
      * Check md on Linux: exclude RAID 0 devices from inventory (were reported as critical)
      * Check ipmi: new config variable ipmi_ignore_nr
      * Linux agent: df now also excludes NFSv4
      * Wrote man-page for ipmi check
      * Check mrpe: correctly display multiline output in Nagios GUI
      * New check rsa_health for monitoring IBM Remote Supervisor Adapter (RSA)
      * snmp scan: suppress error messages of snmpget
      * New check: cpsecure_sessions for number of sessions on Content Security Gateway
      * Logwatch GUI: move acknowledge button to top, use Multisite layout,
         fix several layout problem, remove list of hosts
      * Check logwatch: limit maximum size of stored log messages (configurable
        be logwatch_max_filesize)
      * AIX agent: fix output of MRPE (state and description was swapped)
      * Linux agent: fixed computation of number of processors on S390
      * check netctr: add missing perfdata (was only sent on OK case)
      * Check sylo: New check for monitoring the sylo state
      
      Livestatus:
      * Table hosts: New column 'services' listing all services of that host
      * Column servicegroups:members: 'AuthUser' is now honored
      * New columns: hosts:services_with_state and servicegroups:members_with_state
      * New column: hostgroup:members_with_state
      * Columns hostgroup:members and hostgroup:members_with_state honor AuthUser
      * New rudimentary API for C++
      * Updates API for Python
      * Make stack size of threads configurable
      * Set stack size of threads per default o 64 KB instead of 8 MB
      * New header Localtime: for compensating time offsets of remote sites
      * New performance counter for fork rate
      * New columns for hosts: last_time_{up,down,unreachable}
      * New columns for services: last_time_{ok,warning,critical,unknown}
      * Columns with counts honor now AuthUser
      * New columns for hosts/services: modified_attributes{,_list}
      * new columns comments_with_info and downtimes_with_info
      * Table log: switch output to reverse chronological order!
      * Fix segfault on filter on comments:host_services
      * Fix missing -lsocket on Solaris
      * Add missing SUN_LEN (fixed compile problem on Solaris)
      * Separators: remote sanitiy check allowing separators to be equal
      * New output format "python": declares strings as UTF-8 correctly
      * Fix segault if module loaded without arguments

      Multisite:
      * Improved many builtin views
      * new builtin views for host- and service groups
      * Number of columns now configurable for each layout (1..50)
      * New layout "tiled"
      * New painters for lists of hosts and services in one column
      * Automatically compensate timezone offsets of remote sites
      * New datasources for downtimes and comments
      * New experimental datasource for log
      * Introduce limitation, this safes you from too large output
      * reimplement host- and service icons more intelligent
      * Output error messages from dead site in Multisite mode
      * Increase wait time for master control buttons from 4s to 10s
      * Views get (per-view) configurable browser automatic reload interval
      * Playing of alarm sounds (configurable per view)
      * Sidebar: fix bookmark deletion problem in bookmark snapin
      * Fixed problem with sticky debug
      * Improve pending services view
      * New column with icon with link to Nagios GUI
      * New icon showing items out of their notification period.
      * Multisite: fix bug in removing all downtimes
      * View "Hostgroups": fix color and table heading
      * New sidebar snapin "Problem hosts"
      * Tactical overview: honor downtimes
      * Removed filter 'limit'. Not longer needed and made problems
        with new auto-limitation.
      * Display umlauts from Nagios comments correctly (assuming Latin-1),
         inhibit entering of umlauts in new comments (fixes exception)
      * Switched sidebar from synchronous to asynchronous requests
      * Reduced complete reloads of the sidebar caused by user actions
      * Fix reload problem in frameset: Browser reload now only reloads
        content frames, not frameset.


1.1.3:

      Core, Setup, etc.:
      * Makefile: make sure all files are world readable
      * Clusters: make real host checks for clusters (using check_icmp with multiple IP addresses)
      * check_mk_templates: remove action_url from cluster and summary hosts (they have no performance data)
      * check_mk_template.cfg: fix typo in notes_url
      * Negation in binary conf lists via NEGATE (clustered_services, ingored_services,
	bulkwalk_hosts, etc).
      * Better handling of wrapping performance counters
      * datasource_programs: allow <HOST> (formerly only <IP>)
      * new config variable: extra_nagios_conf: string simply added to Nagios
        object configuration (for example for define command, etc.)
      * New option --flush: delete runtime data of some or all hosts
      * Abort installation if livestatus does not compile.
      * PNP4Nagios Templates: Fixed bug in template file detection for local checks
      * nagios_install.sh: Added support for Ubuntu 9.10
      * SNMP: handle multiline output of snmpwalk (e.g. Hexdumps)
      * SNMP: handle ugly error output of snmpwalk
      * SNMP: allow snmp_info to fetch multiple tables
      * check_mk -D: sort hostlist before output
      * check_mk -D: fix output: don't show aggregated services for non-aggregated hosts
      * check_mk_templates.cfg: fix syntax error, set notification_options to n

      Checks & Agents:
      * logwatch: fix authorization problem on web pages when acknowledging
      * multipath: Added unhandled multipath output format (UUID with 49 signs)
      * check_mk-df.php: Fix locale setting (error of locale DE on PNP 0.6.2)
      * Make check_mk_agent.linux executable
      * MRPE: Fix problems with quotes in commands
      * multipath: Fixed bug in output parser
      * cpu: fixed bug: apply level on 15min, not on 1min avg
      * New check fc_brocade_port_detailed
      * netctrl: improved handling of wrapped counters
      * winperf: Better handling of wrapping counters
      * aironet_client: New check for number of clients and signal
        quality of CISCO Aironet access points
      * aironet_errors: New check for monitoring CRC errors on
        CISCO Aironet access points
      * logwatch: When Agent does not send a log anymore and no local logwatch
                  file present the state will be UNKNOWN now (Was OK before).
      * fjdarye60_sum: New check for summary status of Fidary-E60 devices
      * fjdarye60_disks: New check for status of physical disks
      * fjdarye60_devencs: New check for status of device enclosures
      * fjdarye60_cadaps: New check for status of channel adapters
      * fjdarye60_cmods: New check for status of channel modules
      * fjdarye60_cmods_flash: New check for status of channel modules flash
      * fjdarye60_cmods_mem: New check for status of channel modules memory
      * fjdarye60_conencs: New check for status of controller enclosures
      * fjdarye60_expanders: New check for status of expanders
      * fjdarye60_inletthmls: New check for status of inlet thermal sensors
      * fjdarye60_thmls: New check for status of thermal sensors
      * fjdarye60_psus: New check for status of PSUs
      * fjdarye60_syscaps: New check for status of System Capacitor Units
      * fjdarye60_rluns: New check for RLUNs
      * lparstat_aix: New check by Joerg Linge
      * mrpe: Handles multiline output correctly (only works on Linux,
	      Agents for AIX, Solaris still need fix).
      * df: limit warning and critical levels to 50/60% when using a magic number
      * fc_brocade_port_detailed: allow setting levels on in/out traffic, detect
         baudrate of inter switch links (ISL). Display warn/crit/baudrate in
	 PNP-template

      MK Livestatus:
      * fix operators !~ and !~~, they didn't work (ever)
      * New headers for waiting (please refer to online documentation)
      * Abort on errors even if header is not fixed16
      * Changed response codes to better match HTTP
      * json output: handle tab and other control characters correctly
      * Fix columns host:worst_service_state and host:worst_service_hard_state
      * New tables servicesbygroup, servicesbyhostgroup and hostsbygroup
      * Allow to select columns with table prefix, e.g. host_name instead of name
        in table hosts. This does not affect the columns headers output by
	ColumnHeaders, though.
      * Fix invalid json output of group list column in tables hosts and services
      * Fix minor compile problem.
      * Fix hangup on AuthUser: at certain columns
      * Fix some compile problems on Solaris

      Multisite:
      * Replaced Multiadmin with Multisite.


1.1.2:
      Summary:
      * Lots of new checks
      * MK Livestatus gives transparent access to log files (nagios.log, archive/*.log)
      * Many bug fixes

      MK Livestatus:
      * Added new table "log", which gives you transparent access to the Nagios log files!
      * Added some new columns about Nagios status data to stable 'status'
      * Added new table "comments"
      * Added logic for count of pending service and hosts
      * Added several new columns in table 'status' 
      * Added new columns flap_detection and obsess_over_services in table services
      * Fixed bug for double columns: filter truncated double to int
      * Added new column status:program_version, showing the Nagios version
      * Added new column num_services_pending in table hosts
      * Fixed several compile problems on AIX
      * Fixed bug: queries could be garbled after interrupted connection
      * Fixed segfault on downtimes:contacts
      * New feature: sum, min, max, avg and std of columns in new syntax of Stats:

      Checks & Agents:
      * Check ps: this check now supports inventory in a very flexible way. This simplifies monitoring a great number of slightly different processes such as with ORACLE or SAP.
      * Check 'md': Consider status active(auto-read-only) as OK
      * Linux Agent: fix bug in vmware_state
      * New Checks for APC Symmetra USV
      * Linux Agent: made <<<meminfo>>> work on RedHat 3.
      * New check ps.perf: Does the same as ps, but without inventory, but with performance data
      * Check kernel: fixed missing performance data
      * Check kernel: make CPU utilization work on Linux 2.4
      * Solaris agent: don't use egrep, removed some bashisms, output filesystem type zfs or ufs
      * Linux agent: fixed problem with nfsmount on SuSE 9.3/10.0
      * Check 'ps': fix incompability with old agent if process is in brackets
      * Linux agent: 'ps' now no longer supresses kernel processes
      * Linux agent: make CPU count work correctly on PPC-Linux
      * Five new checks for monitoring DECRU SANs
      * Some new PNP templates for existing checks that still used the default templates
      * AIX Agent: fix filesystem output
      * Check logwatch: Fix problem occuring at empty log lines
      * New script install_nagios.sh that does the same as install_nagios_on_lenny.sh, but also works on RedHat/CentOS 5.3.
      * New check using the output of ipmi-sensors from freeipmi (Linux)
      * New check for LSI MegaRAID disks and arrays using MegaCli (based on the driver megaraid_sas) (Linux)
      * Added section <<<cpu>>> to AIX and Solaris agents
      * New Check for W&T web thermograph (webthermometer)
      * New Check for output power of APC Symmetra USP
      * New Check for temperature sensors of APC Symmetra WEB/SNMP Management Card.
      * apc_symmetra: add remaining runtime to output
      * New check for UPS'es using the generic UPS-MIB (such as GE SitePro USP)
      * Fix bug in PNP-template for Linux NICs (bytes and megabytes had been mixed up).
      * Windows agent: fix bug in output of performance counters (where sometimes with , instead of .)
      * Windows agent: outputs version if called with 'version'
      
      Core, Setup, etc.:
      * New SNMP scan feature: -I snmp scans all SNMP checks (currently only very few checks support this, though)
      * make non-bulkwalk a default. Please edit bulkwalk_hosts or non_bulkwalk_hosts to change that
      * Improve setup autodetection on RedHat/CentOS.  Also fix problem with Apache config for Mutliadmin: On RedHat Check_MK's Apache conf file must be loaded after mod_python and was thus renamed to zzz_check_mk.conf.
      * Fix problem in Agent-RPM: mark xinetd-configfile with %config -> avoid data loss on update
      * Support PNP4Nagios 0.6.2
      * New setup script "install_nagios.sh" for installing Nagios and everything else on SLES11
      * New option define_contactgroups: will automatically create contactgroup definitions for Nagios

1.1.0:
      * Fixed problems in Windows agent (could lead
        to crash of agent in case of unusal Eventlog
	messages)
      * Fixed problem sind 1.0.39: recompile waitmax for
        32 Bit (also running on 64)
      * Fixed bug in cluster checks: No cache files
        had been used. This can lead to missing logfile
	messages.
      * Check kernel: allow to set levels (e.g. on 
	pgmajfaults)
      * Check ps now allows to check for processes owned
        by a specific user (need update of Linux agent)
      * New configuration option aggregate_check_mk: If
        set to True, the summary hosts will show the
	status auf check_mk (default: False)
      * Check winperf.cpuusage now supports levels
        for warning and critical. Default levels are
	at 101 / 101
      * New check df_netapp32 which must be used
        for Netapps that do not support 64 bit 
	counters. Does the same as df_netapp
      * Symlink PNP templates: df_netapp32 and
        df_netapp use same template as df
      * Fix bug: ifoperstatus does not produce performance
        data but said so.
      * Fix bug in Multiadmin: Sorting according to
        service states did not work
      * Fix two bugs in df_netapp: use 64 bit counters
        (32 counter wrap at 2TB filesystems) and exclude
       	snapshot filesystems with size 0 from inventory.
      * Rudimentary support for monitoring ESX: monitor
        virtual filesystems with 'vdf' (using normal df
	check of check_mk) and monitor state of machines 
	with vcbVmName -s any (new check vmware_state).
      * Fixed bug in MRPE: check failed on empty performance
        data (e.g. from check_snmp: there is emptyness
        after the pipe symbol sometimes)
      * MK Livestatus is now multithreaded an can
        handle up to 10 parallel connections (might
        be configurable in a future version).
      * mk_logwatch -d now processes the complete logfile
        if logwatch.state is missing or not including the
	file (this is easier for testing)
      * Added missing float columns to Livestatus.
      * Livestatus: new header StatsGroupBy:
      * First version with "Check_MK Livestatus Module"!
        setup.sh will compile, install and activate
	Livestatus per default now. If you do not want
	this, please disable it by entering <tt>no</tt>,
	when asked by setup.
      * New Option --paths shows all installation, config
        and data paths of Check_mk and Nagios
      * New configuration variable define_hostgroups and
        define service_groups allow you to automatically
        create host- and service groups - even with aliases.
      * Multiadmin has new filter for 'active checks enabled'.
      * Multiadmin filter for check_command is now a drop down list.
      * Dummy commands output error message when passive services
        are actively checked (by accident)
      * New configuration option service_descriptions allows to
        define customized service descriptions for each check type
      * New configuration options extra_host_conf, extra_summary_host_conf
        and extra_service_conf allow to define arbitrary Nagios options
	in host and service defitions (notes, icon_image, custom variables,
        etc)
      * Fix bug: honor only_hosts also at option -C


1.0.39:
      * New configuration variable only_hosts allows
	you to limit check_mk to a subset of your
	hosts (for testing)
      * New configuration parameter mem_extended_perfdata
	sends more performance data on Linux (see 
	check manual for details)
      * many improvements of Multiadmin web pages: optionally 
	filter out services which are (not) currently in downtime
	(host or service itself), optionally (not) filter out summary
	hosts, show host status (down hosts), new action
	for removing all scheduled downtimes of a service.
	Search results will be refreshed every 90 seconds.
	Choose between two different sorting orders.
	Multadmin now also supports user authentication
      * New configuration option define_timeperiods, which
	allows to create Nagios timeperiod definitions.
	This also enables the Multiadmin tools to filter
	out services which are currently not in their
	notification interval.
      * NIC check for Linux (netctr.combined) now supports
	checking of error rates
      * fc_brocade_port: New possibility of monitoring
	CRC errors and C3 discards
      * Fixed bug: snmp_info_single was missing
        in precompiled host checks
	
1.0.38:
      * New: check_mk's multiadmin tool (Python based
	web page). It allows mass administration of
	services (enable/disable checks/notifications, 
	acknowledgements, downtimes). It does not need
	Nagios service- or host groups but works with
	a freeform search.
      * Remove duplicate <?php from the four new 
	PNP templates of 1.0.37.
      * Linux Agent: Kill hanging NFS with signal 9
	(signal 15 does not always help)
      * Some improvements in autodetection. Also make
	debug mode: ./autodetect.py: This helps to
	find problems in autodetection.
      * New configuration variables generate_hostconf and
	generate_dummy_commands, which allows to suppress
	generation of host definitions for Nagios, or 
	dummy commands, resp.
      * Now also SNMP based checks use cache files.
      * New major options --backup and --restore for
	intelligent backup and restore of configuration
	and runtime data
      * New variable simulation_mode allows you to dry
	run your Nagios with data from another installation.
      * Fixed inventory of Linux cpu.loads and cpu.threads
      * Fixed several examples in checks manpages
      * Fixed problems in install_nagios_on_lenny.sh
      * ./setup.sh now understands option --yes: This
        will not output anything except error messages
	and assumes 'yes' to all questions
      * Fix missing 'default.php' in templates for
	local
	
1.0.37:
      * IMPORTANT: Semantics of check "cpu.loads" has changed.
	Levels are now regarded as *per CPU*. That means, that
	if your warning level is at 4.0 on a 2 CPU machine, then 
	a level of 8.0 is applied.
      * On check_mk -v now also ouputs version of check_mk
      * logfile_patterns can now contain host specific entries.
	Please refer to updated online documentation for details.
      * Handling wrapping of performance counters. 32 and 64 bit
	counters should be autodetected and handled correctly.
	Counters wrapping over twice within one check cycle
	cannot be handled, though.
      * Fixed bug in diskstat: Throughput was computed twice
	too high, since /proc/diskstats counts in sectors (512 Bytes)
	not in KB
      * The new configuration variables bulkwalk_hosts and
	non_bulkwalk_hosts, that allow 	to specify, which hosts 
	support snmpbulkwalk (which is
	faster than snmpwalk) and which not. In previos versions,
	always bulk walk was used, but some devices do not support
	that.
      * New configuration variable non_aggregated_hosts allows
	to exclude hosts generally from service aggregation.
      * New SNMP based check for Rittal CMC TC 
	(ComputerMultiControl-TopConcept) Temperature sensors 
      * Fixed several problems in autodetection of setup
      * Fixed inventory check: exit code was always 0
	for newer Python versions.
      * Fixed optical problem in check manual pages with
	newer version of less.
      * New template check_mk-local.php that tries to
	find and include service name specific templates.
	If none is found, default.php will be used.
      * New PNP templates check_mk-kernel.php for major page
	faults, context switches and process creation
      * New PNP template for cpu.threads (Number of threads)
      * Check nfsmounts now detects stale NFS handles and
	triggers a warning state in that case

1.0.36:
      * New feature of Linux/UNIX Agent: "MRPE" allows
	you to call Nagios plugins by the agent. Please
	refer to online documentation for details.
      * Fix bug in logwatch.php: Logfiles names containing spaces
	now work.
      * Setup.sh now automatically creates cfg_dir if
	none found in nagios.cfg (which is the case for the
	default configuration of a self compiled Nagios)
      * Fix computation of CPU usage for VMS.
      * snmp_hosts now allows config-list syntax. If you do
	not define snmp_hosts at all, all hosts with tag
	'snmp' are considered to be SNMP hosts. That is 
	the new preferred way to do it. Please refer
	to the new online documentation.
      * snmp_communities now also allows config-list syntax
	and is compatible to datasource_programs. This allows
	to define different SNMP communities by making use
	of host tags.
      * Check ifoperstatus: Monitoring of unused ports is
	now controlled via ifoperstatus_monitor_unused.
      * Fix problem in Windows-Agent with cluster filesystems:
	temporarily non-present cluster-filesystems are ignored by
	the agent now.
      * Linux agent now supports /dev/cciss/d0d0... in section
	<<<diskstat>>>
      * host configuration for Nagios creates now a variable
	'name host_$HOSTNAME' for each host. This allows
	you to add custom Nagios settings to specific hosts
	in a quite general way.
      * hosts' parents can now be specified with the
	variable 'parents'. Please look at online documentation
	for details.
      * Summary hosts now automatically get their real host as a
	parent. This also holds for summary cluster hosts.
      * New option -X, --config-check that checks your configuration
	for invalid variables. You still can use your own temporary
	variables if you prefix them with an underscore.
	IMPORTANT: Please check your configuration files with
	this option. The check may become an implicit standard in
	future versions.
      * Fixed problem with inventory check on older Python 
	versions.
      * Updated install_nagios_on_lenny.sh to Nagios version
	3.2.0 and fixed several bugs.

1.0.35:
      * New option -R/--restart that does -S, -H and -C and
	also restarts Nagios, but before that does a Nagios
	config check. If that fails, everything is rolled
	back and Nagios keeps running with the old configuration.
      * PNP template for PING which combines RTA and LOSS into
	one graph.
      * Host check interval set to 1 in default templates.
      * New check for hanging NFS mounts (currently only
	on Linux)
      * Changed check_mk_templates.cfg for PING-only hosts:
	No performance data is processed for the PING-Check
	since the PING data is already processed via the
	host check (avoid duplicate RRDs)
      * Fix broken notes_url for logwatch: Value from setup.sh
	was ignored and always default value taken.
      * Renamed config variable mknagios_port to agent_port
	(please updated main.mk if you use that variable)
      * Renamed config variable mknagios_min_version to
	agent_min_version (update main.mk if used)
      * Renamed config variable mknagios_autochecksdir to 
	autochecksdir (update main.mk if used)
      * configuration directory for Linux/UNIX agents is
	now configurable (default is /etc/check_mk)
      * Add missing configuration variable to precompiled
	checks (fix problem when using clusters)
      * Improved multipath-check: Inventory now determines
	current number of paths. And check output is more
	verbose.
      * Mark config files as config files in RPM. RPM used
	to overwrite main.mk on update!
	
1.0.34:
      * Ship agents for AIX and SunOS/Solaris (beta versions).
      * setup script now autodetects paths and settings of your
	running Nagios
      * Debian package of check_mk itself is now natively build
	with paths matching the prepackaged Nagios on Debian 5.0
      * checks/df: Fix output of check: percentage shown in output
	did include reserved space for root where check logic did
	not. Also fix logic: account reserved space as used - not
	as avail.
      * checks/df: Exclude filesystems with size 0 from inventory.
      * Fix bug with host tags in clusters -> precompile did not
	work.
      * New feature "Inventory Check": Check for new services. Setting
	inventory_check_interval=120 in main.mk will check for new services
	every 2 hours on each host. Refer to online documentation
	for more details.
      * Fixed bug: When agent sends invalid information or check
	has bug, check_mk now handles this gracefully
      * Fixed bug in checks/diskstat and in Linux agent. Also
	IDE disks are found. The inventory does now work correctly
	if now disks are found.
      * Determine common group of Apache and Nagios at setup.
	Auto set new variable www_group which replaces logwatch_groupid.
	Fix bug: logwatch directories are now created with correct
	ownership when check_mk is called manually as root.
      * Default templates: notifications options for hosts and
	services now include also recovery, flapping and warning
	events.
      * Windows agent: changed computation of RAM and SWAP usage
	(now we assume that "totalPageFile" includes RAM *and*
	SWAP).
      * Fix problem with Nagios configuration files: remove
	characters Nagios considers as illegal from service
	descriptions.
      * Processing of performance data (check_icmp) for host
        checks and PING-only-services now set to 1 in default
	templates check_mk_templates.cfg.
      * New SNMP checks for querying FSC ServerView Agent: fsc_fans,
	fsc_temp and fsc_subsystems. Successfully tested with agents
	running	on Windows and Linux.
      * RPM packaged agent tested to be working on VMWare ESX 4.0 
	(simply install RPM package with rpm -i ... and open port 
	in firewall with "esxcfg-firewall -o 6556,tcp,in,check_mk")
      * Improve handling of cache files: inventory now uses cache
	files only if they are current and if the hosts are not
	explicitely specified.
	
1.0.33:
      * Made check_mk run on Python 2.3.4 (as used in CentOS 4.7
	und RedHat 4.7). 
      * New option -M that prints out manual pages of checks.
	Only a few check types are documented yet, but more will
	be following.
      * Package the empty directory /usr/lib/check_mk_agent/plugins
	and ../local into the RPM and DEB package of the agent
      * New feature: service_dependencies. check_mk lets you comfortably
	create Nagios servicedependency definitions for you and also
	supports them by executing the checks in an optimal order.
      * logwatch.php: New button for hiding the context messages.
	This is a global setting for all logfiles and its state is
	stored in a cookie.
	
1.0.32:
      * IMPORTANT: Configuration variable datasource_programs is now
        analogous to that of host_groups. That means: the order of
        program and hostlist must be swapped!
      * New option --fake-dns, useful for tests with non-existing
	hosts.
      * Massive speed improvement for -S, -H and -C
      * Fixed bug in inventory of clusters: Clustered services where
	silently dropped (since introduction of host tags). Fixed now.
      * Fixed minor bug in inventory: Suppress DNS lookup when using
	--no-tcp
      * Fixed bug in cluster handling: Missing function strip_tags()
	in check_mk_base.py was eliminated.
      * Changed semantics of host_groups, summary_host_groups,
	host_contactgroups, and summary_host_groups for clusters. 
	Now the cluster names will be relevant, not
	the names of the nodes. This allows the cluster hosts to
	have different host/contactgroups than the nodes. And it is more
	consistent with other parts of the configuration.
      * Fixed bug: datasource_programs on cluster nodes did not work
	when precompiling

1.0.31:
      * New option -D, --dump that dumps all configuration information
	about one, several or all hosts
	New config variables 'ignored_checktypes' and 'ignored_services',
        which allow to include certain checktypes in general or
        some services from some hosts from inventory
      * Config variable 'clustered_services' now has the same semantics
	as ignored_checktypes and allows to make it host dependent.
      * Allow magic tags PHYSICAL_HOSTS, CLUSTER_HOSTS and ALL_HOSTS at
	all places, where lists of hosts are expected (except checks).
	This fixes various problems that arise when using all_hosts at
	those places:
	  * all_hosts might by changed by another file in conf.d
	  * all_hosts does not contain the cluster hosts
      * Config file 'final.mk' is read after all other config files -
	if it exists. You can put debug code there that prints the
	contents of your variables.
      * Use colored output only, if stdout is a tty. If you have
	problems with colors, then you can pipe the output
	through cat or less
      * Fixed bug with host tags: didn't strip off tags when
	processing configuration lists (occurs when using
	custom host lists)
      * mk_logwatch is now aware of inodes of logfiles. This
	is important for fast rotating files: If the inode
	of a logfile changes between two checks mk_logwatch
	assumes that the complete content is new, even if
	the new file is longer than the old one.
      * check_mk makes sure that you do not have duplicate
	hosts in all_hosts or clusters.

1.0.30:
      * Windows agent now automatically monitors all existing
	event logs, not only "System" and "Application".

1.0.29:
      * Improved default Nagios configuration file:
	added some missing templates, enter correct URLs
	asked at setup time.
      * IMPORANT: If you do not use the new default 
	Nagios configuration file you need to rename
	the template for aggregated services (summary
	services) to check_mk_summarizes (old name
	was 'check_mk_passive-summary'). Aggregated
	services are *always* passive and do *never*
	have performance data.
      * Hopefully fixed CPU usage output on multi-CPU
	machines
      * Fixed Problem in Windows Agent: Eventlog monitoring
	does now also work, if first record has not number 1
	(relevant for larger/older eventlogs)
      * Fixed bug in administration.html: Filename for Nagios
	must be named check_mk.cfg and *not* main.mk. Nagios
	does not read files without the suffix .cfg. 
      * magic factor for df, that allows to automatgically 
        adapt levels for very big or very small filesystems.
      * new concept of host tags simplyfies configuration.
      * IMPORTANT: at all places in the configuration where
	lists of hosts are used those are not any longer
	interpreted as regular expressions. Hostnames
	must match exactly. Therefore the list [ "" ] does
	not any longer represent the list of all hosts.
	It is a bug now. Please write all_hosts instead
	of [ "" ]. The semantics for service expressions
	has not changed.
      * Fixed problem with logwatch.php: Begin with
	<?php, not with <?. This makes some older webservers
	happy.
      * Fixed problem in check ipmi: Handle corrupt output
	from agent
      * Cleaned up code, improved inline documentation
      * Fixed problem with vms_df: default_filesystem_levels,
	filesystem_levels and df magic number now are used
	for df, vms_df and df_netapp together. Works now also
	when precompiled.
	
1.0.28:
      * IMPORTANT: the config file has been renamed from
	check_mk.cfg to main.mk. This has been suggested
	by several of my customers in order to avoid 
	confusion with Nagios configuration files. In addition,
	all check_mk's configuration file have to end in
	'.mk'. This also holds for the autochecks. The 
	setup.sh script will automatically rename all relevant
	files. Users of RPM or DEB installations have to remove
	the files themselves - sorry.
      * Windows agent supports eventlogs. Current all Warning
        and Error messages from 'System' and 'Application' are
        being sent to check_mk. Events can be filtered on the
	Nagios host.
      * Fixed bug: direct RRD update didn't work. Should now.
      * Fixed permission problems when run as root.
      * Agent is expected to send its version in <<<check_mk>>>
	now (not any longer in <<<mknagios>>>
      * Fixed bug in Windows agent. Performance counters now output
	correct values
      * Change checks/winperf: Changed 'ops/sec' into MB/s.
	That measures read and write disk throughput
	(now warn/crit levels possible yet)
      * new SNMP check 'ifoperstatus' for checking link
        of network interfaces via SNMP standard MIB
      * translated setup script into english
      * fixed bug with missing directories in setup script
      * made setup script's output nicer, show version information
      * NEW: mk_logwatch - a new plugin for the linux/UNIX agent
	for watching logfiles
      * Better error handling with Nagios pipe
      * Better handling of global error: make check_mk return
	CRIT, when no data can retrieved at all.
      * Added missing template 'check_mk_pingonly' in sample
	Nagios config file (is needed for hosts without checks)
	
1.0.27:
      * Ship source code of windows agent
      * fix several typos
      * fix bug: option --list-hosts did not work
      * fix bug: precompile "-C" did not work because
	of missing extension .py
      * new option -U,--update: It combines -S, -H and
	-U and writes the Nagios configuration into a
	file (not to stdout).
      * ship templates for PNP4Nagios matching most check_mk-checks.
	Standard installation path is /usr/share/check_mk/pnp-templates
	
1.0.26:
      -	Changed License to GNU GPL Version 2
      * modules check_mk_admin and check_mk_base are both shipped
	uncompiled.
      * source code of windows agent togehter with Makefile shipped
	with normal distribution
      * checks/md now handles rare case where output of /proc/mdstat
	shows three lines per array

1.0.25:
      * setup skript remembers paths

1.0.24:
      * fixed bug with precompile: Version of Agent was always 0

1.0.23:
      * fixed bug: check_config_variables was missing in precompiled
	files
      * new logwatch agent in Python plus new logwatch-check that
	handles both the output from the old and the new agent

1.0.22:
      * Default timeout for TCP transfer increased from 3.0 to 60.0
      * Windows agent supports '<<<mem>>>' that is compatible with Linux
      * Windows agents performance counters output fixed
      * Windows agent can now be cross-compiled with mingw on Linux
      * New checktype winperf.cpuusage that retrieves the percentage
	of CPU usage from windows (still has to be tested on Multi-CPU
	machine)
      * Fixed bug: logwatch_dir and logwatch_groupid got lost when
	precompiling. 
      * arithmetic for CPU usage on VMS multi-CPU machines changed

1.0.21:
      * fixed bug in checks/df: filesystem levels did not work
	with precompiled checks

1.0.20:
      * new administration guide in doc/
      * fixed bug: option -v now works independent of order
      * fixed bug: in statgrab_net: variable was missing (affected -C)
      * fixed bug: added missing variables, imported re (affected -C)
      * check ipmi: new option ipmi_summarize: create only one check for all sensors
      * new pnp-template for ipmi summarized ambient temperature
 
1.0.19:
      * Monitoring of Windows Services
      * Fixed bug with check-specific default parameters
      * Monitoring of VMS (agent not included yet)
      * Retrieving of data via an external programm (e.g. SSH/RSH)
      * setup.sh does not overwrite check_mk.cfg but installs
	the new default file as check_mk.cfg-1.0.19
      * Put hosts into default hostgroup if none is configured<|MERGE_RESOLUTION|>--- conflicted
+++ resolved
@@ -74,11 +74,8 @@
     * 1529 FIX: Mobile-GUI: Fixed "all host problems" view not showing all problems...
     * 1533 FIX: Fixed sorting of hosts with same name in "services of host" view
     * 1534 FIX: Fixed filtering views in distributed setup lead to empty views...
-<<<<<<< HEAD
+    * 1553 FIX: Fix deleting (acknowleding) of logfiles in logwatch...
     * 1537 FIX: Added transformation code for user dashboards created between 2014-08 and 2014-10...
-=======
-    * 1553 FIX: Fix deleting (acknowleding) of logfiles in logwatch...
->>>>>>> 8ca124bb
 
     WATO:
     * 1170 Added buttons to move rules to top/bottom of the list to ruleset edit dialog
