--- conflicted
+++ resolved
@@ -16,11 +16,8 @@
       are omitted, since they do not really matter and make the
       results less useful when using CMC.
     * FIX: Fixed encoding problem in webservice column output
-<<<<<<< HEAD
+    * FIX: Fix output format python for several numeric columns
     * FIX: Fixed searching hosts by aliases/adresses
-=======
-    * FIX: Fix output format python for several numeric columns
->>>>>>> 8563c7db
 
     Checks & Agents:
     * diskstat: removed (ever incorrect) latency computation for Linux
