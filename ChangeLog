1.2.7i2p2:
    Core & Setup:
    * 2502 FIX: Fixed removing autochecks when a host is configured to be ping only...

    Checks & Agents:
    * 1276 FIX: brocade_mlx_temperature: Fixed the shown Temperature Values
    * 2490 FIX: synology_disks: treat SSDs with state "not initialized" as OK if state does not change later
    * 2414 FIX: logwatch: now really ignores ignored logwatch lines...
    * 2415 FIX: check_mail, check_mail_loop: fixed incorrect POP3 ssl setting (thanks to Bernhard Schmidt)...
    * 2452 FIX: cisco_temperature: Fixed handling of scaling...
    * 2416 FIX: agent_netapp: fixed rare problem where environmental sensor info (fan, psus, temp) were not shown...
<<<<<<< HEAD
    * 2504 FIX: cups_queues: Fixed wrong queue discovery on hosts running apcupsd
=======
    * 2418 FIX: agent_vsphere.pysphere: legacy agent no longer aborts when evaluating unknown ssl option...
>>>>>>> fe280beb


1.2.7i2p1:
    Core & Setup:
    * 2465 FIX: Fixed broken Check_MK Discovery checks (check reports "(null)")

    Checks & Agents:
    * 2398 agent_vsphere: now able to opt-out of servers ssl certifcate check...
    * 2315 FIX: windows agent: BOM replacement, fixed incorrect byte offset...
    * 2316 FIX: windows agent: fix garbled output of cached agent plugins...
    * 2345 FIX: mk_logwatch: Now also removing CR characters from log line endings before matching
    * 2350 FIX: FreeBSD Agent: Changed bash path to /usr/local/bin/bash...
            NOTE: Please refer to the migration notes!
    * 2351 FIX: FreeBSD Agent: Made plugin/local paths standard conform...
            NOTE: Please refer to the migration notes!
    * 2352 FIX: FreeBSD Agent: Removed statgrab cpu section because there is a dedicated cpu section...
    * 2359 FIX: adva_fsp_if: Use more reliable SNMP table, avoids sporadic problems...
    * 2360 FIX: esx_vsphere_vm.snapshot: Fix output of snapshot age in performance data and graph...
    * 2362 FIX: mk_logwatch: fix cases where one logfile is listsed more than once in logwatch.cfg...
    * 2363 FIX: jolokia_metrics.uptime: Do not inventory instances where Uptime is missing - avoid crashed check
    * 2381 FIX: emc_datadomain_fans: Made check more robust against broken SNMP output
    * 2366 FIX: carel_sensors: fix crash in case of missing temperature sensor
    * 2382 FIX: mssql_backup: Formating age output more human friendly
    * 2383 FIX: FreeBSD Agent: Fixed handling <<<ps>>> section when jailed
    * 2368 FIX: ucd_cpu_load: fix exception in case of dump SNMP agent sending 12,540000 instead of 12.540000
    * 2318 FIX: windows agent: no longer crashes when a cached plugin has several hundred sections...
    * 2319 FIX: winperf_if: fixed exception when using windows_if.ps1 in an old windows version...
    * 2320 FIX: winperf_msx_queues: no longer crashes in service discovery if there are no msx queues available
    * 2321 FIX: process discovery: fixed exception during service discovery when no explicit process matching was set...
    * 2394 FIX: megaraid_ldisks: Is now supporting LSI CacheCade drives
    * 2449 FIX: db2_mem: Fixed scaling of perfdata...
    * 1264 FIX: ad_replication: Fixed handling of agent output without Destination DC entry
    * 2400 FIX: windows_if.ps1: fixed exception in plugin when an interface team had no members
    * 2374 FIX: md: Fix exception for certain outputs of certain special MD configurations...
    * 2458 FIX: FreeBSD-Agent: Fixed uptime calculation
    * 1271 FIX: omd_apache: Fixed handling of urls with whitespace
    * 2402 FIX: netapp_api_disk: fixed broken WATO and check configuration...
    * 2403 FIX: ibm_imm_fan: fixed exception with invalid formatted fan speed information...
    * 2404 FIX: apache_status: now able to handle BusyServers and IdleServers...
    * 2406 FIX: fileinfo: fixed missing size performance data for very large (e.g 2TB) files and fileinfo groups...
    * 2450 FIX: citrix_serverload: Changed representation of load to percent in rule and graphs, added perfometer
    * 2408 FIX: ibm_imm_fan: fixed exception while parsing fan percentage values
    * 2469 FIX: Fixed service discovery on SNMP host having no system description OID
    * 2480 FIX: Fixed exception when configuring predictive levels for network interfaces
    * 2376 FIX: Fix parsing of performance data from MRPE based checks
    * 2377 FIX: cpu.loads: Fix output of reference for predition (was scaled wrongly by number of cores)
    * 2476 FIX: check_bi_aggr: Fixed exception when authentication is enabled
    * 1274 FIX: heartbeat_crm: Handle case of error messages from CRM
    * 1275 FIX: Fileinfo: Fixed handling of output from AIX Agent
    * 2488 FIX: veem_jobs: fix problems with spaces or single quotes in the names of jobs...
    * 2494 FIX: Clasic SNMP mode now uses normal snmpwalk when bulkwalks are disabled with SNMPv3
    * 2495 FIX: printer_supply: Fixed exception when unit type is not available via SNMP
    * 2496 FIX: Fixed CPU load checks when monitoring raspbian/babanian systems
    * 2497 FIX: veeam_client: Fixed exception when client is missing in agent output

    Multisite:
    * 2385 SEC: Fixed possible reflected XSS on all GUI pages where users can produce unhandled exceptions...
    * 2387 SEC: Fixed XSS problem on all pages using confirm dialogs outputting user provided parameters...
    * 2388 SEC: Fixed reflected XSS on the index page using the start_url parameter
    * 2389 SEC: Fixed XSS using the _body_class parameter of views...
    * 2390 SEC: Fixed possible XSS issue on views...
    * 2391 SEC: Auth cookie is using "secure" flag when HTTPS request detected...
    * 2392 SEC: Auth cookie is always using "httponly" flag...
    * 2314 FIX: Availability: fixed exception when grouping by host or service group
    * 2361 FIX: Fix exception for missing key 'title' in certain cases of older customized views
    * 2379 FIX: Plugin-Output: Fixed handling of URLs within output of check_http...
    * 2380 FIX: Custom Host Notes painter was showing service notes when used in service based views
    * 2393 FIX: Fixed exception "user_confdir" not set in case of exceptions during login
    * 1263 FIX: Fixed handling of urls in views...
    * 2396 FIX: LDAP: Fixed handling of LDAP trees having special chars in the path (e.g. in OU names)...
    * 2459 FIX: Preventing caching of all HTTP requests to dynamic pages (*.py)...
    * 2468 FIX: Fixed actions for duplicate host names on different sites...
    * 2470 FIX: Fixed exception in logwatch log list in rare cases...
    * 2375 FIX: prediction preview: automatically select valid prediction period

    WATO:
    * 2365 Removed old deprecated notification global options for plain emails...
    * 2384 SEC: Prevent user passwords from being visible in webserver log on user creation...
    * 2386 SEC: Fixed possible XSS on WATO rule edit page...
    * 2479 Allowing dots in host-, service- and contact groups now
    * 2344 FIX: Improved validation of selected rules when editing BI aggregations...
    * 2346 FIX: Notifications: Fixed garbled page when switching on/off bulks/backlog/user rules
    * 2372 FIX: Avoid freezing WATO during bulk discovery if hosts do not respond in a timely manner
    * 1267 FIX: Fixed confirm activating foreign changes dialog...
    * 2397 FIX: Fixed wrong confirm text in distributed setup when activating foreign changes
    * 2464 FIX: UDP ports for SNMP communication can now be configured via WATO
    * 2466 FIX: Fixed exception when searching for rulesets / global settings using special characters like umlauts
    * 2467 FIX: Fixed encoding exception occuring in localized GUI when a WATO action triggers an error message...
    * 2407 FIX: WATO master/slave replication: fixed problem where the configuration from the master site was not activate on slave site...
    * 2474 FIX: Fixed possible corruption of user datasets (contact, mail, rbn config)...
    * 2475 FIX: LDAP: Fixed possible exception during sync when syncing custom user attributes...
    * 2499 FIX: Git: Fixed message "Please tell me who you are. Run git config ..." on making changes...

    Notifications:
    * 2313 FIX: notification bulking: fixed exception for plugins which are not configured with checkboxes, e.g. sms
    * 2347 FIX: Improved error message in notify.log when sendmail is missing
    * 2348 FIX: HTML-Mails: Added missing link to service descriptions
    * 2349 FIX: HTML-Mails: Fixed state colors in Outlook

    BI:
    * 2369 FIX: Fix exception in BI availability via table "Hostname Aggregations"
    * 2370 FIX: Fix computation of "in downtime" and "acknownledged" of hosts in BI aggregations...
    * 2485 FIX: Fix Icon "BI Aggregations containing this service", also avoid BI compilation without need...

    Event Console:
    * 2322 FIX: mkeventd: MIBs are now only loaded if SNMP Traps translation is activated...

    Livestatus:
    * 2493 FIX: Fixed wrong JSON format when using stats queries together with header columns...

    HW/SW-Inventory:
    * 2367 FIX: win_system: Fixed exception when non-UTF-8 sequences are contained agent output


1.2.7i2:
    Core & Setup:
    * 2339 FIX: Discovery service: Fixed handling of agent / SNMP communication errors...
    * 2307 FIX: Windows Agent MSI installer: removed version information from product name...

    Checks & Agents:
    * 2117 postfix_mailq: agent and check now retrieve and monitor active queue data as well
    * 2325 oracle_tablespaces: correctly handle case where check runs in clustered mode...
    * 2216 raritan_pdu_ocprot: New check to monitor overcurrent protectors of Raritan PDUs...
    * 2119 omd_status: check can now work in a cluster environment
    * 2219 hr_cpu: Reworked check to use WATO rule allowing averaging and predictive levels...
            NOTE: Please refer to the migration notes!
    * 1255 AIX Agent now supports fileinfo. Thanks to Falk Grunert (IBM)
    * 2284 kaspersky_av_client, mcafee_av_client: New Checks, Monitoring Signature and Fullscan Age...
    * 2308 agent_vsphere, esx_vsphere_sensors: now reports additional sensor information (cpu, storage controller, memory)...
    * 2327 mbg_lantime_ng_state, mbg_lantime_state: change default parameters to 2/3 for stratum, 10/20us for offset
    * 2220 pfsense_counter: New check to monitor several global packet rates on pfSense firewalls
    * 2120 datapower_cpu, datapower_mem: new checks to monitor CPU and memory and IBMs Datapower Gateways
    * 2121 datapower_temp: new check to monitor temperature sensors of IBMs Datapower Gateways
    * 2122 datapower_fan: new check to monitor fan status of IBM Datapower Gateways
    * 2123 datapower_fs: new check to monitor filesystems on IBMs Datapower Gateways
    * 2124 datapower_pdrive, datapower_ldrive: new checks to monitor disk states of IBM Datapower Gateways
    * 2125 datapower_raid_bat: new check to monitor the battery of RAID controllers of IBM Datapower Gateways
    * 2330 ovs_bonding: Linux agent now supports OVS version 6.2...
    * 2126 cisco_ace_rserver: new check to monitor real servers of Cisco ACE servers
    * 2235 lnx_quota: Extended linux quota check with group quota check...
    * 2222 citrix_serverload: Load now formatted in percent, correctly treat license error...
    * 1259 wut_webtherm: Check now uses the Check_MK defaults for temperature checks...
            NOTE: Please refer to the migration notes!
    * 2323 FIX: df: Fix new graphs for all filesystem checks in case of existing inode information
    * 2305 FIX: agent_vsphere, esx_vsphere_sensors: now able to handle sensor names with semicolon...
    * 2118 FIX: aix_sap_processlist: agent plugin now is more general to deal with various AIX versions...
    * 1253 FIX: printer_io,printer_supply: prevent discovery on not supported devices
    * 2217 FIX: md: Fix handling of found and expected disks
    * 2309 FIX: cpu_util checks: removed superfluous space in check output
    * 1257 FIX: oracle_jobs: Fix: Discovery now supports the old oracle plugin again
    * 1258 FIX: fileinfo solaris: Fixed configuration crash...
    * 2221 FIX: cisco_temperature: Fixed order of device levels for some devices...
    * 2329 FIX: windows_intel_bonding: Fix exception in case of no existing bonding device
    * 2355 FIX: docsis_channels_upstream: Fix graph definitions
    * 1906 FIX: oracle_recovery_status: added support for missing files...
    * 2311 FIX: windows agent: now replaces BOM (byte order marks) from local and plugin scripts...
    * 2357 FIX: livestatus_status: no not alarm switched off host freshness nor event handlers on CMC <= 1.2.6...

    Multisite:
    * 2260 Improved load time of Check_MK GUI...
    * 2332 New icon for hosts/services that are out of their service period...
    * 2341 LDAP Sync: Automatically syncing credential changes to slave sites in distributed setups...
    * 2324 FIX: Add icon for those checks that cannot be rescheduled...
    * 2261 FIX: Fixed wrong pnp template cache path in non OMD environments...
    * 2262 FIX: Fixed deletion of foreign views/dashboards...
    * 2335 FIX: Fixed PNP default template for active checks with arguments...
    * 2337 FIX: Fixed problem with long hanging pnp graph rendering calls
    * 2338 FIX: Logging internal GUI exceptions to web.log instead of apache error_log...
    * 2340 FIX: Email validation: Top level domains can now have a maximum length of 24 characters
    * 2353 FIX: Fix showing options for availability in BI mode, where above header
    * 2356 FIX: Fixed exception in Multisite JSON output
    * 2310 FIX: multisite view data export: fixed exception when using joined columns...

    WATO:
    * 1254 The target address for crash reports can now be configured in wato global settings
    * 1256 lvm_vgs: Check now has his own configuration in wato...
            NOTE: Please refer to the migration notes!

    Notifications:
    * 2343 FIX: Rule Based Notifications GUI can now deal with latin-1 encoded plugin output in backlog...

    BI:
    * 2354 BI aggregations now also consider the service period...
    * 2336 FIX: BI compilation diagnostics are now logged to the generic web.log...

    Event Console:
    * 2333 The Event Console log level can now be configured via GUI...
    * 2334 Logging details about loaded SNMP MIB modules during startup
    * 2326 Allow relating Event Console hosts to monitoring hosts now also by alias...
    * 2328 FIX: Fix sporadic error "Connection reset by peer" when reloading Event Console...
    * 2342 FIX: SNMP-Traps: Also deleting compiled files when removing a MIB file


1.2.7i1:
    Core & Setup:
    * 1759 Packed RPM and DEB agent packages are now shipped with normal Check_MK package...
    * 1228 Linux Agent: Now supports systemd...
    * 2167 SNMPv3: Added support for using SNMP contextes in requests...
    * 2231 More transparently show errors during service discovery...
    * 1791 FIX: Fix problem where many bogus RRD files for Check_MK service would be created...
    * 1792 FIX: Fix path to special agents in case of manual installation
    * 1797 FIX: Fix incomplete configuration during checking when using CMC...
    * 1832 FIX: Fix "global name 'splitted' is not defined" in bulk inventory...
    * 1808 FIX: Fixed broken nagios config when using RBN without a host defined...
    * 1842 FIX: Rewrote implementation of service discovery (formerly inventory)...
    * 1869 FIX: Deleting outdated persisted agent sections now
    * 1919 FIX: cmk --snmpwalk: continue if one of the OIDs to walk fails
    * 1880 FIX: inventory_processes rules can now be configured without setting levels...
    * 1882 FIX: Fixed exception "filesystem_levels" not defined when compiling config for nagios
    * 1977 FIX: Dramatically reduced size of Check_MK check helper processes...
    * 1982 FIX: Fixed exception during checking regular checking when having checks without discovery function
    * 2012 FIX: Piggyback hostname translation can now deal correctly with umlauts
    * 2014 FIX: Fixed different issues running Check_MK on CentOS 5.x
    * 2037 FIX: Inventorize piggy back data even if access to normal agent fails
    * 2016 FIX: Fixed service discovery / monitoring on hosts which have only piggyback data (e.g. ESX VMs)...
    * 2089 FIX: Debug mode shows details about errors in autochecks as expected now
    * 2093 FIX: Fixed handling of check_mk commandline parameter "-c"
    * 2187 FIX: Avoid CLOSE_WAIT sockets for agent connection in case of timeouts...
    * 2194 FIX: Avoid new discovered checks from being used without config reload
    * 2180 FIX: cmk -D showed always "bulkwalk: no" for SNMPv3 hosts (which is wrong)...
    * 2182 FIX: Fixed services randomly becoming stale when using CMC...

    Checks & Agents:
    * 1665 agent_netapp: New special agent for NetApp monitoring via Web-API...
    * 1782 msexch_replhealth: new check for monitoring health of MS Exchange DAG
    * 1458 msexch_dag.contentindex, msexch_dag.copyqueue, msexch_dag.dbcopy: new checks for MS Exchange Mailbox Servers in a DAG...
    * 1207 services: Check can now be configured with additional names for matching...
    * 1786 casa_cpu_mem, casa_cpu_temp, casa_cpu_util, casa_fan, casa_power: support more devices, also C100G
    * 1787 docsis_channels_upstream, docsis_channels_downstream: now also support CASA 100G
    * 1519 etherbox.temp: Now supports lower levels, output configurable to Celsius, Fahrenheit or Kelvin...
            NOTE: Please refer to the migration notes!
    * 1520 hwg_temp: Now uses new temperature ruleset, allows lower levels and alternate output units....
            NOTE: Please refer to the migration notes!
    * 1521 carel_sensors: Now uses new Temperature WATO-Rule...
            NOTE: Please refer to the migration notes!
    * 1459 netscaler_cpu: new check to monitor the CPUs of Citrix Netscaler Appliances
    * 1460 df_netscaler: new check to monitor filesystem usage on Citrix Netscaler devices
    * 1820 mem.linux: new dedicated check for Linux memory management...
            NOTE: Please refer to the migration notes!
    * 1831 diskstat: detect multipath devices and handle them instead of the physical paths...
    * 1462 netscaler_ha: new check to monitor the HA state of Citrix Netscaler appliances
    * 1838 emc_datadomain_mtree: New check for EMC Datadomain MTrees...
    * 1464 netscaler_mem: new check to monitor the memory usage of Citrix Netscaler Appliances
    * 1822 oracle_undostat: rule for non space error count...
    * 1823 mk_oracle_crs: compatibility against CRS 10.2 + 11.1...
    * 1825 oracle_recovery_status: backupcheck for user managed backups...
    * 1826 oracle_dataguard_stats: New rule for apply_lag_min, removed default rule...
    * 1807 check_mail: Added new check to check IMAP/POP3 login (incl. forwarding of mails to event console)...
    * 1841 fileinfo, fileinfo.groups: new parameter for selecting ranges of the time of the day...
    * 1668 Interface groups: Can create groups out of interface item names...
    * 1669 mrpe program check_16bit_program.cc: Monitors 16 bit programs on windows...
    * 1849 netscaler_dnsrates: new check for DNS statistics of Citrix Netscaler Loadbalancers
    * 1850 netscaler_health.fan, netscaler_health.psus, netscaler_health.temp: new checks to monitor the health of Citrix Netscaler Loadbalancers
    * 1214 ups_bat_temp,ups_capacity,ups_in_freq,ups_in_voltage,ups_out_load,ups_out_voltage: Checks now detect more UPS Devices...
    * 1523 lnx_thermal: Now supports setting levels...
            NOTE: Please refer to the migration notes!
    * 1670 winperf_processor: fixed invalid check values on counter wrap...
    * 1524 kentix_temp: Now supports setting levels...
            NOTE: Please refer to the migration notes!
    * 1525 viprinet_temp: Now uses new Temperature WATO rule...
            NOTE: Please refer to the migration notes!
    * 1673 netapp_volumes: now able to configure levels by magic factor
    * 1854 netscaler_tcp_conns: new check to monitor tcp connections on Citrix Netscaler Loadbalancer Appliances
    * 1857 ibm_svc_portsas: new check and extended special agent for IBM SVC / Storwize V3700 / V7000 devices
    * 1918 ps: new option for checking the age of a process (on Linux)...
    * 1920 df: Linux filesystem check now supports displaying data reserved for root...
    * 1675 esx_vsphere_hostsystem.cpu_util_cluster: Averaged CPU utilization of all cluster nodes...
    * 1216 hp_procurve_cpu: Can now be configured with Wato
    * 1676 if.include: now able to detect grouped interfaces...
    * 1928 netapp_api_if: Improved handling and check output of virtual interfaces...
    * 1827 oracle_tablespace: WATO rule for default increment...
            NOTE: Please refer to the migration notes!
    * 1217 dell_om_sensors: Check now uses generic temperature features...
            NOTE: Please refer to the migration notes!
    * 1929 netapp_api_if: improved inventory and check output of virtual interfaces...
    * 1218 Inital Agent Version for zOS (IBM Mainframes)...
    * 1948 Livedump: Host names can now be prefixed with an individual string...
    * 1958 akcp_daisy_smoke: added new check for smoke sensors on expansion boards which are daisy chained to an AKCP securityProbe 5E...
    * 1219 synology_disks, synology_fans, synology_info, synology_raid, synology_status, synology_update: Multiple Synology NAS Checks
    * 1968 qlogic_fcport, qlogic_sanbox, qlogic_sanbox_fabric_element: Supporting SAN Switch Module for IBM BladeCenter(R) now
    * 1220 if,if64: Discovery can now be based on port description...
    * 1930 Windows agent: now able to unpack plugins.cap file (created by Check_MK agent bakery)...
    * 1933 esx_vsphere_objects: now able to set a different alert level when the host/vm reports 'unknown'...
    * 1860 df and other filesystem checks: process total fs size as perfdata...
    * 1222 mbg_lantime_ng_state: Support for the new Meinberg Lantime MIB (MBG-LANTIME-NG-MIB)...
    * 1961 akcp_exp_humidity, akcp_exp_smoke, akcp_exp_temp, akcp_exp_water: New checks to monitor AKCP securityProbe and expansion boards...
    * 1991 emc_datadomain_temps: make configurable via WATO, add Perf-O-Meter...
            NOTE: Please refer to the migration notes!
    * 1939 check_ftp: changed service description if the ftp port differs from 21...
            NOTE: Please refer to the migration notes!
    * 1992 df: Show usages near to zero with a higher precision - not simply as 0.00
    * 1996 kernel.util: Also output values for steal and guest (no PNP template yet)
    * 1998 statgrab_net: New implementation of network interface monitoring via statgrab...
            NOTE: Please refer to the migration notes!
    * 1889 cmciii.phase: New check to monitor input phases for Raritan PDUs
    * 2005 services: change service description from service_ to Service or new installations
    * 1862 netscaler_vserver: new check to monitor VServers on Citrix Netscaler Appliance
    * 2036 docsis_channels_upstream: Add handling for codewords (WATO rule, rate computation, Perf-O-Meter)
    * 1947 agent_ucs_bladecenter: Monitors UCS Bladecenter via Web-API...
    * 2039 mk_logwatch: new per-logfile-options maxfilesize and maxlinesize...
    * 1891 apc_symmetra: Now supports setting levels on remaining battery time...
    * 1892 hp_procurve_mem: Now supports setting levels in WATO...
            NOTE: Please refer to the migration notes!
    * 1952 check_mk_agent.linux: integrated runas plugin into check_mk_agent.linux...
    * 2083 Added Siemens PLC (SPS) monitoring...
    * 1893 cisco_power: Now discovers all power supplies, not only redundant ones...
    * 2052 winperf_if: Now able to automatically group teamed interfaces and more...
            NOTE: Please refer to the migration notes!
    * 2053 New windows plugin: windows_if.ps1, renders wmic_if.ps1 obsolete...
    * 1864 akcp_exp_drycontact, akcp_exp_temp : change to service output and levels...
    * 2043 ibm_svc_mdiskgrp: Fix computation of capacity, show and check provisioning...
            NOTE: Please refer to the migration notes!
    * 2044 IBM SVC checks: renamed services, remove bogus IBM SVC...
    * 1894 hwg_humidity: New check to monitor humidity sensors attached to HWg-STE...
    * 1866 ibm_imm_fan, ibm_imm_temp: new checks to monitor fans and temp sensors on IBM Servers via the IMM
    * 1867 ibm_imm_voltage: new check to monitor power supply and CMS battery voltages on servers via IBMs IMM
    * 1225 sansymphony_alerts,sansymphony_pool,sansymphony_ports,sansymphony_serverstatus,sansymphony_virtualdiskstatus: New Checks for Datacore Sansymphony...
    * 2056 winperf_processor: additionally reports user and privileged(system) time...
    * 1226 mysql: New check to show the version of the mysql deamon
    * 2100 if64: check can now impose limits on the number of outgoing and incoming non-unicast packets per second
    * 1227 mysql_ping: New Check to detect misconfiguration of the mk_mysql plugin
    * 2134 winperf_phydisk: allow device to appear more than one time in agent output...
    * 2102 mbg_lantime_ng_fan, mbg_lantime_ng_state, mbg_lantime_state: new checks for Meinberg LANTIME Clocks supporting the new MBG-LANTIME-NG-MIB
    * 2057 New checks for postgreSQL monitoring...
    * 2137 diskstat: new implementation of Linux Disk IO check...
            NOTE: Please refer to the migration notes!
    * 1229 MySQL: The MySQL Plugin now supports multiple instances...
            NOTE: Please refer to the migration notes!
    * 2138 df: Filesystem check now outputs performance data for inodes (and shows a graph)
    * 1231 mssql_counters.file_sizes: It's now possible to set levels for Filesizes
    * 2104 aix_if: new agent section and check...
            NOTE: Please refer to the migration notes!
    * 2061 DB2 monitoring: Additional checks for AIX (and presumably linux)...
    * 2105 mbg_lantime_ng_refclock: new check for Meinberg LANTIME clocks supporting the new MBG-LANTIME-NG MIB
    * 2062 grouped interfaces: additional information in check output and new port state 'degraded'...
            NOTE: Please refer to the migration notes!
    * 2153 siemens_plc.duration siemens_plc.flag siemens_plc.info: New Checks for Siemens PLC devices
    * 2063 winperf_if: now also able to detect the interface port state 'lowerLayerDown'...
    * 2154 Interface-Checks: Separate traffic thresholds for in and out are now possible...
    * 2155 siemens_plc_counter: added new check for monitoring increasing counter values
    * 2106 aix_sap_processlist: new check and agent plugin to monitor the process list of SAP Application Server Instances on AIX systems
    * 2156 Interface-Checks: Can now be configured to use predictive traffic levels
    * 2165 aix_agent: Local checks can now also be executed in run cached mode...
    * 1830 oracle_rman: added detection of INCR0/1 backups...
            NOTE: Please refer to the migration notes!
    * 1900 mk_oracle: added oracle session environment...
    * 1901 mk_oracle: IGNORE_DB_NAME for special environments...
    * 1902 mk_oracle: Performance hint for RMAN checks...
    * 1903 mk_oracle: Remote Monitoring of Oracle Databases...
    * 2183 ps: allow levels of used RAM in percentage of total RAM of host...
    * 2184 statgrab_mem: converted to the same logic as the other memory checks...
            NOTE: Please refer to the migration notes!
    * 2185 canon_pages: added support for b/w A4 and color A4/A3 counters
    * 2186 check_mk_agent.aix: use GNU df in order to exclude NFS for filesystem monitoring...
    * 2112 hitachi_hnas_bossock: new check to monitor number of running Bossock Fibers
    * 2196 winperf_if: for Windows interfaces show original Windows state names
    * 2199 livestatus_status: now in addition check master settings of monitoring core...
    * 2113 hitachi_hnas_drives: new check to determine the overall status of all system drives of Hitachi NAS devices
    * 2201 apt: New check for checking pending APT updates on Debian and Ubuntu...
    * 2114 hitachi_hus_dkc, hitachi_hus_dku: new checks to monitor hardware states of Hitachi Unified Storage DKUs and DKCs
    * 2115 bluenet_meter: new check to monitor energy and power related parameters of Bachmann Bluenet PDUs
    * 2205 check_icmp: new option for pinging the host alias or an explicity address...
    * 2210 check_bi_aggr: new option for honoring downtimes and acknowledgements...
    * 2211 netapp_api_disk.summary: output physical size of broken disks as an additional information
    * 1242 enterasys_powersupply: It's now possible to choice which redundancy state treated as OK...
    * 2214 icom_repeater: New set of checks for Icom repeaters...
    * 2245 AIX-Agent: Added support for the uptime check
    * 2076 fortigate_cpu_base, fortigate_sessions_base: supports wider range of models...
    * 2227 isc_dhcpd: New agent plugin and check for checking IP address pools of ISC DHCP-Daemon
    * 2252 SEC: mk_logwatch: Fixed mostly uncritical command injection from config...
    * 2270 windows agent: now able to add cached information into section headers...
    * 2271 logwatch_ec: Now able to create a single check for each logfile forwarded to the event console...
    * 2283 cisco_srst_call_legs cisco_srst_phones cisco_srst_state: New checks for monitoring Cisco SRST routers
    * 1246 blade_bays, blade_blades, blade_blowers, blade_health, blade_mediatray: Checks now support IBM Flex Bladecenter
    * 2274 windows agent: "check_mk_agent.exe test" now also outputs stderr of plugins...
    * 2275 windows agent: new subfolders, improved folder cleanup during uninstall...
            NOTE: Please refer to the migration notes!
    * 2276 mk_inventory.ps1: now uses directory ./state for its statefiles
    * 2277 mk_oracle.ps1: changed location of config file...
            NOTE: Please refer to the migration notes!
    * 2232 printer_supply: move setting for "some remaining" status from global option to check parameters...
    * 2293 logwatch: Remove global setting logwatch_service_output from WATO...
    * 2294 if, if64: Move global option for padding port numbers with zeroes into rule...
    * 2296 win_dhcp_pools: Convert global option for discovery empty pools into rule set...
    * 1247 alcatel_timetra_chassis: New Check for Slots, Power Supplies, MDAs, cf cards and Fans of Alcatel Switches Supporting the TIMETRA-CHASSIS-MIB
    * 1248 acme_sbc, acme_sbc.settings: New Checks to monitor an ACME Session Border Controller...
    * 2256 mk_mysql: MySQL monitoring is now available for windows...
    * 1249 alcatel_cpu, alcatel_temp, alcatel_fans: New checks for Alcatel switches based on IND1 MIB
    * 1250 alcatel_timetra_cpu: New CPU Check for Alcatel Switches supporting the TIMETRA MIB
    * 2215 pfsense_status, pfsense_if: Two new checks to monitor the interfaces and status of pfSense firewalls...
    * 1251 lvm_vgs: New Checks for LVM volume groups...
    * 2280 agent_vsphere: now provides more information if the login attempt fails...
    * 2116 bluenet_sensor, bluenet_sensor.hum: new checks to monitor temperature and humidity of Bachmann Bluenet PDUs
    * 1252 hitachi_hus_status: New check to monitor global status on Hitachi Hus Systems
    * 1457 FIX: logins: new check renamed from "users" check...
            NOTE: Please refer to the migration notes!
    * 1762 FIX: lnx_thermal: Now ignoring trip points with level 0...
    * 1763 FIX: diskstat: Fixed error in config example of manpage
    * 1755 FIX: cisco_vpn_tunnel: fix exception in case tunnel is not OK
    * 1756 FIX: agent_ibmsvc: do not abort execution if one of the sections fail
    * 1778 FIX: cisco_secure: do not warn for port where port security cannot be enabled
    * 1764 FIX: mk_sap: Fixed exception when saving status file
    * 1663 FIX: winperf_if: fixed incorrect enumeration of interface index...
    * 1204 FIX: veeam_client: Not longer throwing an error in case of currenlty running backup
    * 1666 FIX: inventory check esx_vsphere_hostsystem: no longer crashes if information is missing...
    * 1767 FIX: fc_port: Re-enabled check discovery of this check
    * 1768 FIX: brocade_fcport/brocade_info: Only try to discover these services when device provides correct info...
    * 1769 FIX: megaraid_bbu: Fixed exception for some controllers reporting "full charge capacity"
    * 1770 FIX: megaraid_pdisks: Now handling unconfigured good/bad states...
    * 1771 FIX: domino_mailqueues: Fixed exception during inventory when no data usable data available
    * 1208 FIX: cifsmounts: Detects now unreachable CIFS mounts
    * 1772 FIX: lparstat_aix: Check handles already working agent output again
    * 1793 FIX: fritz: avoid Exception in inventory function of fritz checks if agent output is empty
    * 1795 FIX: Fix internal exception in WATO rule for filesystems...
    * 1522 FIX: quantum_libsmall_door, quantum libsmall_status: Fixed broken scan function
    * 1818 FIX: dell_poweredge_cpu: Fix exception where BrandName is missing
    * 1819 FIX: dell_poweredge_temp: Make output and service description consistent with other temperature checks...
            NOTE: Please refer to the migration notes!
    * 1388 FIX: oracle_asm_diskgroup: fixed wrong calculation of free space in NORMAL/HIGH redundancy Disk Groups...
    * 1389 FIX: oracle_rman: detect failed jobs...
    * 1390 FIX: mk_oracle: better detection of RMAN Archivelog Backups...
    * 1391 FIX: oracle_instance: New function for Primary Database not OPEN...
    * 1833 FIX: jolokia_metrics.gc: fix recently introduced exception for missing variable
    * 1463 FIX: juniper_screenos_mem, juniper_trpz_mem: pnp template fixed
    * 1806 FIX: services check was not recognizing configured state when no service was found
    * 1840 FIX: oracle_tablespaces: fix implementation of magic factor
    * 1848 FIX: df: title of pnp graphs for filesystem checks fixed...
    * 1821 FIX: mk_oracle: changed connection to dedicated server mode...
    * 1824 FIX: oracle_recovery_status: removed default values from Check...
    * 1209 FIX: livestatus_status: Check handles cluster using in cluster now
    * 1809 FIX: cisco_temp_perf: Fixed exception when no temperature threshold provided by device
    * 1812 FIX: juniper_screenos_mem: Fixed too large memory reported (byte <> kbyte mixup)
    * 1814 FIX: agent_ibmsvc: Fixed missing executable flag
    * 1817 FIX: The Check_MK service did not result in CRITICAL/WARNING states when using Nagios as core...
    * 1844 FIX: oracle_crs_res: fix computation of node a ressource is running on...
    * 1852 FIX: solaris_multipath: this check now works with inventory to remember the number of total paths...
            NOTE: Please refer to the migration notes!
    * 1828 FIX: oracle_dataguard_stats: Bugfix for 'params_value' referenced before assignment...
    * 1853 FIX: cisco_power, cisco_fan, cisco_temp_perf: fixed service description for some special cases...
            NOTE: Please refer to the migration notes!
    * 1671 FIX: windows agent: fixed gaps in eventlog monitoring after agent restart...
    * 1856 FIX: ibm_svc_array ibm_svc_mdisk ibm_svc_mdiskgrp ibm_svc_portfc: made checks more robust for varying number of parameters of IBM SVC agent plugin...
    * 1874 FIX: ps: Old process inventory configurations work now again...
    * 1875 FIX: Fixed possible exceptions of CMC Check_MK helpers when using some custom checks...
    * 1858 FIX: docsis_channels_downstream: allow for negative values of power in dBm
    * 1847 FIX: oracle_logswitches: Fixed description of WATO rule for levels...
    * 1877 FIX: printer_input/printer_output: Check can now handle non reported capacity unit
    * 1921 FIX: kemp_loadmaster_realserver: reimplementation, now use vendor specific information
    * 1859 FIX: cups_queues: linux agent now runs section cups_queues in cached mode...
    * 1881 FIX: omd_status: Check works now even when a site is reported as not OK...
    * 1923 FIX: cisco_qos: Fixed exception in discovery that might lead to missing services
    * 1924 FIX: cisco_power: Fixed missing power supplies in case where name is not unique
    * 1886 FIX: win_printers: Fixed exception in WATO when displaying default parameters
    * 1887 FIX: Logwatch event console forwarding: Better handling of logwatch states
    * 1969 FIX: apc_symmetra: Fix wrong critical state "0 batteries need replacement"
    * 1926 FIX: ps: reenable compatiblity with existing configurations...
    * 1970 FIX: lparstat_aix: Made the check compatible to different kinds of lparstat output...
    * 1971 FIX: printer_input/printer_output: Discovery is using name field when available no...
            NOTE: Please refer to the migration notes!
    * 1931 FIX: agent_vsphere: no longer crashes when host has no license information
    * 1932 FIX: check_http: Check SSL Certificate: did not work when SNI Option was set...
    * 1975 FIX: check_bi_aggr: Ignoring proxy settings from environment now
    * 1936 FIX: check_form_submit: fixed crash on certain form fields with unnamed input elements
    * 1960 FIX: akcp_sensor_drycontact: Service description prefix changed from "Device" to "Dry Contact"...
            NOTE: Please refer to the migration notes!
    * 1938 FIX: docsis_channels_upstream: fixed missing checks if channels had the same ChannelId...
    * 1940 FIX: ps: Fixed a rare crash on malformed agent output...
    * 1941 FIX: df.include: fixed exception on emtpy filesystems...
    * 1942 FIX: netapp_api_volumes: fixed exception when performance data generation was enabled
    * 1993 FIX: solaris_multipath: Fix detection of expected number of paths
    * 1944 FIX: hr_mem: no longer reports incorrect memory values when cached memory values are broken...
    * 1994 FIX: lparstat: Support new AIX version with two new columns nsp and utctc
    * 1997 FIX: checkpoint_connections, checkpoint_packets: Detect more recent devices
    * 1999 FIX: raritan_pdu_inlet_summary, raritan_pdu_inlet, ups_socomec_outphase: renamed services to be consistent...
            NOTE: Please refer to the migration notes!
    * 2000 FIX: check_mk_agent.freebsd: Add missing <<<local>>> section, plugins was twice instead...
    * 2004 FIX: windows_updates: fix exception in WATO when displaying default levels
    * 2006 FIX: services: Add WATO rule for configuring parameters of discovered checks...
    * 2007 FIX: md: Handle rebuild of RAID 5 correctly, handle sitatuation of replacement correctly...
    * 2028 FIX: hyperv_vms: new plugin that allows spaces in VM names...
    * 2013 FIX: stulz_pump: Fixed exception during checking for some devices
    * 2030 FIX: netapp_api_temp: add Perf-O-Meter, make configurable via WATO...
            NOTE: Please refer to the migration notes!
    * 2031 FIX: brocade_mlx_temp: make configurable via new WATO rule, add Perf-O-Meter, add default levels...
            NOTE: Please refer to the migration notes!
    * 2032 FIX: brocade.temp: use new generic WATO rule, add Perf-O-Meter...
            NOTE: Please refer to the migration notes!
    * 2033 FIX: check_mk-zfs_arc_cache: add Perf-O-Meter
    * 2034 FIX: netapp_api_volumes: added Perf-O-Meter
    * 2035 FIX: check_mk-netapp_api_if, check_mk-if_brocade: added missing Perf-O-Meters
    * 2017 FIX: Solaris-Agent: Prevent hanging agent in uptime section...
    * 1890 FIX: cisco_temperature: Replaces cisco_temp_perf and cisco_temp_sensor...
            NOTE: Please refer to the migration notes!
    * 2018 FIX: ibm_imm_health: Fixed exception when host does provides empty SNMP data
    * 2019 FIX: heartbeat_crm: Be compatible to yet unknown crm_mon output format
    * 2048 FIX: netapp_api_fan, netapp_api_psu, netapp_api_temp: fixed typo in service description Shelfes -> Shelves
            NOTE: Please refer to the migration notes!
    * 2021 FIX: if_lancom: Also used for checking ELSA/T-Systems branded devices
    * 2022 FIX: SNMP: Fixed handling of backslashes in SNMP data...
            NOTE: Please refer to the migration notes!
    * 1863 FIX: cisco_power: fix for cases with a slash in the device description of a power supply...
            NOTE: Please refer to the migration notes!
    * 2023 FIX: if_lancom: Handle point-2-point interfaces of newer firmwares correctly
    * 2027 FIX: fc_port: Fixed exception when wirespeed is reported as 0 by the device
    * 1224 FIX: Fixed rare Bug in case of clusterd network interfaces...
    * 2079 FIX: freebsd agent: Was unable to find ntpq command with FreeBSD10...
    * 2082 FIX: jolokia_metrics.mem: Fixed levels on total memory usage
    * 2049 FIX: window agents: prevent errors with invalid plugin output...
    * 2050 FIX: netapp_api_if: Fixed invalid speed warning for virtual interface groups...
    * 2086 FIX: apc_ats_status: Fixed exception when source different than selected source
    * 2087 FIX: netapp_api_temp: Fixed exception when dealing with old discovered checks...
    * 2051 FIX: windows agent: no longer outputs stderr of local and plugin scripts...
    * 2088 FIX: cisco_cpu: Dealing with non CPU utilization information correctly...
    * 2055 FIX: agent_vsphere, licenses check: now really configurable on / off...
    * 2091 FIX: The check-mk-agent RPM packages can now update the old check_mk-agent named RPMs...
    * 2046 FIX: Replace GBit with Gbit, MBit with Mbit, KBit with Kbit...
    * 2098 FIX: ibm_svc_mdiskgrp: fix rounding bug, decimal digits of size (GB, TB) were always lost
    * 2094 FIX: Fixed missing agent section when ntpq times out after 5 seconds
    * 2095 FIX: oracle_crs_voting: Also handling voting disks with id 0 (seen on old CRS 10.2.0.5.0)...
    * 2101 FIX: cisco_temperature: check can now handle cases when no description of the sensor is available
    * 2096 FIX: jolokia_metrics: Now deal with missing thread related infos (jboss might only send ThreadCount)
    * 1895 FIX: temperature.include: Fixed Fahrenheit handling...
    * 2097 FIX: apc_symmetra: Fixed false alert during self test...
    * 2143 FIX: Solaris-Agent: Fixed broken zfsget checks on solaris 10
    * 2144 FIX: Fixed exception in inventory GUI when trying to render dates of inventorized exe files...
    * 2058 FIX: ucs_bladecenter_fans.temp, ucs_bladecenter_psu.chassis_temp: fixed broken temperature checks (nagios only)...
    * 2059 FIX: ucs_bladecenter_if: fixed exception when fibrechannel interfaces were not configured...
    * 1233 FIX: Fixed fileinfo check for solaris in case of missing files
    * 1236 FIX: multipath: Now show correct error in case of removed multipaths instead of check crash
    * 2152 FIX: apache_status: Fixed plugin to work on CentOS/RedHat 5.x...
    * 1896 FIX: ups_socomec_capacity: Now no longer critical when device reports -1 minutes left on battery...
    * 1238 FIX: check_mk_agent.linux: Do not execute the multipath section if no /etc/multipath.conf exsist.
    * 1240 FIX: multipath: improved detection for not installed multipath
    * 2159 FIX: netapp_api_disk.summary: Changed default thresholds to WARN on the first broken disk, CRIT on 50%...
    * 2161 FIX: heartbeat_crm: Fixed UnboundLocalError exception on some systems
    * 2162 FIX: citrix_sessions: Handle not set thresholds on single values correctly...
    * 2163 FIX: printer_supply: Now auto detects whether or not a supply is consumable or filling up...
    * 2164 FIX: printer_supply: Fixed handling different capacities than percentage when used upturned levels
    * 2169 FIX: jolokia_metrics.threads: Fixed graph template...
    * 2170 FIX: jolokia_metrics_gc: Fixed exception when GC time not reported by server
    * 2109 FIX: netapp_api_volumes: now using the defined levels when using the Nagios core
    * 1241 FIX: hp_prolaint: Unkown state is not longer handled as OK...
    * 2171 FIX: netapp_api_vf_status: Handling "DR backup" as normal (OK) state now
    * 1898 FIX: mk_oracle: Bugfix for error while loading shared libraries: libsqlplus.so
    * 1899 FIX: mk_oracle: backport of werk 1564 from agent...
    * 2110 FIX: netapp_api_aggr: check did not take configured levels when using Nagios
    * 1954 FIX: fileinfo / fileinfo.groups: Fixed discovery function for fileinfo groups and equalize agent output of fileinfo agents...
    * 1904 FIX: mk_oracle: added processes check to ASM...
    * 1905 FIX: oracle_recovery_status: Bugfix for checkpoints in the future...
    * 2111 FIX: hitachi_hnas_volume: fix for cases when size information of volumes is not available
    * 2190 FIX: jolokia_metrics.gc: Fixed exception in check if no warn/crit levels are defined
    * 2192 FIX: check_notify_count": Fix exception in PNP template in case of explit email addresses...
    * 2172 FIX: Allowing OIDs in checks not starting with a dot again...
    * 2173 FIX: mk-job: Fixed quoting of command line arguments
    * 2198 FIX: windows_updates: Fix missing warning if reboot required in case forced reboot is in the past...
    * 1955 FIX: lnx_quota: Fixed status message to show the correct values of limits...
    * 2064 FIX: windows agent: crash.log now uses \r\n as newline
    * 2202 FIX: hr_fs: Remove Label:... from mount point, replace \ with /...
            NOTE: Please refer to the migration notes!
    * 2065 FIX: windows agent: now correctly installs service with elevated privileges...
    * 2179 FIX: apc_symmetra: Fixed regression introduced with last release when output state is empty
    * 2067 FIX: windows agent: product version is no longer set to 1.0.0...
    * 2068 FIX: Filesystem checks: Fix crash when legacy parameters (tuple) were used...
    * 2213 FIX: cisco_temperature: Fixed behaviour in cases where device reports status but no temperature...
    * 2069 FIX: netapp_api_disk.summary: fixed one missing disk in summary check...
    * 2070 FIX: agent_netapp: fixed exception when a channel has no shelf-list configured
    * 2212 FIX: oracle_tablespaces: Fix plugin output in case of detected problem in Autoextend settings...
    * 1243 FIX: mk_postgres: Prevent loading of .psqlrc...
    * 2234 FIX: AIX Agent: Forced load of environment and fixed call of trd (Libelle Business Shadow)...
    * 2247 FIX: ibm_svc_mdiskgrp: Made check working with different firmware versions outputs
    * 2071 FIX: windows agent: fileinfo check now correctly reports empty directories...
    * 2072 FIX: agent_netapp, netapp_api_volumes, netapp_api_disks: Improved check output...
    * 2075 FIX: check_mk_agent: fixed formatting error for windows eventlog entries > 2048 characters...
    * 2077 FIX: Windows MSI Installer: fixed automatical install of agent plugins...
    * 1244 FIX: windows_tasks: Fixed handling of tasks manually stopped by admin...
    * 1245 FIX: printer_output: Now correctly detect a bin with unknown as name
    * 2265 FIX: db2_version: improved check output when version information is missing...
    * 2266 FIX: windows agent: fixed invalid agent output if system memory exceeds 2TB RAM...
    * 2267 FIX: mk_db2.aix agent plugin: no longer throws an error when a db2 profile is not set up properly...
    * 2268 FIX: db2_tablespaces: no longer throws exception in checks when complete db2 instance vanishes
    * 2272 FIX: mrpe: made UNKNOWN message more clear in case of an invalid state char
    * 2255 FIX: checkpoint_*: Fixed exception in scan function when sysDescr has less than 2 spaces...
    * 2278 FIX: printer_supply: now able to toggle the point of view for used and remaining material...
            NOTE: Please refer to the migration notes!
    * 2258 FIX: windows_multipath: Fixed exception in case check reports more paths than expected

    Multisite:
    * 1758 Improved exception hander: Shows details without additional debug request, added mailto link for error report...
    * 1788 New personal setting for start page, right after login...
    * 1776 Dashboard: Allowing unicode characters in static text dashlet
    * 1210 New Downtime Filter for comments...
    * 1811 Added new filter for regex based filtering of contacts to log based views...
    * 1667 Sidebar snapin 'Tree of Folders' and 'WATO folder' filter now available on slave sites...
    * 1815 Dashboard: Sidebar snapins can now be added as dashlets to dashboards...
    * 1979 Relative timestamps display warnings when they should be in future but are in past
    * 1937 cpu.loads: performance graph now displays number of CPUs
    * 2040 Allow commands for setting downtimes and acknowledging on BI aggregates...
    * 2042 Services are now sorted in a natural way, this affects services containing numbers...
    * 2140 Remove PNP Timeranges from range selection, put these ranges directly into the list...
    * 2166 LDAP: Multiple LDAP groups can be configured for assigning single roles to users...
    * 2174 Added action popup to host & service views, supporting custom actions now...
    * 2175 Added icon uploader, unified icon selection...
    * 2200 New filter for (de-)selecting preliminary notifications to "check-mk-notify"...
    * 2209 New filter for selecting hosts/services in/out of their service period
    * 2181 Admins can now delete views/dashboards/reports created by other users
    * 2249 Builtin icon visibility can now be configured...
    * 2228 New matrix views for displaying performance data of service in a matrix table...
    * 2273 New multisite filter: Start of downtime...
    * 1781 FIX: Fix broken grouping by host/service group in availability
    * 1783 FIX: Finish the view "History of Scheduled Downtimes"...
    * 1206 FIX: Hostname not longer shown as column in host views
    * 1766 FIX: Fixed exceptions in Web GUI when host or service groups used non ascii characters in names...
    * 1773 FIX: Fixed different exceptions when using localized multisite
    * 1774 FIX: IE: Always use the latest available rendering enginge of the used browser...
    * 1777 FIX: Fixed js error making the "add to visual" link break on pages with context...
    * 1798 FIX: Filters are now retained when adding a view to a dashboard...
    * 1799 FIX: Dashboards: Existing views added to dashboards now get a correct title / title_url
    * 1800 FIX: Fixed umlauts and HTML tags in exception texts...
    * 1796 FIX: Fix filtering in Multisite View BI Boxes...
    * 1802 FIX: Links in messages like "successfully sent X commands" are now working again...
    * 1803 FIX: Fixed exception in Check_MK prediction page...
    * 1804 FIX: Fixed prechecked checkboxes in view actions after first action submit...
    * 1843 FIX: Fixed crash in display of crash report for precompiled host checks
    * 1870 FIX: Joined columns were empty in CSV, JSON or PYTHON exports of view...
    * 1871 FIX: Site filter is only shown as host related filter now...
    * 1872 FIX: View editor hides filter selection for object types which have no filter to choose...
    * 1876 FIX: User sorting of views can now be disabled again
    * 1884 FIX: Fixed exception in virtual host tree snapin
    * 1885 FIX: Fixed filtering by software versions in software package search
    * 1972 FIX: Prevent erasing of quicksearch field when sidebar is reloaded (e.g. during activate changes)...
    * 1221 FIX: veeam_client: Multisite perfometer is now more robust
    * 1989 FIX: Fix sorting of services in availability views
    * 1978 FIX: Fixed linking to other views using "joined columns"...
    * 1980 FIX: logwatch: Fixed exception when acknowledging errors of a single logfile on a single host
    * 1981 FIX: Not trying to render view in view editor when the view is not valid
    * 1983 FIX: Fixed special case in language configuration via user profile...
    * 1984 FIX: Fixed loosing sidebar after switching to/from edit mode in dashboard edior on page reload...
    * 1985 FIX: PNP graph dashlet handles graphs in distributed setups correctly...
    * 1945 FIX: doc/treasures/downtime: Fix setting and removing of downtimes...
    * 2008 FIX: Users created during basic auth login get the role assigned configured in "default user profile"...
    * 2011 FIX: "Service Group" view sorts/groups the services now correctly by host
    * 2024 FIX: Views: Fixed problem when filtering views by strings containing umlauts...
    * 2054 FIX: Sidebar snapin "Tree of folders": fixed exception when using localized default value...
    * 2090 FIX: Fixed errors when editing / rendering custom url dashlets in some cases...
    * 2092 FIX: Dashboards: Possible to configure an empty custom title
    * 2145 FIX: LDAP-Sync: Handling user ids with special characters more user friendly...
    * 2149 FIX: LDAP: The diagnostic log has been changed to use a fixed path...
    * 2150 FIX: Reworked internal logging mechanism...
    * 1953 FIX: Fixed processing of html processing in input fields...
    * 1239 FIX: Fixed doc/treasures/downtime script to work with current GUI version
    * 2157 FIX: LDAP: Fixed group-to-role/group-to-contactgroup sync with OpenLDAP (using posixGroup)
    * 2141 FIX: Fix computation of explicit time ranges with time of day...
    * 2142 FIX: Fix non-working option for disabling column headers in grouped boxed views...
    * 2168 FIX: Fixed automation actions with transid=-1 when using basic authentication
    * 2177 FIX: Host/Service statistics dashlets honor the site filter correctly now
    * 1957 FIX: Fixed default value for text input fields in notification plugins...
    * 2233 FIX: Fixed WATO folder view and Host Tags search with HTML Entity encoding...
    * 2074 FIX: pnptemplate netapp_api_volume: fixed title
    * 2251 FIX: Adding views to dashboards / reports is now respecing all set filters...
    * 2253 FIX: Availability context button is now visible again for host- and servicegroups
    * 2257 FIX: Improved handling of duplicate hostnames across different sites...
    * 2299 FIX: Fixed search filter for check command when command was active...

    WATO:
    * 1760 Added search form to manual checks page
    * 1785 Upload SNMP MIBs via WATO...
    * 1461 msexch_dag.copyqueue: added a WATO rule for this check
    * 1868 "Successfully created the host" message is also shown on host diagnose page now
    * 1674 ibm_svc_license / other license checks: now able to configure limits...
            NOTE: Please refer to the migration notes!
    * 1934 WATO Web-API: Documentation is finally available...
    * 1935 WATO Web-API: Reduced number configurable role permissions...
    * 1949 ibm_svc_host / other license checks: now able to configure limits...
    * 1950 ibm_svc_mdisk / disk checks: now able to configure the return state for state and mode of disk...
    * 1951 check_http: now able to configure warning and critical limit for certificate age...
    * 2136 Unify headers of Host/Service rules, EC rules and notification rules...
    * 2176 One custom icon or action can be configured per process/service...
    * 2250 Added download page for shipped agents and plugins...
    * 2264 WATO Web API: new function get_all_hosts (returns all host attributes)
    * 2297 Cleanup global settings, rename sections, remove obsolete settings...
    * 2300 New catalog of check plugins and manpages now available as a new WATO module...
    * 1761 FIX: Ruleset search is now consistent for host & serviceparameters and manual checks
    * 1765 FIX: Fixed bug when generating nagvis backends while having sites with livestatus proxy configured...
    * 1789 FIX: Fix preview of passive checks in WATO list of services
    * 1790 FIX: Fix WATO parameters page for passive checks...
    * 1794 FIX: Fix exception in WATO service list in case of vanished checks
    * 1805 FIX: Changing roles marks sites where users can login dirty for sync now...
    * 1211 FIX: Fixed g_git_messages error on activate changes...
    * 1212 FIX: Fixed default value in wato parameter page for timeperiods...
    * 1816 FIX: Fixed garbled output on "rename host" result page
    * 1879 FIX: Not showing "only show permitted hosts/services" option for users not having "see all" permissions...
    * 1922 FIX: Fix exception in saving of hosttags if hosttag has at least one auxiliary tag
    * 1883 FIX: Fixed lossing service context when cloning a rule
    * 1925 FIX: Fix missing auxilliary tags that have their own topic...
    * 1927 FIX: Fixed level description in WATO rules, change from if above into at
    * 1976 FIX: Sorting BI rule choice dropdown field entries now
    * 1986 FIX: Added nicer error message when calling the rename host page with a non existant host
    * 1987 FIX: Editing auxtags shows existing topics in dropdown instead of as "create new topic"
    * 2001 FIX: Fix exception of missing .site when editing a non-existing host
    * 2002 FIX: Mark slave sites as dirty if BI aggregates are changes and login is allowed...
    * 2009 FIX: Fixed styling of site login page for establishing a distributed monitoring WATO sync...
    * 2003 FIX: Fix saving of "Users are allowed to directly login into the Web GUI of this site"...
    * 2010 FIX: Improved error message when trying to add group assignment rule without having a group configured
    * 1946 FIX: WATO Web-API: edit host action does no longer unset all unspecified attributes...
    * 1223 FIX: Fixed manual configuration of ntp peer check...
    * 2025 FIX: Fixed exception when synchronising custom ldap attributes in distributed WATO setup
    * 2026 FIX: Fixed exception when using umlauts in notification plugin descriptions...
    * 2078 FIX: Fixed exception with some snapshots when using a localized GUI...
    * 2080 FIX: Fixed UnicodeDecodeError when using a localized GUI on notification configuration page
    * 2084 FIX: Disabled notification for a user is now shown on profile page even when not permitted to edit...
    * 2045 FIX: Avoid fetching SNMP data when showing service list in WATO - unless Full Scan is pressed
    * 2047 FIX: Allow overriding existing WATO rules by own files in local/ hierarchy...
    * 2146 FIX: In distributed environments user notification rules trigger a profile synchronisation now...
    * 2158 FIX: Condition column in WATO rule tables has now a flexible width...
    * 2160 FIX: Fixed rename of hosts where a host with this name did exist before
    * 2191 FIX: Fixed handling of URL variable 'mode' in web API for discovering services...
    * 1956 FIX: WATO Web-API: Fixed exception information for single sites...
    * 2178 FIX: Fixed handling of user erros in WATO when using Python < 2.5
    * 2203 FIX: Fix sorting of unselected elements in a list choice with two panes
    * 2244 FIX: Fixed sorting of host tag topics in dropdown selections
    * 2263 FIX: Bulk service discovery: Fixed error when doing bulk inventory on locked folders...
    * 2254 FIX: Fixed error message in parameter columns of discovered services...
    * 2230 FIX: Fix two exceptions in case of errors during bulk discovery
    * 2259 FIX: Raw Edition: Added missing agent download icons to WATO quickaccess snapin

    Notifications:
    * 1662 notification plugin spectrum: finalized script. now able to handle host notications
    * 1213 New Notification macros $SERVICEFORURL$ and $HOSTFORURL$...
    * 2041 Notification Spooler can now handle incoming and outgoing persistent TCP connections...
            NOTE: Please refer to the migration notes!
    * 2135 Allow to filter notification contacts based on values of custom macros...
    * 1235 Added notification plugin for Braintower SMS Gateways...
    * 2188 Rule based notification now allow match for notification comment...
    * 2195 New condition "Match Contacts" in rule based notifications...
    * 2304 notification bulking: now able to configure the notification sort order in emails...
    * 1661 FIX: mknotifyd: improved performance when receiving forwarded notifications
    * 1664 FIX: mknotifyd: further performance improvements for notification forwarding
    * 1205 FIX: RBN: Fixed match contactgroup condition...
    * 1810 FIX: Rule based notifications: Fixed output of non contact mail recipient address in analyze table...
    * 1988 FIX: Gracefully handle invalid empty bulk notification files from previous buggy versions
    * 2015 FIX: Fixed sending notifications for services with umlauts in names...
    * 2038 FIX: Log complete Email address into monitoring history when notifying explicity addresses
    * 2081 FIX: Improved logging of mkeventd in error cases
    * 2193 FIX: Remove duplicate performance data from host notifications...
    * 2207 FIX: Fix exception in rule based notifiations with Nagios core and event type filter...
    * 2243 FIX: Check_MK notifications don't fail anymore when duplicate hosts are configured

    BI:
    * 1784 FIX: Fix exception in BI Boxes when parents are being used
    * 2020 FIX: Fixed non working FOREACH_CHILD mechanism for BI rules
    * 2085 FIX: Host search for child nodes can now filter child nodes by tags or patterns...
    * 1897 FIX: Fixed exception in BI Availability view...
    * 2073 FIX: BI aggregation: fixed exception when showing clusters in BI boxes

    Reporting & Availability:
    * 2301 Availability now allows just showing rows with outage times above certain levels...
    * 2302 Availability: new option in "Labelling" for omitting legend for availability levels
    * 1990 FIX: Fix two exceptions in PDF exports of host group views
    * 2189 FIX: Allow changing graph number from 1 to "all" when editing PNP graph in report...
    * 2206 FIX: Add missing option "Show timeline of each object directly in table" for reports...
    * 2295 FIX: Fix exception in reporting for views that do not show a host name

    Event Console:
    * 1845 Keep record of original source IP address of a syslog message or SNMP trap...
    * 1873 SEC: Escaping event text of event console messages correctly in views...
    * 1672 Now able to reclassify logwatch messages before forwarding them to the event console...
    * 1878 SEC: Fixed possible shell injection when filtering the EC archive...
    * 2099 Allow replication of Event Console rule and settings...
    * 2107 mkeventd: can now handle syslog format of Sophos firewalls
    * 2223 Allow cancelling actions to be omitted of the cancelled event is not (yet) open...
    * 2248 The Event Console can now translate incoming SNMP traps...
    * 2225 Restructured Event Console rules into packs...
    * 1839 FIX: Fix exception when notifying EC alert into monitoring for traps (because PID is missing)
    * 1813 FIX: Fixed bug in event console rule editor when no contact groups configured
    * 1974 FIX: Event console views were randomly ignoring host filters...
    * 1861 FIX: exception in mkeventd when archiving certain event log lines
    * 1865 FIX: mkeventd: fixed exception when executing a shell script as action
    * 2133 FIX: Fix visualization of global EC setting for Rule Optimizer...
    * 2139 FIX: Fix exception in Event Console when archiving events with match groups and non ASCII characters
    * 2151 FIX: Fixed wrong time in events when forwarding logwatch to EC between timezones...
    * 2281 FIX: mkeventd: fix: now able to create notifications with events containing umlauts...
    * 2282 FIX: mkeventd: fixed exception in notification if the application field of the event was not set...

    Livestatus:
    * 2229 Do not fail on non-existing Livestatus columns any longer, output None or null instead...
    * 2208 FIX: Add missing Livestatus column service_period...

    HW/SW-Inventory:
    * 1846 Keep track of changes of software and hardware...
    * 1855 esx_systeminfo: new inventory plugin to retrieve info about the host operating system for ESX servers
    * 2204 Inventory of switch ports, allows searching for unused ports...
    * 2298 Inventory: add host name (Linux, AIX, Windows), add IP addresses and routes (Linux)
    * 1851 FIX: win_exefiles: inventory check can now handle time stamps in us english locale
    * 1943 FIX: inventory plugin win_os: no longer detects incorrect i386 architecture...
    * 1995 FIX: dmidecode: Fix parsing when memory devices are listed before controller
    * 2147 FIX: Fixed exception in HW-/SW-Inventory GUI with special characters in inventorized data...
    * 2148 FIX: win_os: Fixed inventory of OS with older powershell versions
    * 2108 FIX: win_bios win_disks win_system win_video: these inventory checks can now handle colons in the output
    * 2197 FIX: win_reg_uninstall: Fix exception in case of invalid output line...
    * 2224 FIX: Fixed sorting in inventory based views...
    * 2246 FIX: Linux CPU Inventory: Fixed wrong number of CPUs when first CPU is not in first slot
    * 2226 FIX: prtconf: Fix computation of CPU clock speed: 1MHz is 1000^2 Hz, not 1024^2


1.2.6b1:
    Core & Setup:
    * 1439 mk-job: now also available on solaris systems...
    * 1648 New installations have the service to check for unchecked services enabled by default...
    * 1723 New check API function get_average() as more intelligent replacement for get_counter()...
    * 1725 The get_average() function from now on only returns one argument: the average...
            NOTE: Please refer to the migration notes!
    * 1483 FIX: Savely replace illegal vertical bars in check plugin output...
    * 1431 FIX: windows_agent: fixed error on parsing unicode formatted logfiles...
    * 1545 FIX: Check_MK Inventory check is now resulting in correct state on duplicate host
    * 1555 FIX: Improved validation on timeperiod references of non existing periods...
    * 1574 FIX: Hosts named like used python modules do not break precompiled checks anymore...
    * 1624 FIX: Remove illegal characters from service descriptions of active checks...
    * 1628 FIX: Remove trailing backslashes from service descriptions...
    * 1649 FIX: Check_MK inventory service has been renamed to Check_MK Discovery...
    * 1706 FIX: Fix file permissions when installing MKPs to 0644 or 0755...
    * 1750 FIX: Handle rare cases where SNMP response string begins with a line feed...
    * 1740 FIX: Changed default service discovery check intervall to 12 hours

    Checks & Agents:
    * 1197 climaveneta_temp: New check for temperature sensors on Climaveneta clima devices
    * 1167 citrix_license/esx_license: Can now be configured to always show OK as state
    * 1198 climaveneta_fan: New check for fan speed on Climaveneta devices
    * 1199 climaveneta_alarm: New check to display the alarm states on Climaveneta devcies
    * 1484 dell_om_sensors: Use sensor name as item...
            NOTE: Please refer to the migration notes!
    * 1200 Docsis Checks: Now HW Rev2 of Arris Cable Modems are detected.
    * 1486 mk_oracle: completely overhauled ORACLE monitoring...
    * 1201 allnet_ip_sensoric: Detect Temperature Sensors now in more cases...
    * 1171 Added new check for monitoring mail delivery (SMTP -> IMAP/POP3 mailbox)...
    * 1444 f5_bigip_chassis_temp, f5_bigip_cpu_temp: Two new checks to replace the old f5_bigip_temp...
            NOTE: Please refer to the migration notes!
    * 1432 agent_vsphere: now able to monitor virtual machines snapshots...
    * 1507 New optional parse_function for check API...
    * 1445 quantum_libsmall_door, quantum_libsmall_status: Two new checks for monitoring small Quantum tape libraries
    * 1448 domino_info: check is extended to also show and monitor the lnNotesServerState
    * 1509 if, if64: New option for make inventory based on port alias...
    * 1440 livedump: now able to add hosts icon_image on config generation...
    * 1517 carel_sensors: New check for monitoring temperature sensors of Carel AC devices
    * 1551 f5_bigip_vserver: add performance data for connections and connection rate
    * 1554 mk_oracle: You can now monitor multiple ORACLE releases on the same host
    * 1518 raritan_pdu_inlet, raritan_pdu_inlet_summary: Modified existing check to give one item per phase and support setting levels....
            NOTE: Please refer to the migration notes!
    * 1592 AIX: New Plugin to monitor errpt in logwatch style...
    * 1565 mem.win: set default levels for page file to 80%/90%
    * 1608 zpool_status: Add an overall state check (thx to Craig Cook)...
    * 1594 ibm_svc_host: Can now be set to be always OK...
    * 1595 esx_vsphere_objects_count: New Check to Ouput the number of VMs
    * 1567 postfix_mailq: speedup in Linux agent for large mail queues...
    * 1611 mssql.vbs: Supporting SQL-Server 2014 now
    * 1568 f5_bigip_cluster_v11: new check for F5 cluster status for firmware version 11
    * 1450 checkpoint_connections, checkpoint_packets: new checks to monitor Checkpoint firewalls
    * 1569 check_mk_agent.openbsd: add sections for mem and lnx_if (memory and network interfaces)...
    * 1451 users: new check to monitor number of users logged in on a linux system...
    * 1615 qnap_disks: Added support for Fujitsu NAS QR802
    * 1616 drbd: Added support for Ahead/Behind cluster states (DRBD >= 8.3.10)
    * 1626 Renamed service descriptions of filesystem, process and logwatch checks...
    * 1627 megaraid_ldisks: Warn if current cache or write policy differs from logical drive default policy...
    * 1629 check_mk_agent.freebsd: several new features and improvements, now only use statgrab...
    * 1630 smart: update in plugin that also outputs information about disks attached to a MegaRAID controller...
    * 1631 juniper_bgp_state: check now detects and supports more differen device models...
    * 1645 Added basic kernel section to FreeBSD agent...
    * 1597 bluecat_dhcp, bluecat_dns: Checks can now be used in Check_MK Cluster Mode
    * 1599 check_mk_agent.aix: Simple run_cached Feature for plugins...
    * 1699 Windows agent: new option "file" for writing output into a file...
    * 1684 cisco_vpn_tunnel: Now supporting VPN 3000 Conncentrator devices
    * 1685 enterasys_*: Now supporting device C2G124-48 (Rev 05.02.18.0002)
    * 1694 cisco_wlc/cisco_wlc_clients: Added support for Cisco AIR-CT2504-K9
    * 1726 Move variable data of Linux/UNIX agents to /var/lib/check_mk_agent...
            NOTE: Please refer to the migration notes!
    * 1734 check_sql: Added support for DB2 (thanks to Troels Arvin)
    * 1757 Check SSH can now be configured  in WATO
    * 1478 FIX: kernel.util, statgrab_cpu: fix computation of utilization...
    * 1480 FIX: brocade_vdx_status: disable check on some devices that do not support it...
    * 1485 FIX: dell_om_disks, dell_om_esmlog, dell_om_mem, dell_om_processors, dell_om_sensors: detect more devices...
    * 1202 FIX: cisco_power, cisco_temp_perf: Both checks now using a new service description...
            NOTE: Please refer to the migration notes!
    * 1446 FIX: cisco_temp_perf: Check now finds missing sensors in case where also cisco_temp_sensor is being used....
    * 1203 FIX: veeam_client: Now supports multiple Backups for one host...
            NOTE: Please refer to the migration notes!
    * 1437 FIX: veeam_jobs: fixed incorrect state for BackupSync job...
    * 1511 FIX: oracle_jobs: avoid broken checks, make compatible with old version...
    * 1513 FIX: Handle broken SNMP bulk walk implementation of Mikrotik Router firmware RouterOS v6.22...
    * 1503 FIX: Fixed monitoring of multiple SAP instances with one mk_sap plugin...
    * 1515 FIX: cisco_secure: fix service description, fix OK state in case of no violation
    * 1449 FIX: nginx_status: agent plugin no longer honours "http(s)_proxy" env variables of root user
    * 1387 FIX: mk_oracle: Correctly deal with underscore in SID for Oracle 9.2-10.1...
    * 1532 FIX: mk_sap: Cleaning up old state information from sap.state file...
    * 1548 FIX: bluecat_ntp: do not inventorized devices where NTP information is missing
    * 1549 FIX: bluecat_threads: do not inventorize this check where information is missing...
    * 1536 FIX: fritz!Box special agent now deals with new URLs (firmware >= 6.0) correctly
    * 1550 FIX: zfs_arc_cache: do not inventorize of no cache information available...
    * 1572 FIX: Sample configs, plugins etc. for windows agent use windows linebreaks now...
    * 1575 FIX: vSphere Monitoring works with RedHat 5.x now...
    * 1584 FIX: winperf_if: Fixed checks of interfaces with equal names but one with index...
    * 1590 FIX: printer_supply_ricoh: Fixed broken check
    * 1591 FIX: netapp_volumes: The state mixed_raid_type is now treated as non-critical state
    * 1602 FIX: dell_om_esmlog: Fixed typo in plugin output
    * 1603 FIX: ad_replication: fixed typo in plugin output
    * 1604 FIX: mysql_slave: Dealing with situation where connection with master is lost
    * 1563 FIX: Reworked configuration of process monitoring...
            NOTE: Please refer to the migration notes!
    * 1593 FIX: IBM SVC Checks: The Service Descriptions not longer contain IBM SVC as prefix...
            NOTE: Please refer to the migration notes!
    * 1564 FIX: check_mk_agent.linux: fix situation where async plugin is not executed after crash...
    * 1609 FIX: zpool_status: fix problem when the zpool has a separate log or cache device...
    * 1566 FIX: 3ware_disks: consider VERIFYING state as OK now...
    * 1612 FIX: job: Fixed wrong reported start time for running jobs
    * 1596 FIX: etherbox: Fix for the inventory in case of not connected temperature sensors...
    * 1571 FIX: check_mk_agent.linux: fix output of lnx_if on Ubuntu 8.04 (on older kernels), repairs tcp_conn_stats...
    * 1622 FIX: megaraid_bbu: handle case isSOHGood and consider it as critical...
    * 1617 FIX: lnx_if: Deal with data provided by cluster host
    * 1618 FIX: ad_replication: Output of timeLastSuccess and timeLastFailure was inverted...
    * 1623 FIX: hp_proliant_mem: support for some yet unhandled status situations
    * 1640 FIX: check_jolokia_metrics_serv_req: Fixed wrong levels shown for upper thresholds
    * 1632 FIX: hr_fs: remove ugly "mounted on:" information appearing on Juniper devices
    * 1646 FIX: hyperv_vms: Plugin garbles following plugin output when no VMs exist...
    * 1647 FIX: agent_ipmi: Check_MK service gets critical now when ipmi-sensors command fails
    * 1453 FIX: drbd.stats: tried to send non-numeric write order parameter to rrd...
    * 1598 FIX: bluecat_dhcp: Check is not longer found in inventory if dhcp service is not activated
    * 1635 FIX: multipath: fix parsing output of multipath on RedHat6 with space in alias
    * 1652 FIX: kaspersky_av_quarantine: Fixed exception when a file was found in quarantine
    * 1653 FIX: megaraid_pdisks: Resulting states are now hard coded within the check...
    * 1654 FIX: statgrab_disk: Fixed scaling of values shown in PNP graphs...
    * 1655 FIX: AIX Agent: Fixed broken filesystem checks when having PowerHA installed...
    * 1656 FIX: cisco_vpn_tunnel: Refactored complete check, fixed threshold bugs...
    * 1677 FIX: f5_bigip_interfaces: Cleaned up check a bit
    * 1679 FIX: ups_bat_temp: Now skipping sensors which are reported to have 0 upsBatteryTemperature
    * 1681 FIX: cmciii_lcp_fans: Skipping non FAN units now; cleaned up check
    * 1682 FIX: cmciii_lcp_waterflow: Check can now deal with devices with a different setup
    * 1701 FIX: Correctly show absolute level for CPU load in case of warn/crit...
    * 1702 FIX: Fix check_notify_count: notification had been counted twice...
    * 1703 FIX: ups_test: Fix computation of time since last self test...
    * 1454 FIX: megaraid checks: megacli binaries in lowercase (Ubuntu..) are now also detected by the linux agent
    * 1455 FIX: hp_proliant_mem:  avoid a crash of the check when module_condition is empty
    * 1688 FIX: juniper_screenos_mem: Fixed wrong total memory computation
    * 1658 FIX: agent_vsphere: no longer crashes when decommissioned vms report no hardware information...
    * 1708 FIX: cups_queues: fix outputting of current printer jobs if printer daemon is CUPS...
    * 1710 FIX: omd_status: Fix totally missing section in Linux agent...
    * 1711 FIX: win_printers.ps1: ignore temporary printers created by RDP terminal sessions...
    * 1712 FIX: hyper_vms: fixed for snapshot VMs with (...) in their names...
    * 1713 FIX: check_fstab_mounts: now correctly ignores swap space...
    * 1716 FIX: windows_tasks: consider state SCHED_S_TASK_QUEUED (0x00041325) as OK now
    * 1721 FIX: dell_om_mem: Handle formerly unhandled situations with multiple errors...
    * 1695 FIX: brocade_vdx_status: Is now not bein inventorized anymore for devices not supporting the check
    * 1722 FIX: lnx_thermal: fix invalid zero temperature if mode file is missing
    * 1696 FIX: cisco_temp_sensor: Value reported of check was not always correct (precision was wrong)...
    * 1727 FIX: cisco_secure: Fixed inventory exception when port security is not enabled
    * 1728 FIX: cisco_temp_perf: Not inventorized anymore for hosts supporting cisco_temp_sensor
    * 1724 FIX: emc_datadomain_temps: convert to new standard check output, add PNP template
    * 1729 FIX: apc_symmetra_test: Cleaned up check, fixed exception when self test date is zero
    * 1730 FIX: apc_symmetra: Fixed exception when last diagnose date was not known
    * 1731 FIX: ipmi_sensors: Fixed agent part when ipmi-sensors call on first agent run...
    * 1732 FIX: dell_powerconnect_cpu: Fixed exception during inventory for incompatible devices
    * 1733 FIX: dell_powerconnect_psu: Skipping inventory of not supported System temp sesnor for M6220 devices...
    * 1747 FIX: zfsget: try to speed up agent code for Linux/Solaris/FreeBSD by using -t filesystem,volume...
    * 1659 FIX: windows agent: fixed output of 64 bit performance counters...
    * 1748 FIX: win_dhcp_pools: fix naming of WATO rules and informal WARN/CRIT levels in performance data
    * 1735 FIX: oracle_instance: Inventory function deals better with old bogus agent output
    * 1736 FIX: lparstat_aix: Trying to deal with more kind of lparstat output...
    * 1737 FIX: mk_sap: Working around garbled SAP state file when multiple instances were running parallel
    * 1738 FIX: oracle_instance: Be compatible to old oracle agent outputs
    * 1751 FIX: winperf_ts_sessions: try to fix invalid number of active and inactive sessions...
    * 1739 FIX: lnx_thermal: Be more compatible to thermal devices which report no "type"

    Multisite:
    * 1508 Allow input of plugin output and perfdata when faking check results...
    * 1493 Added config option "Default filter group" to set the initial network topology view filter...
    * 1497 Implemented password policy capabilities for local users...
    * 1499 SEC: Fixed XSS injections in different places...
    * 1069 SEC: Replaced insecure auth.secret mechanism...
            NOTE: Please refer to the migration notes!
    * 1500 SEC: Preventing livestatus injections in different places...
    * 1530 Dashboard: Host/service statistics dashlets now deal with the context...
    * 1558 Better visualize manually changed notification enable/disable
    * 1621 Sorting Check_MK* services always on top of services lists
    * 1636 Crash checks now have an icon for viewing and sending a crash dump...
    * 1700 Enable icon for link to host/service parameters per default now...
    * 1705 Better styling of dashboard designer
    * 1714 Add support for jsonp export (next to json and python)...
    * 1715 Output icon information in CSV/JSON/Python export of views...
    * 1164 FIX: Fixed links from servicegroup overviews to single servicegroups
    * 1166 FIX: Also prevting stylesheet update issues during version updates (just like for JS files)
    * 1481 FIX: Fix broken layout of Host-, Service- and Contactgroup filters
    * 1482 FIX: Fix exception when editing a visual of type single host group...
    * 1487 FIX: Fixed exception in Web GUI "Internal error:: name 'Filter' is not defined" in manual setups (using setup.py)...
    * 1488 FIX: Fixed wrong information showing up on "Host Group" and "Service Group" views...
    * 1433 FIX: Quicksearch: no longer shows an invalid search result when looking for multiple hosts...
    * 1494 FIX: Fixed error in NagVis Maps snapin when some users had no contact groups assigned
    * 1496 FIX: Fixed exception after editing a dashboard as user without permission to publish dashboards...
    * 1436 FIX: quicksearch: search with multiple patterns (h: / s:) no longer discards the host pattern...
    * 1438 FIX: quicksearch: fixed various non-working quicksearch filters...
    * 1501 FIX: Legacy view formats created with 2014-09 snapshots are now converted...
    * 1506 FIX: Fixed randomly hidden dashboard title...
    * 1527 FIX: Fixed views missing values of some filters (serviceregex, hostgroup filters, ...)...
    * 1528 FIX: Fixed actions in mobile GUI...
    * 1529 FIX: Mobile-GUI: Fixed "all host problems" view not showing all problems...
    * 1533 FIX: Fixed sorting of hosts with same name in "services of host" view
    * 1534 FIX: Fixed filtering views in distributed setup lead to empty views...
    * 1553 FIX: Fix deleting (acknowleding) of logfiles in logwatch...
    * 1537 FIX: Added transformation code for user dashboards created between 2014-08 and 2014-10...
    * 1538 FIX: Only allow switching sites on/off when permitted to...
    * 1539 FIX: Fixed refreshing of PNP graphs in dashboards...
    * 1543 FIX: Hosttag columns are now available right ater creating a tag...
    * 1544 FIX: Fixed exception in complain phase in view editor...
    * 1573 FIX: WATO Quickaccess snapin: Pending button is not overlapped by icons anymore
    * 1557 FIX: Fix sorting of hostnames that only differ in lower/uppercaseness
    * 1577 FIX: Fixed editing of views using the "Downtime for host/service" sorter or column...
    * 1578 FIX: Folding states of containers with umlauts in titles are now persisted...
    * 1580 FIX: Views: Hardcoded single context filters are not shown in filter form anymore...
    * 1581 FIX: Single context views with missing context show an error message now...
    * 1585 FIX: Dashboard: Fixed mass client CPU load consumption when making graph dashlets too small...
    * 1586 FIX: Dashboard: Toggling edit/non-edit is now reflected when reloading the page
    * 1605 FIX: Fixed perfometer of check check_mk-printer_supply_ricoh
    * 1607 FIX: check_http: Fixed broken links in escaped plugin output
    * 1614 FIX: Fixed wrong URL in webapi.py documentation
    * 1619 FIX: Renamed "Hostgroups" and "Servicegroups" views to "Host Groups" and "Service Groups"
    * 1638 FIX: Fixed styling small styling problems in wiki snapin
    * 1641 FIX: Quicksearch: Now able to search for services with backslashes in names
    * 1642 FIX: Quicksearch: Improved error handling on invalid search statements (invalid regexes)
    * 1651 FIX: Consolidated painters of service list views...
    * 1678 FIX: Fixed problem with garbled styles on user profile page after saving
    * 1680 FIX: Fixed various dashlet designer position/resizing issues...
    * 1683 FIX: Replaced a lot of old GIF images with better looking PNG images
    * 1687 FIX: Add visual to dashboard menu can now be closed with click anywhere on page
    * 1709 FIX: Fix exception when a non-Ascii character is part of the variable part of a view title
    * 1691 FIX: Fixed problem when watching BI aggregations with umlauts in titles or group name

    WATO:
    * 1170 Added buttons to move rules to top/bottom of the list to ruleset edit dialog
    * 1489 Added iCalendar import for generating timeperiods e.g. for holidays...
    * 1495 Most WATO tables can now be sorted (where useful)...
    * 1504 WATO makes host tag and group information available for NagVis...
    * 1535 Disabled services on service discovery page now link to the ruleset
    * 1587 SEC: Prevent logging of passwords during initial distributed site login...
    * 1560 Put host and service groups into one WATO menu item...
    * 1561 Remove Auditlog from the main WATO menu and put it into the activate Changes page
    * 1562 Move manual checks into a new WATO module...
    * 1697 Allow non-Ascii characters in topic of host tag groups
    * 1707 WATO rule editor: show title of tag group when rendering the conditions of a rule...
    * 1689 Creating WATO backends for each configured site now...
    * 1690 Pending changes can now be discarded...
    * 1693 Added search form to global settings page...
    * 1717 Split up LDAP configuration dialog into four boxes...
    * 1165 FIX: Fixed exception in service discovery of logwatch event console forwarding checks...
    * 1490 FIX: Timperiod excludes can now even be configured when creating a timeperiod...
    * 1491 FIX: Fixed bug in dynamic lists where removing an item was not always possible...
    * 1492 FIX: Fixed too long URL bug when deleting a timeperiod right after creating one
    * 1498 FIX: Fixed displaying of global settings titles / help texts...
    * 1502 FIX: Fixed removing elements from ListOf choices during complain phase
    * 1505 FIX: Snapshots are now bound to the used monitoring core...
    * 1540 FIX: Host diagnose page: Some tests were failing randomly
    * 1541 FIX: Fixed missing form fields for notification method when editing rbn default rule
    * 1542 FIX: Changed text of "debug_log" option to be clearer in distributed setups...
    * 1546 FIX: Fixed adding cluster nodes to new cluster in complain phase...
    * 1556 FIX: WATO inventory ignores already inventorized checks which does not exist anymore...
    * 1576 FIX: SNMP Community host attribute is now visible for IE<=8...
    * 1588 FIX: Renamed SNMP communities rule to SNMP credentials
    * 1589 FIX: Restructured SNMP credentials rule specification...
    * 1620 FIX: Fixed exception during host renaming when host has no perfdata
    * 1625 FIX: Safely handle characters that have a special meaning in regexes when creating service-specific rules...
    * 1637 FIX: Fixed exception in notification analysis when notifications have not NOTIFICATIONTYPE set
    * 1639 FIX: Interfaces with speed more than 10GBit/s can now be configured correctly
    * 1633 FIX: Fix problem that attributes of new WATO folders have not been saved...
    * 1634 FIX: Fix editing of cluster hosts in WATO: cluster-property no longer goes lost...
    * 1686 FIX: Host renaming also updates explicit negated hosts in rules

    Notifications:
    * 1512 Bulk notification can now be grouped according to custom macro values...
    * 1650 Enabled rule based notifications by default (for new installations)...
    * 1749 Allow title of notifiation script to be in third line if second line is encoding: utf-8...
    * 1660 notification plugin spectrum: now configurable via flexible notifications
    * 1168 FIX: HTML mails can now be configured to display graphs among each other...
    * 1514 FIX: Try harder to detect previous hard state in notification when using Nagios as core...
    * 1582 FIX: Fixed missing graphs in mails when sending notifications to non-contacts...
    * 1583 FIX: Can use contact groups without hosts/services assigned in RBN rules now...
    * 1606 FIX: Moved notify.log to var/log/notify.log in OMD environments...
    * 1570 FIX: Fix notification of check_http active checks with Nagios core...
    * 1704 FIX: Fix notification analyser in case there are non-Ascii characters in the notification context

    BI:
    * 1435 FIX: Saving BI aggregations: No longer reports 'Request-URI Too Large'...
    * 1559 FIX: Fix link from BI icon to BI views (aggregations affected by this host/service)
    * 1692 FIX: Aggregations with umlauts in title/topic can now be displayed in BI/Availability

    Reporting & Availability:
    * 1720 FIX: Remove bogus column H.Down if "Consider times where the host is down" is switch off...

    Event Console:
    * 1169 Added host state type filter to "recent event history" view
    * 1718 Show groups of regex match of events in details views of Event Console
    * 1719 Allow to allow both host name and IP address when checking for events in Event Console...
    * 1531 FIX: Fixed exception in event history view when displaying CHANGESTATE events
    * 1610 FIX: Hostname translation now also works for incoming SNMP traps
    * 1643 FIX: Improved error handling of exceptions when processing log lines
    * 1644 FIX: Fixed matching dynamic number of regex match groups...
    * 1698 FIX: Fix specifying explicit path to unix socket for check_mkeventd

    Livestatus:
    * 1613 FIX: Fixed invalid json format in Stats query with requested heaeders...

    HW/SW-Inventory:
    * 1479 liveproxyd: new function for collecting remote inventory data...
            NOTE: Please refer to the migration notes!
    * 1452 Solaris HW/SW-Inventory added...
    * 1547 FIX: win_cpuinfo: fix case where NumberOfCores is missing (Windows 2003)...
    * 1552 FIX: mk_inventory.ps1: fix garbled or missing entries by removing bogus binary zeroes...
    * 1752 FIX: win_exefiles: handle case gracefully where no size information is available
    * 1753 FIX: win_bios: handle case with colons in BIOS version

    inventory:
    * 1516 FIX: win_disks: fix exception in case of empty signature


1.2.5i6:
    Core & Setup:
    * 1008 Overall check timeout for Check_MK checks now defaults to CRIT state...
    * 1373 SEC: Do not ouput complete command line when datasource programs fail...
    * 1425 New section header option "encoding" for agent output...
    * 1129 FIX: Windows MSI-Installer: some systems created corrupted check_mk_agent.msi files...
    * 1426 FIX: windows agent: logwatch: no longer reports incorrect formatted texts (japanese characters)...
    * 1429 FIX: Disabled snmp checktypes are now sorted out before Check_MK contacts the snmp host...

    Checks & Agents:
    * 0185 knuerr_rms_humidity, knuerr_rms_temp: Two new Checks to Monitor the Temperature and the Humidity on Knürr RMS Devices
    * 1065 heartbeat_crm / heartbeat_crm.resources: Rewrote checks / formalized parameters...
    * 1068 livedump: Added optional check interval (detect staleness) / option to encrypt mails...
    * 1093 windows agent: performance counter can now be specified by name...
    * 0189 docsis_channels: Support for Frequency of Downstream Channels for Devices with DOCSIS MIB
    * 0190 docsis_channels_upstream: New check for monitoring upstream channels on cable modems with DOCSIS MIB
    * 0193 docsis_cm_status: New Check Status Check for Cable Modems with Docsis MIB.
    * 1070 printer_input/printer_output: New checks to monitor input/output sub-units of printers...
    * 0196 esx_vsphere_hostsystem: New subcheck for maintenance mode...
    * 0197 check_uniserv: New Check for Uniserv Data Management Services...
    * 0199 veeam_client: Check rewritten to get a nicer output
    * 0200 arris_cmts_cpu,arris_cmts_temp: New Checks for Arris CMTS Devices ( Temperature and CPU Utilization)
    * 0202 cisco_temp_sensor: It is now possible to configure this check in WATO....
    * 1172 New check sap.value_groups...
    * 1173 cisco_secure: Check creates now a summary instead one service by port...
            NOTE: Please refer to the migration notes!
    * 1174 rms200_temp: New Temperature check for RMS200 Devices
    * 1175 dell_idrac_disks: New Check for Harddisks using Dell iDrac
    * 0644 adva_fsp_if: instead of lower warning and critical levels check now supports lower and upper levels
            NOTE: Please refer to the migration notes!
    * 1006 printer_pages: add Perf-O-Meter and PNP template
    * 0646 brocade_fcport: the administrative states for which ports are inventorized can now be configured in WATO
    * 1010 chrony: new check for NTP synchronization via chrony on Linux...
    * 1011 ibm_svc_systemstats.disk_latency: introduce levels for alerting...
    * 1372 cisco_vss: new check for monitoring state of Cisco Virtual Switches
    * 0648 brocade_fcport: new speed calculation of isl_ports...
    * 0649 f5_bigip_pool: check now also prints the node names of down nodes
    * 1374 arc_raid_status: moved plugin into main Linux agent...
            NOTE: Please refer to the migration notes!
    * 1375 vxvm_enclosures, vxvm_multipath, vxvm_objstatus: joined into one agent plugin called vxvm...
    * 1376 dmraid: moved plugin code into normal Linux agent...
    * 1377 Renamed agent plugin resolve_hostname into dnsclient, make portable to all Unices...
    * 1146 nfsmounts: supported by AIX agent now...
    * 1103 windows agent: now able to omit context text of logfiles...
    * 1150 netstat: new check for monitoring TCP/UDP connections and Linux and AIX...
    * 0654 oracle_instance: now also monitors the log mode
    * 1176 winperf_msx_queues: The list of counters for inventory can now be configured host based using wato
    * 0656 brocade_fcport: inventory rule can now choose upon physical und operations states as well, state choices were also updated
    * 1177 Hivemanger: New agent to check hivemanager devices
    * 1383 oracle_asm_diskgroup: Account for offline disks and required mirror free space...
            NOTE: Please refer to the migration notes!
    * 1178 arris_cmts_mem: New check for Memory usage on arris cmts modules.
    * 1179 bluecat_dhcp: New Check for DHCP Service on bluecat adonis devices.
    * 1180 bluecat_dns, bluecat_dns_queries: New DNS Checks for Bluecat Adonis.
    * 1181 bluecat_ntp: New Check for NTP on bluecat adonis or proteus devices
    * 1105 wmic_if.ps1: Powershell version of the wmic_if.bat script...
    * 1182 bluecat_ha: New Check for HA Status on Bluecat Adonis devices
    * 1183 bluecat_commandserver: New Check for bluecat adonis devices
    * 1397 juniper_screenos_cpu, juniper_screenos_fan, juniper_screenos_mem, juniper_screenos_temp, juniper_screenos_vpn: new checks for Juniper ScreenOS Firewalls
    * 1106 mk_inventory.ps1: now uses the MK_CONFDIR environment variable from the agent (if available)...
    * 1107 windows agent: now sets additional environment variables...
    * 1108 printer_io.include: included tray description in check output
    * 0657 diskstat: cluster support added for single disk modes
    * 1111 vCenter monitoring: greatly improved performance (at least 40 times faster)...
    * 1112 esx_vsphere_hostsystem.mem_usage_cluster: allows to monitor total RAM usage of all nodes in a cluster...
    * 0658 brocade_info: new check to retrieve informational data about Brocade switches
    * 1385 oracle_instance: new WATO rules for archivelog, logging, login and uptime...
    * 1403 kernel.util: allow levels for the total CPU utilization...
            NOTE: Please refer to the migration notes!
    * 1117 agent_vsphere: now able to query license information from esx system...
    * 1118 bluecat_dns, bluecat_dhcp: no able to run as clustered checks...
    * 1409 Extended Check_MK-API: check function may return None...
    * 0659 domino_tasks: new check to monitor tasks on a lotus domino server via snmp
    * 1187 Hivemanager: Extended Check and Agent...
    * 1130 esx monitoring: agent_vsphere now retrieves additional data (used by HW-inventory)...
    * 1422 agent_vsphere: now able to configure where the power state of a vm or esx-host should be assigned...
    * 1442 ups_socomec_out_source: New check for checking the power source of out phases for Socomec UPSs
    * 0662 domino_mailqueues: new check to monitor mail queues in Lotus Domino
    * 1188 veeam_client: Check now also outputs ReadSize and TransferedSize...
    * 0663 domino_info: new check to extract informational data about a Lotus Domino Server
    * 0664 domino_users: new check to monitor the number of users on a Domino Notes server
    * 1447 domino_transactions: new check to monitor the number of transactions per minute on Lotus Domino servers
    * 1190 statgrab_cpu: Check can now handle parameters
    * 1191 Linux agent now also sends information about tmpfs...
    * 1193 ps: Manual Checks can now use RegEx for user matching...
    * 1194 Linux Agent now supports monitoring of cifs mounts
    * 1195 AIX Agent now also supports monitoring of cifs mounts
    * 1196 apache_status: Added timeout...
    * 1443 ups_socomec_outphase: New check for monitoring the out phases of Socomec UPSs
    * 1051 FIX: tcp_conn_stats: fix missing performance data...
    * 1142 FIX: winperf_ts_sessions: fix computation, check has never really worked
    * 1090 FIX: zfsget: fixed exception which happened on incomplete zfs entries
    * 0187 FIX: hp_proliant_power: Fixed Wato configuration
    * 0192 FIX: oracle_rman_backups: Not longer try to make a inventory for broken plugin outputs
    * 0194 FIX: raritan_pdu_inlet: Check now outputs the correct values...
            NOTE: Please refer to the migration notes!
    * 1071 FIX: oracle_rman_backups: Only inventorize ARCHIVELOG / DB FULL / DB INCR entries...
    * 1152 FIX: mk-job: The check now captures currently running jobs and their start time...
    * 0198 FIX: cisco_temp_sensor: Removed dicey detection for temperature value....
    * 0645 FIX: brocade_fcport: since in newer firmware (7.*) swFCPortSpeed is deprecated, we then calculate port speed from IF-MIB::ifHighSpeed
    * 1097 FIX: windows_agent: preventing missing agent sections on first query...
    * 1009 FIX: df: deal with space in file system type for PlayStation file system...
    * 1098 FIX: esx_vsphere_counters.diskio: Now reports unknown when counter data is missing
    * 1143 FIX: dell_powerconnect_temp: fix configuration via WATO...
    * 1144 FIX: blade_bx_temp, dell_chassis_temp, emerson_temp, ibm_svc_enclosurestats, ups_bat_temp: rename service description...
            NOTE: Please refer to the migration notes!
    * 1145 FIX: windows_tasks: handle case correctly where task is currently running...
    * 1378 FIX: mk_logwatch: remove exceeding \n when rewriting message and using \0...
    * 1147 FIX: upc_capacity, ups_socomec_capacity: Fix checking of battery left levels...
    * 1099 FIX: tsm_scratch: now returns the variable name instead the values during inventory...
    * 0650 FIX: f5_bigip_pool: limits to the number of active nodes are now correctly applied...
            NOTE: Please refer to the migration notes!
    * 1102 FIX: esx_vsphere_counters: no longer raise false alarms because of invalid data from ESX Host...
    * 1149 FIX: check_mk-ibm_svc_systemstats.diskio, check_mk-ibm_svc_systemstats.iops: fix exception in Perf-O-Meter
    * 0651 FIX: f5_bigip_interfaces: Fix invalid throughput values, detect newer F5 devices...
    * 1393 FIX: casa_cpu_temp, casa_cpu_util: Change service description to standard...
            NOTE: Please refer to the migration notes!
    * 1104 FIX: winperf_if: Improved matching of data from wmic_if.bat / wmic_if.ps1 scripts...
    * 1110 FIX: windows agent: fixed missing agent section problem if a cached script ran into a timeout...
    * 1113 FIX: oracle_rman: fixed exception when backup was currently running
    * 1114 FIX: bluecat_threads: no longer detected on wrong systems...
    * 1116 FIX: megaraid_ldisk: now longer raises an exception for adapters with 'No Virtual Drive Configured'
    * 1122 FIX: windows agent: unicode logfile monitoring: now able to detect incomplete written lines...
    * 1184 FIX: cisco_power: Fixed detection of item. In some cases the status information was part of the item...
            NOTE: Please refer to the migration notes!
    * 1078 FIX: Fix compensation for daylight safing time in prediction
    * 1126 FIX: bluecat_ntp: check no longer crashes on evaluating sysLeap values higher than 1...
    * 1127 FIX: bluecat_dhcp: fixed exception when data was available.. returns UNKNOWN when data is missing
    * 1128 FIX: bluecat_dns: now reports UNKNOWN if no snmp data is available
    * 1131 FIX: esx_vsphere_hostsystem.maintenance: fixed misspelling in service description...
            NOTE: Please refer to the migration notes!
    * 1161 FIX: fc_port: Fixed invalid values of counters, fixed wrong values in graphs...
    * 1192 FIX: veeam_jobs: Check now recognize sync jobs...
    * 1386 FIX: oracle_jobs: Bugfix for forever running jobs...
    * 1427 FIX: esx_vsphere_hostsystem.multipath: no longer crashes at invalid multipath types...

    Multisite:
    * 1066 New Dashboard Designer...
    * 1392 WATO Folder filter: show only the paths a user is allowed to see
    * 1398 Allow to spread times of next check when rescheduling...
    * 1405 Checkbox for settings downtimes on the hosts of the selected services...
    * 1410 Output log text of scheduled downtime log entries...
    * 1411 New builting views for the history of scheduled downtimes
    * 1185 mobile ui: Added a new view to see events from the Event Console
    * 1412 Speed up of displaying and sorting after WATO folder path
    * 1477 New screenshot mode for Multisite...
    * 1067 FIX: Fixed login problem in LDAP connector when no user filter specified...
    * 1094 FIX: sidebar snaping 'Tree of folders': fixed exception
    * 1154 FIX: Availability: Fixed unwanted redirect to edit annotation page after editing availability options...
    * 1401 FIX: Display options in views are now again persistent...
    * 1120 FIX: Multisite filters Host/Service Contactgroup: Fixed livestatus exception...
    * 1158 FIX: Moved filter logic to visuals module...
            NOTE: Please refer to the migration notes!
    * 1077 FIX: Fixed labelling of Y achsis in prediction graphs...
    * 1162 FIX: User profiles can not be edited on WATO remote sites anymore...

    WATO:
    * 1096 New WATO web service: manage hosts via a new HTTP API...
    * 1155 NagVis map edit/view permissions can now be set using roles/groups...
    * 1115 Renamed rule: Hosts using SNMP v2c -> Legacy SNMP devices using SNMP v2c...
    * 1404 Make title/help of custom user attributes localizable...
    * 1159 Remote BI Aggregations can now be configured to be checked as single services...
    * 1163 Service discovery: Added direct link to check parameter ruleset of services...
    * 1428 Web-API: now able to add cluster hosts...
    * 1064 FIX: Fixed rare issue with WATO communication in distributed setups (different OS versions)...
    * 1089 FIX: Snapshot restore: fixed exception during exception handling......
    * 1091 FIX: logwatch patterns: allow unicode text in pattern comment
    * 1092 FIX: logwatch: now able to enter unicode text into the "Pattern (Regex)" field
    * 0191 FIX: Added swp files to the ignore list for the WATO git feature...
    * 1153 FIX: Changed custom user attributes can now be used immediately...
    * 0201 FIX: Fixed error message in Rulelist of RBN...
    * 1100 FIX: WATO backup domains: fixed bug were excluded files still got deleted on snapshot restore...
    * 1101 FIX: WATO check parameter: renamed 'Nominal Voltages' to 'Voltage Levels..'
    * 1396 FIX: Fix default setting of Enable sounds in views...
    * 1109 FIX: WATO active checks: passwords no longer shown as plain text....
    * 1119 FIX: WATO create rule: No longer raises an incorrect permission warning when creating a new rule...
    * 1121 FIX: Rule based notifications formular: No longer raises Request-Uri-Too-Large errors...
    * 1160 FIX: Fixed wrong named column in mkeventd rules
    * 1430 FIX: Clone group: Now displays correct alias name of cloned group...

    Notifications:
    * 1151 Add variables (HOST/SERVICE)ACK(AUTHOR/COMMENT) to notification context...
    * 1394 HTML notifications have a new content field for debugging variables...
    * 1400 Added example notification script for Pushover to doc/treasures/notifications...
    * 1123 Rule based notifications: New condition "Match Service Groups"
    * 1186 RBN: It's now possible to Filter for contactgroups...
    * 1189 sms notification: also send information about Downtimes, Acknowledgments and Fallping now
    * 1424 mknotifyd: now able to check if its still listening for telegrams...
    * 1156 FIX: Graphs in HTML mails are now sent again where they where missing...
    * 1157 FIX: Fixed SMS plugin on at least debian (distrs which have no sendsms/smssend)...
    * 1407 FIX: Fix exception in rule based notification on non-Ascii characters in log message
    * 1408 FIX: mknotifyd now really reads all configuration files below mknotifyd.d...

    BI:
    * 1406 Assume PEND in count_ok aggregations if all nodes are PEND...

    Event Console:
    * 1148 Allow execution of actions when cancelling events...
    * 1395 Event Console can now create notifications via Check_MK RBN...
    * 1007 FIX: check_mkevents: fix case where events contain binary zeroes
    * 1399 FIX: Fix left-over tac processes when showing Event Console history...
    * 1402 FIX: Fixed cased where counting events did not reach required count...
    * 1124 FIX: WATO EC configuration: no longer raises an exception when user has restricted WATO access...
    * 1125 FIX: EC actions are now saved when an EC rule has "Send monitoring notification" set...

    HW/SW-Inventory:
    * 0643 windows inventory: OS now contains the install date, reg_uninstall now contains the path...
            NOTE: Please refer to the migration notes!
    * 0652 windows software inventory gives some more details about OS and installed software...
            NOTE: Please refer to the migration notes!
    * 0653 script to extract HW/SW-Inventory data in CSV format...
    * 0660 mk_inventory-ps1: new uses the Install Location as path for win_reg_uninstall
    * 0661 HW/SW-Inventory: install date of software packages no longer in unix timestamps but date format...
            NOTE: Please refer to the migration notes!
    * 1413 HW/SW-Inventory implementation step one finished...
    * 0655 FIX: win_cpuinfo and mk_inventory.ps1 agent: unit of CPU speed fixed, fixes for long output lines in agent
    * 1379 FIX: Fixed filter "Host has inventory data"...
    * 1423 FIX: Host HW-inventory: now longer generates an exception on displaying the BIOS date

    check:
    * 1384 oracle_jobs: new WATO rules, changed service name to SID.OWNER.NAME...
            NOTE: Please refer to the migration notes!


1.2.5i5:
    Core & Setup:
    * 1012 Fix quoting of backslashes in custom checks with nagios core...
            NOTE: Please refer to the migration notes!
    * 1038 Massive speedup of cmk --snmptranslate
    * 1035 FIX: Do not fail on errors in *.mk files anymore - except in interactive mode...
    * 0174 FIX: Fixed appending of --keepalive-fd parameters to checkhelpers...
    * 1053 FIX: Fixed events check always being reporting OK state...
    * 1045 FIX: Gracefully restart check_mk helpers in case of memory leak...
    * 0633 FIX: diskstat: fixed performance data of old legacy disk IO read/write data...

    Checks & Agents:
    * 0168 f5_bigip_pool: Added Wato configuration...
    * 0995 raritan_pdu_outletcount: new check for outlet count of Raritan PX-2000 family PDUs
    * 0169 websphere_mq_channels,ebsphere_mq_queues: New Checks to monitor IBM Websphere MQ Queues and Channels...
    * 1034 Always provide also 64 bit version of Windows agent
    * 0170 hp_proliant_power: New check to monitor the Power Meter on Prolaint Servers and iLO Boards
    * 0172 zfsget: Check is now usable in cluster_mode...
    * 1039 aix_diskiod: new check for disk IO on AIX
    * 0997 New checks and a special agent for ALLNET IP Sensoric devices...
    * 0175 logwatch.groups: New logwatch subcheck who can be used to group logfiles together....
    * 1041 aix_memory: new check for RAM and SWAP on AIX
    * 0998 ibm_imm_health: Trying to recognice newer versions of IBM IMM now too
    * 0628 raritan_pdu_inlet: now also monitors the three phases of the inlet
    * 1073 sni_octopuse_cpu: added PNP graph definition and Perf-O-Meter
    * 0178 mssql_tablespaces: It is now possible to define thresholds
    * 0999 allnet_ip_sensoric.pressure: New Check for Pressure Sensors in ALLNET IP Sensoric devices
    * 1082 windows agent: now also available as msi installer...
    * 0179 check_dns: It is now possible to use the local dns server in wato configuration...
    * 1058 livedump-mail-fetch: Now supporting either quoted-printable or non encoded mails...
    * 0180 sap: It is now possible to add multiple sap instances to the sap.cfg file...
    * 0181 citrix_sessions, citrix_serverload: New checks for Citrix Load (a Score calculated by citrix) and the number of sessions
    * 0637 jolokia_metrics.gc, jolokia_metrics.tp, jolokia_info: two new subchecks for the jolokia_metrics checks and better error handling for jolokia_info...
    * 1000 qlogic_sanbox.temp: New Check for temperature sensors in QLogic SANbox Fibre Channel Switches
    * 1001 qlogic_sanbox.psu: New Check for power supplies in QLogic SANbox Fibre Channel Switches
    * 0182 MegaCli: Agent now also supports the 64bit version (Thanks to Philipp Lemke)
    * 1132 qlogic_fcport: New Check for Fibre Channel Ports in QLogic SANbox FC Switches
    * 1133 qlogic_sanbox_fabric_element: New Check for Fabric Elements in QLogic SANbox Fibre Channel Switches
    * 1134 bintec_sensors.fan: New Check for Fan Speed of Bintec Routers
    * 1135 bintec_sensors.voltage, bintec_sensors.temp: New Checks for Voltage and Temperature Sensors of Bintec Routers
    * 1048 mem.win: support predictive levels...
    * 1136 bintec_brrp_status: New Check for BRRP States on Bintec Routers
    * 0640 jolokia_metrics.gc, jolokia_metrics.tp: now come with its own pnp templates
    * 1088 included check_mk_agent windows msi installer...
    * 0183 sentry_pdu: New check to monitor plugs of sentry PDUs
    * 0184 knuerr_sensors: New Check to monitor Sensors on a Knürr RMS Device
    * 0994 FIX: agent plugin smart: fixed syntax error
    * 0989 FIX: logwatch.ec: Fix forwarding multiple messages via syslog/TCP...
    * 0943 FIX: if.include: fixed incorrect traffic percentage values in the check output of if checks...
    * 0944 FIX: oracle_tablespaces: fixed calculation of space left and number of remaining increments...
    * 1032 FIX: check_traceroute: Fix option Use DNS, worked vice versa
    * 0171 FIX: hp_blade_psu: Fixed pnp template...
    * 0996 FIX: apc_symmetra_test: Handle unknown date of last self test as intended...
    * 0173 FIX: hitachi_hnas_volume: Fixed bug when snmp outputs empty lines
    * 1037 FIX: bintec_info: support bintec RXL12500
    * 0948 FIX: mk_inventory.ps1: increased caching time to 14400, fixed incorrect default cachefile path
    * 0827 FIX: lnx_thermal: Not checking active trip points (e.g. cooling device triggers) anymore
    * 1043 FIX: printer_supply: fix value error in default parameters...
    * 0626 FIX: veeam_jobs: agent now supports output lines longer than 80 chars
    * 1072 FIX: printer_supply: fix colors of Perf-O-Meter on HP OfficeJet...
    * 0950 FIX: check_mkevents: now able to resolve the hostname of the remote hosts...
    * 0177 FIX: esx_vsphere_hostsystem.multipath: Fixed return state in case of paths in standby...
    * 1054 FIX: mysql_slave: Only monitor the age of the slave when it is running
    * 1075 FIX: if, if64: Fixed PNP template in order to correctly scale Y axis
    * 0631 FIX: fc_port: several fixes for the perfometer to display the right values...
    * 0632 FIX: brocade_fcport: fix perfometer output of out bandwidth when averaging is switched on
    * 1055 FIX: mysql_slave: Fixed detecting CRIT states when IO/SQL slaves are not running
    * 0634 FIX: Max Bandwidth for PNP-Graphs of Interface checks corrected...
    * 0635 FIX: fc_port: the check no longer inventorizes ports with administrative state of 'unknown' or 'offline'
    * 0636 FIX: fc_port: do not inventorize if brocade fibre channel mib is also supported on the device...
    * 1083 FIX: ad_replication.bat: does not return data if the server is no DC
    * 0638 FIX: windows_updates: agent plugin now always sends section header, even if no update information provided...
    * 1084 FIX: ps: now able to handle bigger process groups without constant MKCounterWrapped Exceptions...
    * 1087 FIX: Active checks: Non-ascii check commands now converted into utf-8...
    * 1049 FIX: ups_capacity: Fix exception when running on battery...
    * 0639 FIX: jolokia_metrics: fix for problem when catalina uses the standalone engine
    * 1050 FIX: websphere_mq_queues: make compatible with old agent, fix not-found case

    Multisite:
    * 1013 Sort host names naturally, e.g. foobar11 comes after foobar2...
    * 1033 New Mutisite filter for the number of services a host has...
    * 0949 quicksearch: now able to search for multiple hosts at once...
    * 1052 SEC: index start URL can not be used to redirect to absolute URLs anymore...
    * 1085 quicksearch: multiple hostname matches now lead to the searchhost view instead of the hosts view...
    * 1047 Virtual Host Tree: Allow to use topic as tree level...
    * 1062 SEC: Fixed several XSS issues on different pages...
    * 1063 SEC: Fixed several XSS issues on different pages...
    * 0945 FIX: Sidebar snapin "Problem hosts": Now excludes hosts and services in downtime
    * 1036 FIX: doc/treasures/downtime: fix --url option, better error output
    * 1074 FIX: Fix Virtual Host Tree snapin...
    * 1059 FIX: LDAP: Using configured user filter during login to prevent temporary created users...
    * 1060 FIX: Fixed exception during first login of a user when saving of access times is enabled...

    WATO:
    * 0825 WATO: Hover menu of user online state shows the last seen date/time now
    * 1057 WATO folder permissions are only exported to NagVis when configured...
    * 1086 check_http: now able to enter non-ascii signs in "Send HTTP POST data" rule...
    * 0990 FIX: Fix HTTP error handling in bulk inventory...
    * 1004 FIX: Fix exception when saving rules, caused by empty item
    * 0947 FIX: WATO snapshots: fixed missing files on restoring nagvis backup domains
    * 0826 FIX: Fixed problem where user access times were not updated correctly
    * 1044 FIX: Remove icon for service parameters in WATO service list for missing services...
    * 1056 FIX: Fixed selection of hosts for bulk actions

    Notifications:
    * 1042 Rule based notifications: allow matching on host groups...
    * 0828 FIX: Mails sent with mail/asciimail plugin now really set the from address
    * 1061 FIX: SMS notifications: correctly handling spaces in phone numbers...

    Reporting & Availability:
    * 0991 FIX: Availability: optionally show time stamps as UNIX epoch time...
    * 1076 FIX: Fix wrong percentual host availability > 100% when excluding downtimes...

    Event Console:
    * 1040 FIX: Avoid sporadic errors when checking event state in Event Console...

    Livestatus:
    * 0988 FIX: livedump: Fix exception in case no contact groups are defined for a service
    * 0951 FIX: table servicegroups: fixed service visibility when using group_authorization AUTH_STRICT...

    HW/SW-Inventory:
    * 0625 hw/sw inventory now reads the kernel version and architecture for linux and windows
    * 0627 lnx_video, win_video: added inventory function and agent for linux video cards, modified windows inventory function
    * 0629 improvements to windows sw/hw inventory (encoding, more details for sw inventory)
    * 0630 win_disks: hardware inventory for physical disks in windows
    * 1046 Added AIX support for HW/SW-Inventory...
    * 0167 FIX: mk_inventory.linux: Changed field separator from pipe to tab...
    * 1005 FIX: Fix exception when using pretty-print output format
    * 0946 FIX: hw/sw inventory: fixed display bug for byte fields with the value 0...
    * 0641 FIX: windows inventory: moved encoding from checks to windows agent plugin


1.2.5i4:
    Core & Setup:
    * 0940 SEC: Fixed various core SIGSEGV when using malformed livestatus queries...

    Checks & Agents:
    * 0812 nginx_status: New check for monitoring status information of the Nginx web server...
    * 0986 citrix_licenses: new check for monitoring Citrix licenses
    * 0814 Agent versions can now be checked with "at least version X" parameters...
    * 0815 mysql_slave: New check for monitoring MySQL slave sync state
    * 0617 adva_fsp_if: new check to monitor interfaces of the ADVA FSP 3000 scalable optical transport solution
    * 0618 adva_fsp_current: new check for the power supply units of the ADVA FSP 3000 scalable optical transport solution
    * 0619 adva_fsp_temp: new check to monitor temperature and temperature trends on ADVA scalable optical transport solutions
    * 0993 raritan_pdu_inlet: now delivers performance data
    * 0624 fc_port: new check for fibre channel devices supporting the FCMGMT MIB
    * 1003 ibm_svc_enclosure: support new firmware, also check fan modules
    * 0616 FIX: brocade.fan, brocade.power, brocade.temp: will now only discover services which are not marked as absent
    * 0992 FIX: zfs_arc_cache: returns OK even if values of arc meta are missing...
    * 0936 FIX: agent_ibmsvc: improved error messages on using wrong credentials
    * 0621 FIX: zfsget: better filesystem selection and calculation of sizes...
    * 0819 FIX: Fixed keepalive termination in case of exceptions during checking...
    * 0622 FIX: cisco_temp_sensor: fix to also work with newer IOS versions
    * 0623 FIX: fsc_fans: upper levels for fan RPMs are now optional also for the check
    * 0823 FIX: mk_sap: Fixed some wrong calculated values (decimal numbers)...

    Multisite:
    * 0982 SEC: Fix two XSS weaknesses according to CVSS 8.5 AV:N/AC:M/Au:S/C:C/I:C/A:C...
    * 0983 SEC: Fix security issue in code of row selections (checkboxes) (CVSS 4.9 AV:N/AC:M/Au:S/C:N/I:P/A:P)...
    * 0934 FIX: Logwatch messages with class unknown ( 'u' ) now displayed as WARN...
    * 0166 FIX: mobile gui: Fixed colors of command list...
    * 0820 FIX: Fixed wrong NagVis links in "custom links" snapin
    * 0938 FIX: logwatch: fixed incorrect display of warning messages
    * 0939 FIX: Fixed multisite exception caused by missing explanation text for a AUTODELETE event action
    * 0822 FIX: Sorting columns in view dashlets is now working again
    * 0941 FIX: esx_vsphere_hostsystem.cpu_usage: pnpgraph now displays AVERAGE instead of MAX values in all timeframes...
    * 0942 FIX: check_mk-winperf.cpuusage.php: now displays AVERAGE values instead of MAX...

    WATO:
    * 0984 Fix code injection for logged in users via automation url...
            NOTE: Please refer to the migration notes!
    * 0987 New button for updating DNS cache...
    * 0824 SEC: Valuespecs: Fixed several possible HTML injections in valuespecs...
    * 0813 FIX: LDAP: Improved slightly missleading logging of LDAP sync actions...
    * 0935 FIX: CPU utilization: increased maximum value to 10000...
    * 0821 FIX: Reducing size of auth.php (needed for authorisation in NagVis) in large environments...

    Notifications:
    * 1002 FIX: Fix crash when debugging notifications with non-Ascii characters...

    Reporting & Availability:
    * 0985 Availability: display phases of freqent state changes as "chaos"...

    Event Console:
    * 0816 States of events can now be set by patterns...

    HW/SW-Inventory:
    * 0620 new version of Check_MKs hardware and software inventory including a much extended windows agent and inventory functions
    * 0818 FIX: Fixed exception in HW/SW inventory search dialog...


1.2.5i3:
    Core & Setup:
    * 0884 New options --oid and --extraoid for cmk --snmpwalk...
    * 0785 FIX: Availability: fixed memory leak in table statehist...
    * 0903 FIX: availability: fixed bug causing the availability feature not considering timeperiod transitions
    * 0888 FIX: Fix SNMP inventory check in simulation mode

    Checks & Agents:
    * 0149 cisco_secure: New check for Port Security on Cisco swichtes
    * 0751 New localcheck for Linux that makes sure that filesystems in /etc/fstab are mounted...
    * 0783 enterasys_lsnat: new check monitoring the current LSNAT bindings
    * 0601 printer_alerts: check can now display a textual representation of the alert code...
            NOTE: Please refer to the migration notes!
    * 0799 ibm_svc_systemstats.cpu_util: New check for CPU Utilization of an IBM SVC / V7000 device in total
    * 0800 ibm_svc_nodestats.cache, ibm_svc_systemstats.cache: New checks for Cache Usage of IBM SVC / V7000 devices
    * 0150 printer_suply: New option to upturn toner levels...
    * 0801 ibm_svc_eventlog: New Check for Messages in Event log of IBM SVC / V7000 devices
    * 0151 enterasys_cpu_util: Changed check to not longer summarize all modules...
            NOTE: Please refer to the migration notes!
    * 0802 ibm_svc_nodestats.iops, ibm_svc_systemstats.iops: new checks for IO operations/sec on IBM SVC / V7000 devices
    * 0602 cmciii.humidity: new check for Rittals CMC III humidity sensors
    * 0829 oracle_tablespaces: improved formatting of levels text in check output...
    * 0757 Linux multipath check can now use the alias instead of the UUID as item...
    * 0879 windows_tasks: output last and next run time
    * 0881 rmon_stats: now needs to be activated via a rule in order to be inventorized...
            NOTE: Please refer to the migration notes!
    * 0804 ibm_svc_portfc: New check for status of FC Ports in IBM SVC / Storwize V3700 / V7000 devices
    * 0805 ibm_svc_enclosure: New Check for Enclosures, Canisters and PSUs in IBM SVC / Storwize V3700 / V7000 devices
    * 0806 ibm_svc_enclosurestats.temp: New Check for temperature in enclosures of IBM SVC / Storwize V3700 / V7000 devices
    * 0807 ibm_svc_enclosurestats.power: New check for power consumption of enclosures of IBM SVC / Storwize V3700 / V7000 devices
    * 0808 brocade_mlx*: Checks now also work correctly with Brocade ADX / FGS / ICX devices
    * 0892 wagner_titanus_topsense: new info check and overall status check for Wagner Titanus Top Sens devices
    * 0893 wagner_titanus_topsense.alarm: New check for Alarms Triggered on Wagner Titanus Top Sens devices
    * 0894 wagner_titanus_topsense.smoke: New check for Smoke Detectors in Wagner Titanus Top Sens devices
    * 0895 wagner_titanus_topsense.chamber_deviation: New Check for Chamber Deviation from Calibration Point in Wagner Titanus Top Sens devices
    * 0152 fsc_fans: Added support for Wato configuration and upper limits
    * 0896 wagner_titanus_topsense.airflow_deviation: New Check for Airflow Deviation in Wagner Titanus Top Sens devices
    * 0897 wagner_titanus_topsense.temp: New Check for Temperature measured by Wagner Titanus Top Sens devices
    * 0898 ibm_svc_nodestats.disk_latency, ibm_svc_systemstats.disk_latency: New Checks for Disk Latency in IBM SVC / Storwize V3700 / V7000 devices
    * 0156 akcp_daisy_temp: New Check for akcp daisyTemp sensor chains...
    * 0899 enterasys_temp: New Check for temperature sensor in Enterasys Switches
    * 0901 ibm_svc_portfc: more devices recognized...
    * 0952 ibm_svc_array: New check for Status of RAID Arrays in IBM SVC / Storwize devices.
    * 0911 esx_vsphere_hostsystem.multipath: now able to configure paths minimum count...
    * 0159 brocade: Added support for brocade fdx switches
    * 0160 brocade_vdx_status: New check to monitor the operational state of vdx switches.
    * 0916 if: now able to configure minimum bandwidth limits
    * 0917 df checks: now able to show time left until disk full as perfometer and pnpgraph...
    * 0954 juniper_bgp_state: New Check for BGP status at Juniper Routers
    * 0955 zfs_arc_cache, zfs_arc_cache.l2: New Checks for Hit Ratios and Sizes of ZFS arc Cache
    * 0162 if_brocade: New if64 Check version for Brocade VDX Switches...
            NOTE: Please refer to the migration notes!
    * 0956 fast_lta_headunit.status, fast_lta_headunit.replication: New checks for FAST LTA Storage Systems
    * 0957 fast_lta_silent_cubes.capacity: New check for Total Capacity over all Silent Cubes on FAST LTA Storage Systems
    * 0975 esx_vsphere_vm.guest_tools: renamed check (formerly esx_vsphere_vm.guestTools)...
            NOTE: Please refer to the migration notes!
    * 0920 blade_bays: now also detects if blade server is switched off
    * 0977 check_traceroute: new active check for checking presence and absence of routes...
    * 0959 libelle_business_shadow.info, libelle_business_shadow.process, libelle_business_shadow.status: New Checks for Libelle Business Shadow
    * 0960 libelle_business_shadow.archive_dir: New check for the Archive Dir of Libelle Business Shadow...
    * 0978 Fix security issue with mk-job on Linux...
            NOTE: Please refer to the migration notes!
    * 0925 ps: improved/fixed calculation of CPU utilization (linux)...
    * 0926 windows agent: local / plugin scripts now get the REMOTE_HOST as environment variable
    * 0163 kaspersky_av_quarantine,kaspersky_av_tasks,kaspersky_av_updates: New checks for kaspersky anti virus on linux
    * 0164 symantec_av_progstate,symantec_av_quarantine, symantec_av_updates: New checks for Symantec Anti Virus on Linux
    * 0615 apc_symmetra: check now also monitors the battery replacement status
    * 0927 windows agent: now able to evaluate logfiles written in unicode (2 bytes per character)...
    * 0165 ups checks now supports also GE devices (Thanks to Andy Taylor)...
    * 0928 runas: new plugin script to include and execute mrpe, local and plugin scripts as different user...
    * 0929 windows agent: now able to include and execute additional local and plugin scripts as different user...
    * 0812 nginx_status: New check for monitoring status information of the Nginx web server...
    * 0961 fast_lta_volumes: new check of capacity of volumes in FAST LTA Storage Systems...
    * 0777 FIX: special agent emcvnx: did not work with security file authentication...
    * 0786 FIX: zfsget: fixed compatibility with older Solaris agents...
    * 0809 FIX: brocade_fcport: Fixed recently introduced problem with port speed detection
    * 0787 FIX: df: fixed problems on some filesystem checks when legacy check parameters where used...
    * 0803 FIX: agent_ibmsvc: raw data for System Info Check and License Check now in correct format...
    * 0788 FIX: oracle_tablespaces: now able to bear None values as warn/crit levels...
    * 0789 FIX: oracle_tablespaces: fixed bug when using dynamic filesystem levels...
    * 0603 FIX: cmciii checks: more general scan function plus perf-o-meters for humidity and temperature checks
    * 0604 FIX: windows_updates: now handles situations with forced reboot and no limits correctly
    * 0605 FIX: enterasys_cpu_util enterasys_lsnat: syntax fixes
    * 0889 FIX: logwatch: fix case where rule wouldn't be applied...
    * 0882 FIX: check_bi_local.py: fix crash in case of non-ascii characters...
    * 0606 FIX: apache_status: now also sends an accept header to make it work with mod_security enables servers
    * 0832 FIX: solaris_mem: fixed invalid calculation of total swap...
    * 0810 FIX: fritz.link: Not inventorizing "unconfigured" interfaces anymore
    * 0154 FIX: zfsget: Fixed inventory of filesystems
    * 0155 FIX: mssql_counters: harded check agains odd agent output
    * 0907 FIX: windows agent: register_service: fixed ImagePath registry entry...
    * 0608 FIX: oracle_asm_diskgroup: check now also handles older oracle version 11.1.0
    * 0157 FIX: apc_symmetra_test: Fixed case of unkown last test date
    * 0910 FIX: brocade.power: fixed an error where the check reports an UNKNOWN on power supply failure...
    * 0158 FIX: dell_om_disks: Handle hotspares more correctly
    * 0161 FIX: cisco_fru_power: Exluded not existing devices from the inventory
    * 0969 FIX: blade_health: correctly output error message in non-OK state
    * 0611 FIX: nfsexports.solaris: fix in determination of path prefix
    * 0953 FIX: brocade_mlx_temp: special treatment for devices sometimes not delivering temperature by SNMP
    * 0958 FIX: df.include: failed for checks with grouping patterns...
    * 0924 FIX: windows agent: now able to execute python scripts again
    * 0614 FIX: cmciii.temp, cmciii.humidity: fixed bugs to get performance data back
    * 0932 FIX: prediction: fixed bug where predicted levels were not recalculated

    Multisite:
    * 0779 Hostgroups (Summary): Empty hostgroups are no longer shown (can be re-enabled by filter)
    * 0887 Add new column painter "Host Notifications Enabled"...
    * 0963 New snapin with virtual host trees...
    * 0914 Improved transaction handling to speedup the Web-GUI...
    * 0905 FIX: Multisite context buttons: links in context buttons are no longer called twice...
    * 0906 FIX: Improved transaction handling in Web GUI...
    * 0909 FIX: Table checkboxes: Fixed bug where selected checkboxes got ignored...
    * 0811 FIX: Fixed handling of exceptions occuring before login in debug mode
    * 0912 FIX: Multisite Views: Fixed bug where custom views could not get deleted
    * 0921 FIX: dashboards: fixed bug not updating header timestamp...
    * 0923 FIX: json export: fixed bug not stripping html tags from output
    * 0931 FIX: pnp-template ps.perf: fixed display bug of cpu averaging

    WATO:
    * 0784 Improved security of WATO bulk inventory by using transaction ids
    * 0880 Added support for 389 Directory Server to LDAP connector
    * 0607 online help text for host creation in WATO now also explains hostname caching
    * 0908 Check event state: New option "Less Verbose Output"...
    * 0965 Cumulative permissions and contact groups for WATO folders...
    * 0973 Renaming of hosts via WATO...
    * 0976 Show preview of active and custom checks in WATO services table...
    * 0930 WATO snapshots: disabled upload of legacy snaphots and snapshots with invalid checksums...
    * 0781 FIX: host diag page: fixed problem with update of diagnose subwindows...
    * 0904 FIX: Fixed exception in host parameter overview...
    * 0971 FIX: Fix missing authentication of PHP addons in D-WATO when activation mode is reload...
    * 0972 FIX: Do not loose site specific global settings anymore when chaning a site's configuration...
    * 0933 FIX: WATO snapshots: excluded some superfluous files from nagvis backup domaim...

    Notifications:
    * 0754 Allow users to disable their notifications completely...
    * 0755 Added variables LASTHOSTUP_REL and LASTSERVICEOK_REL to notification context...
    * 0883 Added Date / Time to HTML notification email
    * 0900 notify_multitech.py: new treasures script for notifying via MultiTech SMS Gateway...
    * 0968 Notification scripts are now configurable via WATO...
    * 0974 New notification plugin for ASCII emails...
    * 0752 FIX: FIX: compute correct state transitions for notifications...
    * 0753 FIX: FIX: correctly show original state in HTML notification mails...
    * 0609 FIX: mail notification script now uses 6 digit hex codes for colors to be better compatible with web based mail browsers
    * 0964 FIX: Fix hanging shutdown of CMC on RedHat 5.X...
    * 0918 FIX: notification: fixed exception when sending notifications as sms / ascii mail...

    Reporting & Availability:
    * 0756 Allow availability of multisite BI aggregates at once...
    * 0966 CSV export for availability works now also for BI aggregates
    * 0967 BI Availability timewarp: new buttons for moving back and forth
    * 0962 FIX: Fix CSV-Export in availability table
    * 0890 FIX: Fix availability computation for hosts...
    * 0891 FIX: Fix HTML encoding of tootip in inline timeline of availability

    Event Console:
    * 0885 New option for writing all messages into a syslog-like logfile...
    * 0902 FIX: event console view: fixed exception on rendering host tags for unknown hosts...

    Livestatus:
    * 0747 FIX: livestatus table hostsbygroup: fixed bug with group_authorization strict...
    * 0831 FIX: table statehist: no longer crashes on TIMEPERIOD TRANSITION entries with an invalid syntax...

    Livestatus-Proxy:
    * 0970 FIX: liveproxyd: handle situations with more then 1024 open files...
    * 0613 FIX: liveproxyd: fewer log messages in case a site is unreachable

    HW/SW-Inventory:
    * 0913 lnx_distro: Now able to detect SuSE distributions...
    * 0610 mk_inventory: windows inventory check now included, install date added to data
    * 0886 FIX: Fix exception on non-UTF-8 encoded characters in software list
    * 0922 FIX: dmidecode: fixed exceptions on missing/unknown data


1.2.5i2:
    Checks & Agents:
    * 0147 enterasys_fans: New Check to monitor fans of enterasys swichtes
    * 0773 ibm_svc_system: new check for System Info of IBM SVC / V7000 devices
    * 0774 ibm_svc_nodestats.diskio: new check for disk troughput per node on IBM SVC / V7000 devices
    * 0775 ibm_svc_systemstats.diskio: new check for disk throughput in IBM SVC / V7000 devices in total
    * 0764 lnx_quota: Added new check to monitor Linux File System Quota...
    * 0776 ibm_svc_nodestats.cpu_util: new check for CPU Utilization per Node on IBM SVC / V7000 devices
    * 0600 nfsexports.solaris: new agent plugin for monitoring nfs exports on solaris systems...
    * 0743 mem, fortigate_memory, solaris_mem: display total SWAP info in check output
    * 0745 drbd: Roles and diskstates are now configurable via WATO...
    * 0740 FIX: winperf_if: now able to handle bandwidth > 4GBit...

    Multisite:
    * 0765 NagVis-Maps-Snapin: Now visualizes downtime / acknowledgment states of maps...
    * 0766 FIX: Changed transid implemtation to work as CSRF protection (Fixes CVE-2014-2330)...

    WATO:
    * 0767 FIX: Signing and verification of WATO snapshot (addresses CVE-2014-2330)...

    BI:
    * 0741 FIX: BI editor: fixed display bug in "Create nodes based on a service search"...

    Livestatus:
    * 0742 FIX: table statehist: now able to cancel a running query if limit is reached...


1.2.5i1:
    Core & Setup:
    * 0386 Added all active checks to check_mk -L output...
    * 0452 Speedup generation of configuration...
    * 0124 Support multiline plugin output for Check_MK Checks...
    * 0675 Activate inline SNMP per default (if available)...
    * 0695 Remove obsolete option -u, --cleanup-autochecks...
            NOTE: Please refer to the migration notes!
    * 0087 FIX: Fixed possible locking issue when using datasource program with long output...
    * 0313 FIX: Avoid duplicate reading of configuration file on --create-rrd...
    * 0379 FIX: check_mk -c: Now also rewrites the location of conf.d directory
    * 0354 FIX: Catch exception when check plugins do not return a state...
    * 0398 FIX: Tolerate debug output in check plugins when using CMC...
    * 0314 FIX: Fix CMC not executing any Check_MK checks after config reload...
    * 0401 FIX: Fix rule precedence in WATO-configured manual checks...
    * 0402 FIX: Fix exception in case of missing agent sections of cluster-aware checks...
    * 0426 FIX: Fixed processing of cached agent plugins / local scripts...
    * 0451 FIX: Ignore missing check types when creating configuration for Nagios
    * 0259 FIX: Fixed htpasswd permission problem in check_mk standalone installation...
    * 0453 FIX: Fix ugly Python exception in host diagnosis page in case of SNMP error...
    * 0696 FIX: Remove garbled output of cmk -v in state of CMC
    * 0682 FIX: Allow overriding of active and custom checks by more specific rule...
    * 0267 FIX: Fixed auth.serials permission problem in check_mk standalone installation...
    * 0282 FIX: TIMEPERIOD TRANSITION messages no longer cut at 64 bytes...
    * 0730 FIX: cmc: fixed bug displaying logentries after a logfile rotation...
    * 0140 FIX: Fixed unwanted handling of hostname as regex...
    * 0739 FIX: Availablity: Prevent crash if the notification period is missing...

    Checks & Agents:
    * 0306 esx_vsphere_counters: added missing ramdisk levels sfcbtickets
    * 0073 moxa_iologik_register: new check to monitor moxa e2000 series registers
    * 0105 apc_humidity: New Check for humidity levels on APC Devices
    * 0106 3ware_units: The verifying state is now handled as ok...
    * 0086 timemachine: new check checking the age of latest backup by timemachine on MAC OS
    * 0074 raritan_pdu_plugs: new check for Raritan PX-2000 family PDUs...
    * 0107 stulz_alerts, stulz_powerstate, stulz_temp, stulz_humidity: New Checks for Stulz clima devices
    * 0075 raritan_pdu_inlet: new check to monitor inlet sensors of the Raritan PX-2000 PDUs
    * 0315 hitachi_hnas_quorumdevice, hitachi_hnas_pnode, hitachi_hnas_vnode: New checks for Hitachi HNAS devices
    * 0316 hitachi_hnas_cpu: New check for CPU utilization of Hitachi HNAS devices
    * 0373 wut_webtherm: Supporting several other devices now
    * 0377 check_http: Certificate Age mode now supports SNI...
    * 0317 emc_isilon: New checks for EMC Isilon Storage System
    * 0395 cmctc.temp: also detect older CMC devices
    * 0396 cmciii_access cmciii_io cmciii_psm_current cmciii_psm_plugs: Support other firmeware versions as well...
    * 0111 kemp_loadmaster_ha, kemp_loadmaster_realserver, kemp_loadmaster_services: New Checks for Kemp Loadbalancer
    * 0318 hitachi_hnas_fan: New check for fans in Hitachi HNAS systems
    * 0319 hitachi_hnas_psu, hitachi_hnas_psu: New checks for Hitachi HNAS storage systems
    * 0320 hitachi_hnas_fpga: new check for Hitachi HNAS storage systems
    * 0321 brocade_mlx: enhancing checks (BR-MLX modules, more OK states)...
    * 0323 emcvnx_hwstatus, emcvnx_hba, emcvnx_disks: new checks for EMC VNX storage systems
    * 0254 agent_vsphere: Make handling of spaces in hostnames of ESX configurable...
    * 0077 cmciii.psm_current, cmciii_psm_plugs, cmciii_io, cmciii.access, cmciii.temp, cmciii.can_current, cmciii.sensor, cmciii.state: new sub checks included in one new check cmcmiii superseding and improving several previous checks of the Rittal CMCIII device...
            NOTE: Please refer to the migration notes!
    * 0078 job: check now monitors the time since last start of the job, limits can be configured in WATO
    * 0079 f5_bigip_conns: new check to monitor number of current connections
    * 0324 hitachi_hnas_cifs: new check for the number of users using a CIFS share
    * 0455 hitachi_hnas_span: new check for Spans (Storage Pools) in Hitachi HNAS storage systems
    * 0445 mem.win: Allow time-averaging of values before applying levels...
    * 0446 mem.used, solaris_mem: Introduce optional averaging of used memory...
    * 0566 services.summary: new check to monitor stopped services of mode autostart in windows
    * 0568 f5_big_ip_conns: check now supports predictive monitoring and both connections types are merged in one check
    * 0257 windows_agent: now reports extended process information (obsoletes psperf.bat plugin)...
    * 0457 hitachi_hnas_volume: New check for Usage and Status of Volumes in Hitachi HNAS storage systems
    * 0450 mem.used: Add information about shared memory (on Linux hosts)
    * 0458 hitachi_hnas_fc_if: New check for FibreChannel Interfaces in Hitachi HNAS storage systems
    * 0459 emcvnx_info: New info check providing Model, Revision and Serial Number of EMC VNX storage systems
    * 0461 emcvnx_raidgroups.list_luns: New check for EMC VNX storage system...
    * 0462 emcvnx_raidgroups.list_disks: New check for EMC VNX storage system...
    * 0463 emcvnx_raidgroups.capacity, emcvnx_raidgroups.capacity_contiguous: New Checks for EMC VNX Storage systems...
    * 0570 fileinfo.groups: file groups now allow exclude patterns as well
    * 0464 stulz_pump: new check for the status of pumps of Stulz clima units
    * 0125 unitrends_backup:Unitrends Backup...
    * 0126 mikrotik_signal: Check for mikrotik wifi bridges
    * 0127 hp_proliant_raid: Check for proliant RAID status.
    * 0571 cmciii_lcp_fans: now monitors the lower limit for the rpm
    * 0572 cmciii_lcp_waterflow: lower and upper limits to the flow are now monitored
    * 0573 cmciii_lcp_airin, cmciii_lcp_airout, cmciii_lcp_waterin, cmciii_lcp_waterout: checks now observe limits to the temperatures
    * 0128 unitrends_replication: Check for monitoring  Replicaion staus on Unitrend systems
    * 0265 mpre_include: run additional mrpe configs within user context...
    * 0266 windows_agent: now supports mrpe include files...
    * 0574 if64: check now supports clustering...
    * 0576 fileinfo.groups: new feature to include current date in file pattern
    * 0130 Support of new Firmware version of various Fujitsu Sotarge Systems
    * 0698 emc_isilon.nodehealth: new check for EMC Isilon Storage systems: NodeHealth
    * 0699 emc_isilon_iops: New check for Disk Operations per Second (IOPS) in EMC Isilon Storage
    * 0132 New checks fjdarye101_disks fjdarye101_rluns: Fujitsu Storage Systems with 2013 Firmware
    * 0697 check_dns: allow to specify multiple expected answers
    * 0700 arcserve_backup: new check for status of backups in an Arcserve Backup Server
    * 0580 emc_datadomain_fans, emc_datadomain_nvbat, emc_datadomain_power, emc_datadomain_temps: new hardware checks for EMC Datadomain
    * 0691 Solaris agent: include lofs in list of monitored filesystem types
    * 0694 wut_webtherm: Support new versions of WUT-Thermometer...
    * 0135 apc_inputs: New Check for APC Input Contacts
    * 0701 emc_isilon_diskstatus: new check for Status of Disks in EMC Isilon Storage Systems
    * 0581 emc_datadomain_disks emc_datadomain_fs:  new checks to monitor disks and filesystems of EMC Datadomain
    * 0718 logwatch.ec: Optionally monitor the list of forwarded logfiles...
    * 0556 esx_vsphere_counters.diskio: now also shows disk latency
    * 0583 stulz_pump: now monitors the pumps rpm in precent of maximum and gathers performance data
    * 0560 check_mk_agent.solaris: report statgrab_mem section if solaris_mem section is missing...
    * 0702 Rule for checking agents for wanted version...
    * 0586 rmon_stats: new snmp check to gather network traffic statistics on RMON enabled network interfaces
    * 0704 windows_os_bonding: new check for bonding interfaces on windows...
    * 0562 esx_vsphere_vm.guest_tools: new check to monitor guest tools status...
    * 0674 brocade_fcport: Now supporting interface speed of 16 Gbit (just discovered in the wild)
    * 0138 Removed caching function in Windows Update agent plugin...
            NOTE: Please refer to the migration notes!
    * 0564 esx_vsphere_vm.datastores: displays the datastores of the VM...
    * 0731 mk_postgres: improved support for versions postgres < 9.2...
    * 0588 dell_poweredge_amperage.current, dell_poweredge_amperage.power, dell_poweredge_cpu, dell_poweredge_status, dell_poweredge_temp: new checks for the Dell PowerEdge Blade Server
    * 0589 brocade_tm: new check monitoring traffic manager statistics for interfaces of brocade devices
    * 0591 dell_poweredge_mem: new check to monitor memory modules of Dell PowerEdge Servers
    * 0592 dell_poweredge_pci: new check for pci devices on dell PowerEdge Servers
    * 0141 ups_socomec_capacity: Battery Capacity Check for Socomec UPS Devices.
    * 0705 arcserve_backup: improved documentation (check manpage and comments in the agent plugin)
    * 0143 ups_socomec_in_voltage, ups_socomec_out_voltage: Socomec UPS Devices, Input and Output Voltages...
    * 0732 df: now able to monitor inodes...
    * 0716 Add Linux caching agent also to normal agent RPM...
    * 0594 dell_poweredge_netdev: new check to monitor the status of network devices on Dells Poweredge Servers
    * 0733 mem, solaris_mem: now able to configure amount of free memory...
    * 0706 EMC VNX: special agent can alternatively authenticate via security files...
    * 0734 esx_vsphere_vm.running_on: shows the esx host of the VM
    * 0144 enterasys_cpu_util enterasys_powersupply: New Checks for CPU Utilization and Power Supplies on enterasys switches
    * 0595 dell_chassis_power, dell_chassis_powersupplies: new checks for Dell Poweredge Chassis Ppower consumption...
    * 0596 dell_chassis_status, dell_chassis_temp, dell_chassis_kvm, dell_chassis_io, dell_chassis_fans: new checks to monitor the overall status of various sections of the Dell Poweredge Chassis via CMC
    * 0597 dell_chassis_slots: new check to monitor the status of the blade slots of the Dell Poweredge Blade Servers
    * 0145 apc_symmetra: Changed naming of Batterie Temperature to System Temerature...
            NOTE: Please refer to the migration notes!
    * 0146 innovaphone_priports_l1, innovaphone_priports_l2: New Checks for Innovaphone PRI Ports
    * 0707 ibm_svc_host: New check: Status of hosts an IBM SVC / V7000 presents volumes to
    * 0598 kentix_temp, kentix_humidity: new checks for Kentix MultiSensor-Rack
    * 0768 ibm_svc_license: New check for Licensing Status on IBM SVC / V7000 devices
    * 0778 New Special Agent for innovaphone gateways...
    * 0769 juniper_trpz_cpu_util, juniper_trpz_flash, juniper_trpz_info, juniper_trpz_power: new Checks for juniper trapeze switches
    * 0770 innovaphone_licenses: New check to monitor licenses on innovaphone devices"
    * 0771 juniper_trpz_aps: Show the number of connected access points on juniper wlan controllers
    * 0772 added special agent for IBM SVC / V7000 storage systems...
    * 0147 enterasys_fans: New Check to monitor fans of enterasys swichtes
    * 0759 check_notify_count: New active check to monitor the number of notifications sent to contacts...
    * 0760 The windows agent contains meta information about version, manufacturer etc....
    * 0103 FIX: services: Fixed bug with service inventory defined in main.mk...
    * 0299 FIX: borcade_mlx_fan: Prettified output, handling "other" state now
    * 0300 FIX: cisco_fru_power: Trying not to inventorize not plugged in FRUs...
    * 0305 FIX: apache_status: Fixed exception when agent reports HTML code as apache-status data...
    * 0104 FIX: mssql: Server instances with underline in name are now supported....
    * 0240 FIX: Virtualmachine names with space no longer have missing piggyback data...
    * 0310 FIX: apache_status: Improved handling of unexpeted data sent by agents...
    * 0088 FIX: esx_vsphere_datastores: fixed error with reported capacity of 0 bytes...
    * 0243 FIX: cisco_qos: no longer crashes when the qos policy name is not set...
    * 0326 FIX: hr_fs printer_supply: Improved translation of wrong encoded chars...
    * 0059 FIX: agent_vpshere: new option for supporting ESX 4.1...
    * 0334 FIX: cisco_fantray: Fixed error on Cisco devices which do not support this check...
    * 0355 FIX: heartbeat_crm: Now handling "Failed actions:" output in agent...
    * 0357 FIX: megaraid_bbu: Fixed expected state checking...
    * 0358 FIX: df: now ignores filesystems with a reported size of '-'...
    * 0360 FIX: multipath: Inventory handles non loaded kernel module now...
    * 0339 FIX: blade_bays blade_blades blade_blowers blade_health blade_mediatray blade_powerfan blade_powermod: fix scan function...
    * 0340 FIX: blade_health: fix check, it was totally broken...
    * 0363 FIX: mysql_capacity: Did use wrong calculated warn / crit thresholds...
    * 0364 FIX: brocade_mlx*: Several cleanups, fixed bug in brocade_mlx_fan where only the first worst state was shown in output
    * 0365 FIX: RPMs: Cleaning up xinetd checkmk.rpmnew file after updating package...
    * 0366 FIX: heartbeat_crm: Agent code is now compatible to pacemaker 1.1.9...
    * 0367 FIX: Now using /dev/null instead of closing stdin in linux agent...
    * 0342 FIX: postgres_stat_database: make agent compatible with PostgreSQL 8.4.x...
    * 0343 FIX: postgres_sessions: make agent plugin compatible with PostgreSQL 9.2...
    * 0369 FIX: cups_queues: Fixed bug checking the last queue reported by agent...
    * 0370 FIX: brocade_mlx_module*: Improved output of checks
    * 0372 FIX: megaraid_ldisks: Ignoring adapters without configured logical disks...
    * 0345 FIX: Linux agent: fix detaching of background plugins...
    * 0378 FIX: agent_vsphere.pysphere: Trying to deal with permissions only on some guests/hosts
    * 0245 FIX: Inline SNMP no longer throws an exception when using SNMPv3 credentials...
    * 0380 FIX: jolokia_metrics.mem: PNP-Template now handles non existant max values...
    * 0381 FIX: win_printers: Fixed creation of duplicate services...
    * 0347 FIX: smart.stats: Remove duplicate disks...
    * 0349 FIX: winperf.cpuusage: update man page: this check is deprecated
    * 0383 FIX: solaris_mem: Is now compatible to more systems...
    * 0109 FIX: cisco_fantray: Prevent inventory for not available fans
    * 0110 FIX: cisco_fru_power:  Prevent inventory for not available FRUs
    * 0350 FIX: nfsmounts: correctly handle mount points with spaces...
    * 0387 FIX: df*: Negative filesystem space levels get a more clear text in check output...
    * 0351 FIX: local: Catch invalid state codes and map to 3 (UNKNOWN)...
    * 0397 FIX: mrpe: tolerate performance variable names with spaces...
    * 0399 FIX: check_ftp: cleanup configuration via WATO, remove Hostname field...
    * 0435 FIX: esx_vsphere_sensors: Fix garbled output in case of placeholder VMs...
    * 0251 FIX: agent_vsphere / check_mk agent: fixed outdated systemtime of check_mk agent...
    * 0439 FIX: postfix_mailq: Linux agent better detects Postfix installation...
    * 0440 FIX: heartbeat_crm: Inventory more gracefully handles case where agent output is invalid...
    * 0113 FIX: blade_blades: Now only make inventory for blades that are powered on...
    * 0441 FIX: megaraid_bbu: Fix several false alarms and cases where inventory failed
    * 0442 FIX: dell_om_disks: Treat global hot spare disks as OK, instead of WARN...
    * 0443 FIX: brocade_fcport: cope with firmware that does not provide speed information...
    * 0322 FIX: timemachine: Check now also works if there are spaces in the name of the backup volume or the hostname
    * 0253 FIX: windows agent: fixed crash on processing eventlog records...
    * 0403 FIX: mem.used: Prefer statgrab on FreeBSD for supporting more than 4GB...
    * 0404 FIX: cups_queues: fix exception in case of alternative time format...
    * 0444 FIX: timemachine: do not inventorize check when timemachine is not used
    * 0116 FIX: cisco_vpn_tunnel: Fixed typo that lead to an exception
    * 0118 FIX: stulz_humidity: Fixed coloring in pnp template...
    * 0119 FIX: stulz_humidity: Fixed lower thresholds...
    * 0565 FIX: windows_updates: fix for some cases when forced_reboot is not set
    * 0255 FIX: windows_agent: now able to handle the removal of local/plugin scripts during runtime...
    * 0447 FIX: fortigate_memory: Fix inventory, do not add check if no info available...
    * 0567 FIX: apc_symmetra: transformation from old tuple to new dict format fixed and improved
    * 0432 FIX: stulz_humidity: Fixed syntax error...
    * 0120 FIX: stulz_humidity, apc_humidity: Fixed bug while processing check params...
    * 0460 FIX: endless waiting for printer queues fixed...
    * 0260 FIX: Fixed incorrect formatting of checks with long output...
    * 0261 FIX: df_netapp32 / df_netapp: Fixed bug with negative size in check output...
    * 0262 FIX: ps: Now able to skip disabled "Process Inventory" rules...
    * 0264 FIX: printer_supply_ricoh: now reports correct filling levels...
    * 0575 FIX: cmciii_lcp_airin, cmciii_lcp_airout, cmciii_lcp_waterin, cmciii_lcp_waterout: improved handling of warning state...
    * 0272 FIX: if checks: port type 56 (fibrechannel) is no longer inventorized per default...
    * 0577 FIX: fileinfo.groups: new date pattern is now available for inventory check as well
    * 0688 FIX: winperf_msx_queues: Support output of Exchange 2013...
    * 0578 FIX: zypper: check is always registered as soon as mk_zypper plugin detects zypper tool...
    * 0689 FIX: postgres_sessions: fix empty agent section in case of 0 sessions...
    * 0579 FIX: veeam_client: fix for case when no StopTime section in agent output
    * 0692 FIX: fileinfo: Avoid duplicate entries in Solaris agent...
    * 0693 FIX: hpux_lvm: avoid problem when alternative vgdisplay is installed...
    * 0708 FIX: ntp.time, ntp: avoid DNS lookups in NTP queries and avoid timeouts...
    * 0277 FIX: solaris agent: ntp now able to work with ntpd and xntpd...
    * 0279 FIX: check_mk_agent.solaris: removed proc section from statgrab...
    * 0281 FIX: statgrab_net.ctr: only inventorize interfaces with actual traffic...
    * 0582 FIX: cisco_sys_mem: check now has a man page and a new WATO integration
    * 0667 FIX: oracle_asm_diskgroup: Now really uses the generic filesystem levels...
    * 0555 FIX: snmp_uptime: no longer fails if uptime is < 1 seconds
    * 0136 FIX: cisco_fru_power: Prevent inventory of not exsisting devices
    * 0557 FIX: check_mk_agent.solaris: removed section statgrab mem...
    * 0673 FIX: zfsget: Fixed broken check - was not compatible to current agent output of "df"
    * 0719 FIX: postfix_mailq: fix Linux agent in case of ssmtp being installed
    * 0584 FIX: agent_vsphere: special agent now handles non-standard https port correctly...
    * 0585 FIX: check_mk_agent.linux: more efficient handling of cups printer queues...
    * 0703 FIX: brocade_mlx: omit inventory of cpu and memory on more states...
    * 0137 FIX: Fixed printer_pages...
    * 0587 FIX: if64: problems resolved when running as a clustered service...
    * 0563 FIX: windows agent: now able to process perl scripts...
    * 0729 FIX: esx_vsphere_hostsystem: fixed incorrect status label (not state)...
    * 0142 FIX: winperf_if: treat unknown packets no longer as error packets
    * 0593 FIX: zypper: agent plugin and check now lead to UNKNOWN result in case of repo problems
    * 0758 FIX: check_sql: Fixed monitoring of stored procedures with oracle
    * 0599 FIX: esx_vsphere_datastores: provisioning levels in WATO are no longer limited to 101%
    * 0737 FIX: megaraid_ldisks: now able to handle "No Virtual Drive Configured" states...
    * 0763 FIX: hpux_if: Fixed exception during parsing of provided data on some systems...

    Multisite:
    * 0371 Added log class filter to hostsvcevents view
    * 0352 Avoid Livestatus connections on pages that do not need them...
    * 0390 Added an icon selector to the view editor...
    * 0391 Added sorter / filter for host/service service levels...
    * 0247 New mkp package for web applications: iNag / nagstatus / nagios status.dat...
    * 0429 Implemented role permissions for dashboards...
    * 0430 It is now possible to define custom time ranges in PNP graph search...
    * 0449 Show all custom variables of hosts and services in the detail views...
    * 0665 Added mail notificaton method to custom user notification dialog...
    * 0123 New time range filter for Downtimes and Comments...
    * 0683 New column painter for the last time a service was OK...
    * 0561 quicksearch: now able to search with multiple filters...
    * 0748 Also custom views now have permissions...
    * 0302 FIX: Fixed highlight of choosen elements in foldertee/views snapin in Chrome/IE
    * 0239 FIX: Fixed incorrect html formatting when displaying host or service comments...
    * 0307 FIX: Increased performance of multisite GUI with a large userbase...
    * 0312 FIX: Hiding views related to not existing datasources, like the EC now...
    * 0325 FIX: Removed CSV export icon from availability views...
    * 0327 FIX: Most forms did now work with "Profile Requests" enabled...
    * 0333 FIX: Fixed too long page title during performing several actions...
    * 0356 FIX: Fixed exception caused by utf8 chars in tooltip text...
    * 0368 FIX: Generating selection id is hopefully now compatible to more systems...
    * 0374 FIX: Fixed syntax error in exception handler of LDAP search code...
    * 0375 FIX: LDAP: Now handling user-ids with umlauts...
    * 0246 FIX: brocade_fcport: fixed error in pnp-template...
    * 0393 FIX: LDAP: Enabled paged LDAP search by default now with a page size of 1000...
    * 0394 FIX: LDAP: Auth expiration plugin now checks users for being disabled (in AD)...
    * 0436 FIX: Fix broken Site status switching via sidebar snapin...
    * 0420 FIX: LDAP: Roles/Groups are now synced even if case of DNs do not match...
    * 0421 FIX: UserDB: Fixed lost passwords when changing users in large user databases...
    * 0423 FIX: Users are not logged out anymore during changing their own passwords...
    * 0424 FIX: Improved error handling in case of incorrect auth config in distributed WATO environments
    * 0425 FIX: Fix login loop bug in distributed environments with different auth secrets
    * 0117 FIX: Availability button is now visible for users without the right to edit views
    * 0431 FIX: LDAP: Fixed group syncrhonisation when nested group sync is enabled
    * 0122 FIX: Multisite view editor not longer throwing a exception when loading views from other users
    * 0569 FIX: recurring updates of serial numbers of disabled ldap users fixed...
    * 0676 FIX: Move view "Stale services" to Problems folder
    * 0270 FIX: Multisite host tag filter: Now uses exact match...
    * 0273 FIX: Fixed exceptions when modifying / cloning views...
    * 0274 FIX: Fixed exception when view title or description was missing
    * 0278 FIX: Fixed bookmark icon images for non-english user languages...
    * 0670 FIX: LDAP: Fixed sync when non lower case attributes are configured...
    * 0671 FIX: LDAP: Disable logging of password changes received from LDAP
    * 0558 FIX: availability: fixed exception on specific filter settings...
    * 0712 FIX: Fix multiple groups with same tag when grouping hosts after a tag...
    * 0738 FIX: csv_export: now able to handle umlauts in download filenames...
    * 0762 FIX: Fixed availability filters not opening in IE7

    WATO:
    * 0308 Multisite can now set rotation view permissions for NagVis...
    * 0329 Removed Distributed WATO peer mode...
            NOTE: Please refer to the migration notes!
    * 0244 New features for WATO page Backup & Restore...
    * 0382 Active HTTP check now supports multiline regexp matching...
    * 0112 Explicit mapping of clustered services can now be done with WATO...
    * 0437 Convert WATO rule for debug_log into simple Checkbox...
    * 0428 Changed user profiles (e.g. pw changes) are now replicated in distributed setups...
    * 0114 User Custom Attributes can now be exported to the core...
    * 0448 New button in WATO service list for displaying check parameters...
    * 0454 Add output of traceroute to host diagnostic page
    * 0677 Make title of tags and tag groups localizable...
    * 0685 Distributed WATO now disabled WATO on slave sites per default...
    * 0687 New summary pages with all settings of a host or service...
    * 0275 WATO "Notify Users" feature: Improved confirmation info...
    * 0134 New option to use expect string in response heads for check_http in wato...
    * 0717 Sort permissions of views, dashboards, commands and snapins alphabetically
    * 0761 New bulk host import mode in WATO...
    * 0057 FIX: Fix exception in WATO host editor on custom tag without topic...
    * 0241 FIX: Improved sorting of WATO folders in dropdown menu...
    * 0019 FIX: Fixed wording in WATO rule for MSSQL check
    * 0242 FIX: Parameters for clustered services can now be configured on the cluster host...
    * 0309 FIX: Trying to prevent read/write conflicts with a large user base...
    * 0311 FIX: Fixed "Inventory failed" message when trying an inventory on clusters via WATO...
    * 0330 FIX: Improved performance of WATO slave push with a large user base...
    * 0331 FIX: LDAP diagnostic LOG can now have the $OMD_SITE$ macro configured via WATO...
    * 0332 FIX: Own host tag groups without topics resulted in two groups "Host tags" in the rule editor
    * 0361 FIX: The page linked by "new rule" can now be bookmarked again
    * 0341 FIX: Avoid rare exception in WATO when deleting a host...
    * 0376 FIX: LDAP: Default configuration of attributes is reflected within WATO now
    * 0346 FIX: Fix folder visibility in WATO for unpriviledged users...
    * 0385 FIX: Better error handling for invalid service regex in rule conditions...
    * 0389 FIX: Showing LDAP settings on site specific global settings page now...
    * 0400 FIX: WATO BI editor now supports percentages for count_ok...
    * 0392 FIX: LDAP: Improved error messages of LDAP configuration test...
    * 0415 FIX: LDAP: The LDAP Settings dialog is now disabled when the LDAP Connector is disabled
    * 0416 FIX: When doing user sync on user page rendering, contact group memberships are shown correctly now...
    * 0417 FIX: LDAP: Fixed "Sync-Plugin: Roles" test with OpenLDAP
    * 0248 FIX: Backup & Restore: Snapshot comments now support unicode character...
    * 0418 FIX: LDAP: Fixed broken role sync plugin with OpenLDAP...
    * 0419 FIX: LDAP: The default user profile roles are only assigned to users without roles...
    * 0249 FIX: Backup & Restore: fixed bug when uploading legacy snapshots...
    * 0250 FIX: Fixed error on creating very large WATO snapshots...
    * 0422 FIX: Fixed numbers shown in log entries of bulk inventory...
    * 0252 FIX: ESX vSphere configuration: Fixed non-working configuration parameters...
    * 0456 FIX: Column was too short...
    * 0256 FIX: wato snapshots: snapshot restore no longer fails with older python versions...
    * 0433 FIX: Creating WATO lock during automations (like e.g. master to slave syncs)...
    * 0434 FIX: Fixed wrong count of failed hosts in bulk inventory mode...
    * 0678 FIX: Move two last global settings of Event Console to proper places
    * 0268 FIX: wato inventory: fixed missing services...
    * 0686 FIX: Fix replication with WATO if EC is enabled on master and disabled on slave
    * 0129 FIX: Fixed permission bug in "Edit user profile" dialog....
    * 0269 FIX: brocade_fcport: fixed problem on displaying check_parameters in WATO...
    * 0271 FIX: Fixed sorting in duallist element (two lists with interchangable elements)...
    * 0131 FIX: Error rates for network interfaces can now be set smaller then 0.1 when using Wato....
    * 0690 FIX: Fix language jumping to German when saving user profiles
    * 0666 FIX: Minimum port for the mknotifyd is now 1024 (never use well known ports)...
    * 0559 FIX: WATO snapshots: improved validation of (uploaded) snapshots...
    * 0709 FIX: Fix NoneType has not attribute userdb_automatic_sync bug in D-WATO
    * 0728 FIX: mem.win: fixed bug in WATO configuration rule...
    * 0139 FIX: ldap sync: syncing if rules against ldap is not longer case sensitiv
    * 0736 FIX: WATO backup and restore: improved error handling...

    Notifications:
    * 0362 sms: now searching PATH for sendsms and smssend commands...
    * 0684 New notification variables NOTIFY_LASTSERVICEOK and NOTIFY_LASTHOSTUP...
    * 0711 New rules based notifications...
    * 0713 New bulk notifications...
    * 0108 FIX: Prevent service notification on host alerts...
    * 0058 FIX: Fix email notifications containing non-ASCII characters in some situtations...
    * 0133 FIX: Fixed mkeventd notification plugin...
    * 0720 FIX: Fix timeperiod computation with CMC and flexible notifications...

    BI:
    * 0721 Use hard states in BI aggregates...
    * 0714 BI aggregations now also honor scheduled downtimes...
    * 0715 BI aggregates now acknowledgement information...
    * 0669 FIX: Fixed regex matching in BI when using character groups [...]...

    Reporting & Availability:
    * 0018 New option for displaying a legend for the colors used in the timeline...
    * 0405 Add CSV export to availability views...
    * 0338 FIX: Introduce time limit on availability queries...
    * 0681 FIX: Display correct year for availability range for last month in january
    * 0750 FIX: Availability: fix exception when summary is on and some elements have never been OK

    Event Console:
    * 0301 Handling messages of special syslog format correctly...
    * 0388 Moved Event Console related settings to own settings page...
    * 0710 Create a history entry for events that failed their target count...
    * 0749 Allow to restrict visibility of events by their host contacts...
    * 0303 FIX: Old log entries were shown in event history first...
    * 0304 FIX: Escaping several unwanted chars from incoming log messages...
    * 0089 FIX: CSV export of event console was broken...
    * 0359 FIX: Fixed exception in event simulator when one match group did not match
    * 0384 FIX: Trying to prevent problem when restarting mkeventd...
    * 0427 FIX: Fixed exception when handling connections from event unix socket...
    * 0679 FIX: Allow non-Ascii characters in generated events
    * 0680 FIX: Do not allow spaces in host names in event simulator...
    * 0672 FIX: Service item of "Check event state in event console" checks can now be configured...
    * 0590 FIX: mkeventd: fixed encoding of unicode characters in the snmptrap receiver...

    Livestatus:
    * 0337 New header for limiting the execution time of a query...
    * 0276 nagios4 livestatus support...
    * 0335 FIX: Parse state of downtime notification log entries correctly...
    * 0336 FIX: Limit the number of lines read from a single logfile...
    * 0344 FIX: Fix semantics of columns num_services_hard_*...

    Livestatus-Proxy:
    * 0263 FIX: livestatus log table: fixed missing logentries of archived logfiles...


1.2.3i7:
    Core & Setup:
    * 0011 Introduce optional lower limit for predicted levels...
    * 0217 FIX: More verbose error output for SNMP errors on the command line...
    * 0288 FIX: Error messages of datasource programs (e.g. VSphere Agent) are now visible within WATO...
    * 0010 FIX: Fix computation of hour-of-the-day and day-of-month prediction...
    * 0292 FIX: Inline SNMP: Check_MK check helpers are closing UDP sockets now...

    Checks & Agents:
    * 0060 cisco_fantray: new check for monitoring fan trays of Cisco Nexus switches
    * 0061 cisco_cpu: check now recognizes new object cpmCPUTotal5minRev...
    * 0063 veeam_client: new check to monitor status of veeam clients with special agent plugin...
    * 0064 veeam_jobs: new check to monitor the backup jobs of the veeam backup tool...
    * 0047 fritz.conn fritz.config fritz.uptime fritz.wan_if fritz.link: New checks for monitoring Fritz!Box devices...
    * 0027 esx_vsphere_sensors: it is now possible override the state of sensors...
    * 0090 apc_ats_status: New Check for monitoring APC Automatic Transfer Switches
    * 0080 Added new checks for Brocade NetIron MLX switching / routing devices...
    * 0091 apc_ats_output: new check for output measurements on APC ATS devices
    * 0068 check_sql: support for mssql databases included
    * 0208 fileinfo.groups: Added minimum/maximum file size parameters...
    * 0093 check_http: Default service description prefix can be avoided...
    * 0004 df: dynamic filesystem levels now reorder levels automatically...
    * 0069 veeam_client: limits for time since last backup introduced
    * 0214 Logwatch: context lines can now be disabled using nocontext=1...
    * 0038 casa_cpu_mem casa_cpu_temp casa_cpu_util casa_fan casa_power: New checks for casa Cable Modem Termination Systems...
    * 0097 arc_raid_status: New check for Areca RAID controllers
    * 0070 cmciii_lcp_airin cmciii_lcp_airout cmciii_lcp_fans cmciii_lcp_waterflow cmciii_lcp_waterin cmciii_lcp_waterout: new checks for the Rittal CMC-III LCP device
    * 0098 apc_inrow_airflow, apc_inrow_fanspeed, apc_inrow_temp: New checks for APC inrow devices
    * 0099 apc_mod_pdu_modules: New check for APC Modular Power Distribution Unit
    * 0072 cmciii_pu_access cmciii_pu_canbus cmciii_pu_io cmciii_pu_temp: New checks for the Rittal CMC-III PU Unit
    * 0100 juniper_cpu: New check for CPU utilization on Juniper switches
    * 0236 windows_agent: each script can now be configured to run sync / async...
    * 0101 liebert_chiller_status: New check for Liebert Chiller devices
    * 0083 brocade_mlx: Temperature sensors of one module now in one common check...
    * 0008 df: Solaris agent now also supports samfs
    * 0084 brocade_mlx: single checks now instead of sub checks...
    * 0291 winperf_ts_sessions: New check to monitor Microsoft Terminal Server sessions...
    * 0102 modbus_value: New check and Agent to modbus devices...
    * 0013 Solaris Agent: implement cached async plugins and local checks...
    * 0238 vsphere monitoring: new option to skip placeholder vms in agent output...
    * 0016 Linux+Windows agent: allow spooling plugin outputs via files...
    * 0017 local: New state type P for state computation based on perfdata...
    * 0085 brocade_mlx: now handles more different module states...
    * 0024 FIX: cisco_wlc: removed check configuration parameter ap_model...
    * 0003 FIX: ps: Remove exceeding [ and ] in service description when using process inventory...
    * 0037 FIX: checkman browser (cmk -m) was not working properly in network subtree...
    * 0283 FIX: Interface Checks: ignore invalid error counts while interface is down...
    * 0081 FIX: Fixed corruption in SNMP walks created with cmk --snmpwalk...
    * 0286 FIX: esx_vsphrere_counters.ramdisk: Better handling for non existant ramdisks...
    * 0290 FIX: winperf_processor mem.win: Handling no/empty agent responses correctly now...
    * 0293 FIX: esx_vsphere_counters_ramdisk_sizes: Handles ram disk "ibmscratch" by default now
    * 0012 FIX: Solaris Agent: fixed broken fileinfo section...
    * 0297 FIX: mk-job is now also usable on CentOS 5+...
    * 0298 FIX: win_dhcp_pools: Fixed wrong percentage calculation
    * 0237 FIX: tsm_sessions: fixed invalid check output during backups...

    Multisite:
    * 0001 New filters for selecting several host/service-groups at once...
    * 0050 New concept of favorite hosts and services plus matching filters and views...
    * 0211 GUI Notify: Added notify method "popup" to really create popup windows...
    * 0215 Added option to make HTML escape in plugin outputs configurable...
    * 0071 livedump: new option to include contact_groups instead of contacts when dumping configuration
    * 0043 FIX: LDAP: Improved error reporting during synchronisation...
    * 0044 FIX: LDAP: Fixed error with empty groups during non nested group sync...
    * 0045 FIX: LDAP: Fixed error when synchronizing non nested groups to roles...
    * 0046 FIX: Fixed editing contactgroup assignments of hosts or folders with "-" in names...
    * 0049 FIX: Fixed useless I/O during page processing...
    * 0203 FIX: Changed sidebar reload interval to be more random...
    * 0204 FIX: Reduced I/O on logins with access time recording or failed login counts...
    * 0206 FIX: Fixed logwatch permission check when using liveproxy for normal users...
    * 0210 FIX: LDAP: Fixed problem syncing contactgroups of a user with umlauts in CN
    * 0035 FIX: Convert HTTP(S) links in plugin output into clickable icon...
    * 0006 FIX: Checkboxes for hosts/services were missing on modified views...
    * 0284 FIX: Context help toggled on/off randomly...
    * 0285 FIX: Fixed bookmarking of absolute URLs or PNP/NagVis URLs in sidebar snapin...
    * 0296 FIX: Fixed moving of snapins while in scrolled sidebar...

    WATO:
    * 0053 New rule for configuring the display_name of a service...
    * 0216 Supporting float values as SNMP timeout value now...
    * 0082 Improved online help for LDAP connections...
    * 0009 Automatically schedule inventory check after service config change...
    * 0294 Added "services" button to host diagnose page
    * 0048 FIX: Tests on host diagnose page are executed parallel now...
    * 0033 FIX: Fixed problem when saving settings in WATOs host diagnostic page...
    * 0205 FIX: NagVis related permissions of roles can be edited again...
    * 0207 FIX: Explicit communities were not saved in all cases...
    * 0094 FIX: Hide SNMPv3 credentials in WATO...
    * 0212 FIX: Fixed broken site edit page in case a TCP socket has been configured...
    * 0095 FIX: Fixed problem with portnumber in Wato Distributed Monitoring dialog
    * 0213 FIX: LDAP: Various small improvements for handling the LDAP user connector...
    * 0039 FIX: Fixed exception on displaying WATO helptexts in the global settings...
    * 0219 FIX: Fixed display problems in WATO folders with long contact group names
    * 0220 FIX: Added HTML escaping to several global settings attributes...
    * 0234 FIX: Improved handling of interface inventory states / types...
    * 0289 FIX: Renamed "Hosts & Folders" page to "Hosts"
    * 0295 FIX: Fixed problem with new created tag groups with "/" in title...

    Notifications:
    * 0005 Added notification script for sending SMS via mobilant.com...
    * 0032 FIX: Fixed problem when forwarding notification mails in windows...
    * 0218 FIX: Fixed rendering of HTML mails for Outlook (at least 2013)...

    BI:
    * 0287 FIX: Fixed assuming states of services with backslashes in descriptions...

    Reporting & Availability:
    * 0051 Option for showing timeline directly in availability table...
    * 0052 Visual colorization of availability according to levels...
    * 0054 New labelling options for availability table...
    * 0055 Allow grouping by host, host group or service group...
    * 0056 New concept of service periods in availability reporting...
    * 0002 You can now annotate events in the availability reporting...
    * 0014 FIX: Fix styling of tables: always use complete width...
    * 0015 FIX: Fixed summary computation in availability when grouping is used...

    Event Console:
    * 0026 FIX: snmptd_mkevent.py: fixed crash on startup
    * 0036 FIX: Fixed bug where multsite commands did not work properly...

    Livestatus:
    * 0067 livedump: new option to mark the mode at the beginning of the dump and documentation fixes...
    * 0023 FIX: Fixed incorrect starttime of table statehist entries...
    * 0034 FIX: Availability no longer showes incorrect entries when only one logfile exists...
    * 0233 FIX: Fixed missing entries in log file and availability view...


1.2.3i6:
    Core & Setup:
    * 0041 FIX: setup.py now handles non existing wwwuser gracefully...

    Checks & Agents:
    * 0040 Add agent plugin to test local hostname resolving...
    * 0020 FIX: Inventory problem with inventory_processes parameter...

    Multisite:
    * 0000 Improved performance of LDAP sync by refactoring the group sync code

    WATO:
    * 0042 FIX: Removed debug outputs from service inventory...


1.2.3i5:
    Core:
    * Automatically remove duplicate checks when monitoring with Agent+SNMP
       at the same time. TCP based ones have precedence.
    * inventory check of SNMP devices now does scan per default (configurable)
    * FIX: inventory check now honors settings for exit code
    * FIX: avoid exception nodes of cluster have different agent type
    * FIX: continue inventory, if one check does not support it
    * FIX: fix configuration of explicit SNMP community, allow unicode
    * FIX: avoid invalid cache of 2nd and up hosts in bulk inventory
    * FIX: fixed error handling in SNMP scan, inventory check fails now
           if SNMP agent is not responding
    * FIX: Ignore snmp_check_interval cache in interactive situations (e.g.  -nv)
    * FIX: check_mk config generation: on computing the checks parameters
           there is no longer a small chance that existing rules get modified

    Event Console:
    * check_mkevents now available as C binary: check_mkevents_c
    * FIX: use default values for unset variables in actions

    Multisite:
    * Speed-O-Meter: now measure only service checks. Host checks
      are omitted, since they do not really matter and make the
      results less useful when using CMC.
    * Added host aliases filter to some views (host/service search)
    * It is now possible to enforce checkboxes in views upon view loading
      (needs to be confgured per view via the view editor)
    * Wiki Sidebar Snapin: showing navigation and quicksearch. OMD only.
    * Sidebar can now be folded. Simply click somewhere at the left 10 pixels.
    * Foldable sections now have an animated triangle icon that shows the folding state
    * Added new snapin "Folders", which interacts with the views snapin when
      both are enabled. You can use it to open views in a specific folder context
    * LDAP: Added option to make group and role sync plugin handle nested
            groups (only in Active Directory at the moment). Enabling this
	    feature might increase the sync time a lot - use only when really needed.
    * FIX: Fixed encoding problem in webservice column output
    * FIX: Fix output format python for several numeric columns
    * FIX: Fixed searching hosts by aliases/adresses
    * FIX: Remove duplicate entries from Quicksearch
    * FIX: Avoid timed browser reload after execution of exections
    * FIX: Hosttag filter now works in service related views
    * FIX: Added code to prevent injection of bogus varnames
           (This might break code which uses some uncommon chars for varnames)
    * FIX: Fixed computation of perfometer values, which did not care about
           the snmp_check_interval. Simplyfied computation of perfometer values
    * FIX: LDAP: Custom user attributes can now be synced again

    BI:
    * FIX: Fix exception when showing BI tree in reporting time warp
    * FIX: Fixed blue triangle link: would show more aggregations,
       if one name was the prefix of another

    Notifications:
    * Blacklisting for services in the felixble notification system
    * FIX: mail with graph plugin: set explicit session.save_path for php
           Fixes instances where the php command couldn't fetch any graphs

    Checks & Agents:
    * diskstat: removed (ever incorrect) latency computation for Linux
    * statgrab_load: support predictive levels, add perf-o-meter
    * ucd_cpu_load: support predictive levels
    * hpux_cpu, blade_bx_load: support predictive levels, add perf-o-meter,
       make WATO-configable
    * check_sql: Database port can now be explicitly set
    * steelhead_perrs: New check for Rivergate Gateways
    * alcatel_power: Check for power supplies on Alcatel switches
    * qnap_disks: New check for Hardisks in Qnap devices
    * Dell Open Manage: SNNP Checks for Physical Disks, CPU and Memory
    * check_tcp: Now able to set custom service description
    * Apache ActiveMQ: New Special Agent and Check to query ActiveMQ Queues
    * check_ftp: can now be configured via Wato
    * windows_tasks: New check to  monitor the Windows Task Scheduler
    * sensatronics_temp: New check for Sensatronic E4 Temperatur Sensor
    * akcp_sensor_drycontact: New Check for AKCP drycontact Sensors
    * esx_vsphere_vm.heartbeat: Heartbeat status alert level now configurable
    * ps:  new configuration option: handle_count (windows only)
    * FIX: Windows agent: gracefully handle garbled logstate.txt
    * FIX: esx_vsphere_counters: added missing ramdisk type upgradescratch
    * FIX: esx_vsphere_hostsystem: fixed bug in handling of params
    * FIX: local: tolerate invalid output lines
    * FIX: hp_proliant: Correct handling of missing snmp data
    * FIX: logwatch.ec: No longer forwards "I" lines to event console
    * FIX: check_dns: default to querying the DNS server on the localhost itself
    * FIX: ps: do not output perfdata of CPU averaging (use ps.perf for that)
    * FIX: nfsexports: also support systems with rpcbind instead of portmap
    * FIX: ups_in_freq: corrected spelling of service description
    * FIX: ups_bat_temp: renamed service description to "Temperature Battery",
           in order to make it consistent with the other temperature checks
    * FIX: hp_blade_blades: Fixed crash on inventory when receiving
           unexpected snmp data
    * FIX: apache_status: If ReqPerSec and BytesPerSec are not reported by
           the agent, no PNP graphs for them are drawn.
           (This is the case if ExtendedStatus set to Off in Apache config)
    * FIX: oracle_jobs: fixed issues with incorrect column count in check output
    * FIX: if/if64/...: layout fix in PNP template for packets


    WATO:
    * You can now have site-specific global settings when using
      distributed WATO (available in the "Distributed Monitoring")
    * bulk inventory: display percentage in progress bar
    * New option for full SNMP scan in bulk inventory
    * bulk operations now also available when checkboxes are off
    * LDAP: Added test to validate the configured role sync groups
    * LDAP: The sync hooks during activate changes can now be enabled/disabled
      by configuration (Global Settings)
    * Disabled replication type "peer" in site editor.
    * Added "permanently ignore" button to inventory services dialog which
      links directly to the disabled services view
    * Added diagnose page linked from host edit dialog. This can be used to test
      connection capabilities of hosts
    * The rule "Process inventory" now offers the same configuration options
      as its manual check equivalent "State and count of processes"
    * New configuration option handle_count (windows only) in the rules
      "Process inventory" and "State and count of processes"
    * FIX: correct display of number of hosts in bulk inventory
    * FIX: nailed down ".siteid" exception when added new site
    * FIX: fixed setting for locking mode from 'ait' to 'wait'
    * FIX: avoid removal of tags from rules when not yet acknowledged
    * FIX: avoid need for apache restart when adding new service levels
    * FIX: fix encoding problem on GIT integration

    Livestatus:
    * Removed "livecheck". It never was really stable. Nagios4 has something
      similar built in. And also the Check_MK Micro Core.
    * table statehist: no longer computes an unmonitored state for hosts and
                       services on certain instances.
                       (showed up as no hosts/services in the multisite gui)
    * table statehist: fixed SIGSEGV chance on larger queries

1.2.3i4:
    Core:
    * Create inventory check also for hosts without services, if they
          have *no* ping tag.

    WATO:
    * Bulk inventory: speed up by use of cache files and doing stuff in
          groups of e.g. 10 hosts at once
    * Multisite connection: new button for cloning a connection

    Checks & Agents:
    * Linux agent RPM: remove dependency to package "time". That package
         is just needed for the binary mk-job, which is useful but not
         neccessary.

    Multisite:
    * FIX: fix broken single-site setups due to new caching

1.2.3i3:
    Core:
    * FIX: fixed typo in core startup message "logging initial states"
    * FIX: livestatus table statehist: fixed rubbish entries whenever
           logfile instances got unloaded

    Livestatus:
    * FIX: check_mk snmp checks with a custom check interval no longer
           have an incorrect staleness value

    Notifications:
    * mkeventd: new notification plugin for forwarding notifications
       to the Event Console. See inline docu in share/check_mk/notification/mkeventd
       for documentation.
    * FIX: cleanup environment from notifications (needed for CMC)

    Checks & Agents:
    * Windows agent: increased maximum plugin output buffer size to 2MB
    * check_icmp: New WATO rule for custom PING checks
    * agent_vsphere: now able to handle < > & ' " in login credentials
    * if/if64 and friends: add 95% percentiles to graphs
    * services: inventory now also matches against display names of services
    * esx_vsphere_hostsystem.multipath: now able to set warn/crit levels
    * cpu_netapp: added Perf-O-Meter and PNP template
    * cisco_cpu: added Perf-O-Meter and PNP template
    * apc_symmetra: add input voltage to informational output
    * agent_vsphere: new debug option --tracefile
    * FIX: windows_agent: fixed bug in cleanup of open thread handles
    * FIX: cups default printer is now monitored again in linux agent
    * FIX: host notification email in html format: fixed formating error
           (typo in tag)
    * FIX: netapp_volumes: better output when volume is missing
    * FIX: winperf_phydisk: handle case where not performance counters are available
    * FIX: check_mk_agent.linux: limit Livestatus check to 3 seconds
    * FIX: esx_vsphere_vm: fixed exception when memory info for vm is missing
    * FIX: esx_vsphere_hostsystem: Fixed typo in check output
    * FIX: psperf.bat/ps: Plugin output processing no longer crashes when
           the ps service is clustered

    Multisite:
    * Filtering in views by Hostalias is possible now too
       (however the filter is not displayed in any standard view - user needs
       to enable it by customizing the needed views himself)
    * FIX: add missing service icons to view "All Services with this descr..."
    * FIX: ldap attribute plugins: fixed crash when parameters are None
    * FIX: avoid duplicate output of log message in log tables
    * FIX: fixed problem with ldap userid encoding
    * FIX: removed state-based colors from all Perf-O-Meters
    * FIX: brocade_fcport pnp-template: fixed incorrect display of average values
    * FIX: all log views are now correctly sorted from new to old

    Livestatus-Proxy:
    * Implement caching of non-status requests (together with Multisite)
    * FIX: fix exception when printing error message
    * FIX: honor wait time (now called cooling period) after failed TCP connection
    * FIX: fix hanging if client cannot accept large chunks (seen on RH6.4)

    WATO:
    * Rule "State and count of processes": New configuration options:
           virtual and resident memory levels
    * Added title of tests to LDAP diagnose table
    * Bulk inventory: new checkbox to only include hosts that have a failed
        inventory check.
    * Bulk inventory: yet another checkbox for skipping hosts where the
        Check_MK service is currently critical
    * New rule: Multipath Count (used by esx_vsphere_hostsystem.multipath)
    * FIX: The rule "State and count of processes" is no longer available
           in "Parameters for inventorized check". This rule was solely
           intented for "Manual checks" configuration
    * FIX: Trying to prevent auth.php errors while file is being updated

1.2.3i2:
    Core:
    * New option -B for just generating the configuration
    * Introduced persistent host address lookup cache to prevent issues
      loading an unchanged configuration after a single address is not resolvable anymore
    * Assigning a service to a cluster host no longer requires a reinventory
    * Setting a check_type or service to ignore no longer requires a reinventory
      Note: If the ignore rule is removed the services will reappear
    * Config creation: The ignore services rule now also applies to custom, active
                       and legacy checks
    * Predictive monitoring: correctly handle spaces in variable names (thanks
       to Karl Golland)
    * New man page browser for console (cmk -m)
    * New option explicit_snmp_communities to override rule based SNMP settings
    * Preparations for significant SNMP monitoring performance improvement
      (It's named Inline SNMP, which is available as special feature via subscriptions)
    * Allow to specify custom host check via WATO (arbitrary command line)
    * Implement DNS caching. This can be disabled with use_dns_cache = False

    Livestatus:
    * new service column staleness: indicator for outdated service checks
    * new host    column staleness: indicator for outdated host checks

    Checks & Agents:
    * esx_hostystem multipath: criticize standby paths only if not equal to active paths
    * mk_logwatch: fixed bug when rewriting logwatch messages
    * check_mk: Re-inventory is no longer required when a service is ignored via rule
    * check_mk: Now possible to assign services to clusters without the need to
                reinventorize
    * lnx_if: Fixed crash on missing "Address" field
    * viprinet_router: Now able to set required target state via rule
    * windows_agent: Now available as 64 bit version
    * agent_vsphere: fix problem where sensors were missing when
      you queried multiple host systems via vCenter
    * cached checks: no longer output cached data if the age of the
                     cache file is twice the maximum cache age
    * windows agent: no longer tries to execute directories
    * fileinfo: no longer inventorize missing files(reported by windows agent)
    * New checks for Brocade fans, temperature and power supplies
    * cluster hosts: removed agent version output from Check_MK service (this
      was misleading for different agent versions on multiple nodes)
    * job check: better handling of unexpected agent output
    * lnx_thermal: Added check for linux thermal sensors (e.g. acpi)
    * hwg_temp: Make WATO-Rule "Room Temperature" match, add man page, graph
                and Perf-O-Meter
    * ps.perf: Support Windows with new plugin "psperf.bat". wmicchecks.bat
               is obsolete now.
    * Special Agent vSphere: support ESX 4.1 (thanks to Mirko Witt)
    * esx_vsphere_object: make check state configurable
    * mk_logwatch: support continuation lines with 'A'. Please refer to docu.
    * mk_oracle: Added plugin for solaris
    * win_netstat: New check for Windows for checking the existance of a UDP/TCP
        connection or listener
    * ps/ps.perf: allow to set levels on CPU util, optional averaging of CPU
    * diskstat: Agent is now also processing data of mmcblk devices
    * qmail: Added check for mailqueue
    * cisco_locif: removed obsolete and already disabled check completely
    * fc_brocade_port: removed obsolete check
    * fc_brocade_port_detailed: removed obsolete check
    * tsm_stgpool: removed orphaned check
    * vmware_state: removed ancient, now orphaned check. Use vsphere_agent instead.
    * vms_{df,md,netif,sys}: remove orphaned checks that are not needed by the current agent
    * tsm: Added new TSM checks with a simple windows agent plugin
    * windows_agent: now starts local/plugin scripts in separate threads/processes
                     new script parameters cache_age, retry_count, timeout
                     new script caching options "off", "async", "sync"
    * windows_agent: increased maximum local/plugin script output length to 512kB
                     (output buffer now grows dynamically)
    * jolokia_metrics: fixed incorrect plugin output for high warn/crit levels
    * jolokia_metrics.uptime: Added pnp template
    * hyperv: Added a check for checking state changes.
    * df / esx_vsphere_datastore: now able to set absolute levels and levels depending
                                  on total disk space of used and free space
    * cisco_wlc: New check for monitoring cisco wireless lan access points
    * cisco_wlc_clients: New check for the nummber of clients in a wlc wifi
    * df: Negative integer levels for MB left on a device
    * win_printers: Monitoring of printer queue on a windows printserver
    * cisco_qos: Updated to be able to mintor IOS XR 4.2.1 (on a ASR9K device)
    * New active check, check_form_submit, to submit HTML forms and check the resulting page
    * mk-job: /var/lib/check_mk_agent/job directory is now created with mode 1777 so
              mk-job can be used by unprivileged users too
    * ADD: etherbox: new check for etherbox (messpc) sensors.
           currently supported: temperature, humidity, switch contact and smoke sensors
    * cisco_wlc_client: now supports low/high warn and crit levels
    * cisco_wlc: now supports configuration options for missing AP
    * agent_vsphere: completely rewritten, now considerably faster
                     vCenter is still queried by old version
    * windows_agent: windows eventlog informational/audit logs now reported with O prefix
    * mk_logwatch: ignored loglines now reported with an "." prefix (if required)
    * apache_status: Nopw also supports multithreaded mpm
    * windows_agent: now able to suppress context messages in windows eventlogs
    * agent_vsphere: completely rewritten, now considerably faster
                     vCenter is still queried by old version
    * windows_agent: windows eventlog informational/audit logs now reported with O prefix
    * mk_logwatch: ignored loglines now reported with an "." prefix (if required)
    * check_mk-if.pnp: fixed bug with pnp template on esx hosts without perfdata
    * jolokia checks (JVM): uptime, threads, sessions, requests, queue
      now configurable via WATO
    * vSphere checks: secret is not shown to the user via WATO anymore
    * WATO rule to check state of physical switch (currently used by etherbox check)
    * cisco_wlc: Allows to configure handling of missing AP
    * logwatch.ec: show logfiles from that we forwarded messages
    * FIX: blade_blades: Fixed output of "(UNKNOWN)" even if state is OK
    * FIX: apache_status: fix exception if parameter is None
    * FIX: hr_mem: handle virtual memory correct on some devices
    * FIX: apache_status agent plugin: now also works, if prog name contains slashes
    * FIX: check_dns: parameter -A does not get an additional string
    * FIX: cisco_qos: Catch policies without post/drop byte information
    * FIX: cisco_qos: Catch policies without individual bandwidth limits
    * FIX: windows_agent: fixed bug on merging plugin output buffers
    * FIX: esx_vsphere_datastores: Fix incomplete performance data and Perf-O-Meter
    * FIX: cleaned up fileinfo.groups pattern handling, manual configuration
      is now possible using WATO
    * FIX: check_mk-ipmi.php: PNP template now displays correct units as delivered
           by the check plugin
    * FIX: check_disk_smb: Remove $ from share when creating service description.
           Otherwise Nagios will not accept the service description.
    * FIX: mrpe: gracefully handle invalid exit code of plugin

    Notifications:
    * notify.py: Matching service level: Use the hosts service level if a
                 service has no service level set
    * notify.py: fixed bug with local notification spooling
    * HTML notifications: Now adding optional links to host- and service names
      when second argument notification script is configured to the base url of the
      monitoring installation (e.g. http://<host>/<site>/ in case of OMD setups)
    * HTML notifications: Added time of state change

    Multisite:
    * Finally good handling of F5 / browser reloads -> no page switching to
      start page anymore (at least in modern browsers)
    * User accounts can now be locked after a specified amount of auth
      failures (lock_on_logon_failures can be set to a number of tries)
    * Column Perf-O-Meter is now sortable: it sorts after the *first*
      performance value. This might not always be the one you like, but
      its far better than nothing.
    * logwatch: Logwatch icon no longer uses notes_url
    * Inventory screen: Host inventory also displays its clustered services
    * Rules: Renamed "Ignored services" to "Disabled services"
             Renamed "Ignored checks" to "Disabled checks"
    * Sorter Host IP address: fixed sorting, no longer uses str compare on ip
    * Views: New: Draw rule editor icon in multisite views (default off)
             Can be activated in global settings
    * New global multisite options: Adhoc downtime with duration and comment
                                    Display current date in dashboard
    * LDAP: Using asynchronous searches / added optional support for paginated
      searches (Can be enabled in connection settings)
    * LDAP: It is now possible to provide multiple failover servers, which are
      tried when the primary ldap server fails
    * LDAP: Supporting posixGroup with memberUid as member attribute
    * LDAP: Added filter_group option to user configuration to make the
    synchonized users filterable by group memberships in directories without
    memberof attributes
    * LDAP: Moved configuration to dedicated page which also provides some
      testing mechanisms for the configuration
    * Added option to enable browser scrollbar to the multisite sidebar (only
      via "sidebar_show_scrollbar = True" in multisite.mk
    * Added option to disable automatic userdb synchronizations in multisite
    * Implemented search forms for most data tables
    * New icons in view footers: export as CSV, export as JSON
    * Availability: new columns for shortest, longest, average and count
    * Editing localized strings (like the title) is now optional when cloning
      views or editing cloned views. If not edited, the views inherit the
      localized strings from their ancestors
    * Added simple problems Dashboard
    * New filter and column painter for current notification number (escalations)
    * Added new painters for displaying host tags (list of tags, single tag
    groups). All those painters are sortable. Also added new filters for tags.
    * Added painters, icon and filters for visualizing staleness information
    * Improved filtering of the foldertree snapin by user permissions (when a user is
      only permitted on one child folder, the upper folder is removed from the
      hierarchy)
    * "Unchecked Services" view now uses the staleness of services for filtering
    * Globe dashlets make use of the parameter "id" to make it possible to
      provide unique ids in the render HTML code to the dashlets
    * Multisite can now track wether or not a user is online, this need to be
      enabled e.g. via Global Settings in WATO (Save last access times of
      users)
    * Added popup message notification system to make it possible to notify
      multisite users about various things. It is linked on WATO Users page at
      the moment. An image will appear for a user in the sidebar footer with
      the number of pending messages when there are pending messages for a user.
      To make the sidebar check for new messages on a regular base, you need
      to configure the interval of sidebar popup notification updates e.g. via
      WATO Global Settings.
    * Event views: changed default horizon from 31 to 7 days
    * New option for painting timestamp: as Unix Epoch time
    * New filters: Host state type and Service state type
    * FIX: better error message in case of exception in SNMP handling
    * FIX: Inventory screen: Now shows custom checks
    * FIX: Fixed locking problem of multisite pages related to user loading/saving
    * FIX: Fixed wrong default settings of view filters in localized multisite
    * FIX: line wrapping of logwatch entries
    * FIX: Fixed button dragging bug when opening the view editor
           (at least in Firefox)

    WATO:
    * Allow to configure check-/retry_interval in second precision
    * Custom user attributes can now be managed using WATO
    * Allow GIT to be used for change tracking (enable via global option)
    * Hosts/Folders: SNMP communities can now be configured via the host
      and folders hierarchy. Those settings override the rule base config.
    * Require unique alias names in between the following elements:
      Host/Service/Contact Groups, Timeperiods and Roles
    * Removed "do not connect" option from site socket editor. Use the
      checkbox "Disable" to disable the site for multisite.
    * Converted table of Event Console Rules to new implementation, make it sortable
    * FIX: do validation of check items in rule editor
    * FIX: More consistent handling of folderpath select in rule editor
    * FIX: Now correctly handling depends_on_tags on page rendering for
           inherited values
    * FIX: Changed several forms from GET to POST to prevent "Request-URI too
           large" error messages during submitting forms
    * FIX: automation snmp scan now adhere rules for shoddy snmp devices
           which have no sys description
    * FIX: Cisco ruleset "Cisco WLC WiFi client connections" has been generalized to
           "WLC WiFi client connections"
    * FIX: Snapshot handling is a little more robust agains manually created
           files in snapshot directory now
    * FIX: Slightly more transparent handling of syntax errors when loading rules.mk

    Notifications:
    * Flexible Notification can now filter service levels
    * FIX: check_tcp corrected order of parameters in definition

    Event Console:
    * New global setting "force message archiving", converts the EC into
      a kind of syslog archive
    * New built-in snmptrap server to directly receive snmp traps
    * FIX: fix layout of filter for history action type
    * FIX: better detect non-IP-number hosts in hostname translation

1.2.3i1:
    Core:
    * Agents can send data for other hosts "piggyback". This is being
      used by the vSphere and SAP plugins
    * New variable host_check_commands, that allows the definition of
      an alternative host check command (without manually defining one)
    * New variable snmp_check_interval which can be used to customize
      the check intervals of SNMP based checks
    * setup: Added missing vars rrd_path and rrdcached_sock
    * new variable check_mk_exit_status: allows to make Check_MK service OK,
      even if host in not reachable.
    * set always_cleanup_autochecks to True per default now
    * check_mk: new option --snmptranslate

    Multisite:
    * New availability view for arbitrary host/service collections
    * New option auth_by_http_header to use the value of a HTTP header
      variable for authentication (Useful in reverse proxy environments)
    * New permission that is needed for seeing views that other users
      have defined (per default this is contained in all roles)
    * New path back to the view after command exection with all
      checkboxes cleared
    * Added plugins to config module to make registration of default values
      possible for addons like mkeventd - reset to default values works now
      correctly even for multisite related settings
    * perfometer: Bit values now using base of 1000
    * Added PNP tempate for check_disk_smb
    * Dashboards can now be configured to be reloaded on resizing
      (automatically adds width/height url parameters)
    * LDAP authentification: New config option "Do not use persistent
                             connections to ldap server"
    * Hosttags and auxiliary tags can now be grouped in topics
    * Fixed output of time in view if server time differs from user time

    Event Console:
    * New rule feature: automatically delete event after actions
    * New filter for maximum service level (minimum already existed)
    * New global setting: hostname translation (allows e.g. to drop domain name)
    * New rule match: only apply rule within specified time period

    Checks & Agents:
    * solaris_mem: New check for memory and swap for Solaris agent
    * agent_vsphere: New VMWare ESX monitoring that uses pySphere and the VMWare
      API in order to get data very efficiently. Read (upcoming) documentation
      for details.
    * new special agent agent_random for creating random monitoring data
    * New checks: windows_intel_bonding / windows_broadcom_bonding
    * Implemented SAP monitoring based on the agent plugin mk_sap. This
      must be run on a linux host. It connects via RFC calls to SAP R/3
      systems to retrieve monitoring information for this or other machines.
    * sap.dialog: Monitors SAP dialog statistics like the response time
    * sap.value: Simply processes information provided by SAP to Nagios
    * openvpn_clients: new check for OpenVPN connections
    * if64_tplink: special new check for TP Link switches with broken SNMP output
    * job: Monitoring states and performance indicators of any jobs on linux systems
    * oracle_asm_diskgroups: Added missing agent plugin + asmcmd wrapper script
    * oracle_jobs: New check to monitor oracle database job execution
    * oracle_rman_backups: New check to monitor state of ORACLE RMAN backups
    * jar_signature: New check to monitor wether or not a jar is signed and
      certificate is not expired
    * cisco_qos: adhere qos-bandwidth policies
    * check_disk_smb: WATO formalization for active check check_disk_smb
    * if.include: new configurable parameters for assumed input and output speed
    * cisco_qos: new param unit:    switches between bit/byte display
                 new param average: average the values over the given minute
                 new params post/drop can be configured via int and float
                 fixed incorrect worst state if different parameters exceed limit
    * logwatch.ec: Added optional spooling to the check to prevent dataloss
      when processing of current lines needs more time than max execution time
    * mounts: ignore multiple occurrances of the same device
    * Linux agent: allow cached local/plugins checks (see docu)
    * mem.include: Linux memory check now includes size of page tables. This
      can be important e.g. on ORACLE systems with a lot of memory
    * windows_agent: Now buffers output before writing it to the socket
                     Results in less tcp packages per call
    * smart.stats: rewrote check. Please reinventorize. Error counters are now
      snapshotted during inventory.
    * smart.temp: add WATO configuration
    * windows_agent: check_mk.ini: new option "port" - specifies agent port
    * winperf_processor: introduce averaging, support predictive levels
    * cpu_util.include: fixed bug when params are set to None
    * predictive levels: fixed bug when existing predictive levels get new options
    * windows_plugin mssql.vbs: No longer queries stopped mssql instances
    * cisco_hsrp: fixed problem when HSRP groups had same ip address
    * winperf_if: hell has frozen over: a new check for network adapters on Windows
    * windows agent: new config section plugins, now able to set timeouts for specific plugins
                     new global config option: timeout_plugins_total
    * lnx_if in Linux agent: force deterministical order of network devices
    * Linux agent: remove obsolete old <<<netif>>> and <<<netctr>>> sections
    * logwatch, logwatch.ec: detect error in agent configuration
    * Linux agent: cups_queues: do not monitor non-local queues (thanks to Olaf Morgenstern)
    * AIX agent: call lparstat with argument 1 1, this give more accurate data
    * Check_MK check: enable extended performance data per default now
    * viprinet checks: New checks for firmware version/update, memory usage, power supply status,
                       router mode, serialnumber and temperature sensors
    * uptime, snmp_uptime, esx_vsphere_counters.uptime: allow to set lower and upper levels
    * winperf_processor: Now displays (and scales) to number of cpus in pnpgraph
    * mk_postgres plugin: replace select * with list of explicit columns (fix for PG 9.1)
    * lnx_if: show MAC address for interfaces (needs also agent update)
    * winperf_tcp_conn: New check. Displays number of established tcpv4 connections in windows
                        Uses WATO Rule "TCP connection stats (Windows)"
    * windows_agent: fixed timeouts for powershell scripts in local/plugins
    * logwatch: Agent can now use logwatch.d/ to split config to multipe files
    * logwatch: Agent can now rewrite Messages
    * apache_status: New rule: set levels for number of remaining open slots
    * mrpe: handle long plugin output correctly, including performance data
    * cisco_qos: parameters now configurable via WATO

    Notifications:
    * notify.py: unique spoolfiles name no longer created with uuid
    * Warn user if only_services does never match

    Livestatus:
    * Table statehist: Improved detection of vanished hosts and services.
                       Now able to detect and remove nonsense check plugin output
    * FIX: able to handle equal comment_id between host and service
    * livestatus.log: show utf-8 decoding problems only with debug logging >=2
    * livestatus: fixed incorrect output formatting of comments_with_info column

    BI:
    * Integrated availability computing, including nifty time warp feature

    WATO:
    * Configuration of datasource programs via dedicated rules
    * New editor for Business Intelligence rules
    * Rule Editor: Now able to show infeffective rules
    * Valuespec: CascadingDropdown now able to process choice values from functions
    * Removed global option logwatch_forward_to_ec, moved this to the
      logwatch_ec ruleset. With this option the forwarding can now be enabled
      for each logfile on a host
    * Configuration of an alternative host check command
    * Inventory: Display link symbol for ps ruleset
    * New rule for notification_options of hosts and services
    * FIX: Rulesets: correct display of rules within subfolders
    * Remove Notification Command user settings, please use flexible notifications instead


1.2.2p3:
    Core:
    * FIX: get_average(): Gracefully handle time anomlies of target systems
    * FIX: notifications: /var/lib/check_mk/notify directory is now created
           correctly during setup from tgz file. (Without it notifications
           did not get sent out.)
    * FIX: add missing $DESTDIR to auth.serials in setup.sh

    Checks & Agents:
    * FIX: winperf_processor: fix case where CPU percent is exactly 100%
    * FIX: blade_powerfan: fix mixup of default levels 50/40 -> 40/50
    * FIX: Cleaned up graph rendering of Check_MK services
    * FIX: zypper: deal with output from SLES 10
    * FIX: zpool_status: Ignoring "No known data errors" text
    * FIX: dmi_sysinfo: Handling ":" in value correctly
    * FIX: check_http: Fixed syntax error when monitoring certificates
    * FIX: check_dns: parameter -A does not get an additional string
    * FIX: diskstat: Fixed wrong values for IO/s computation on linux hosts
    * FIX: blade_healts: Fixed wrong index checking resulting in exceptions
    * FIX: notifications: /var/lib/check_mk/notify directory is now created
           correctly during setup from tgz file. (Without it notifications
           did not get sent out.)

    Multisite:
    * FIX: LDAP: Disabling use of referrals in active directory configuration
    * FIX: Fixed missing roles in auth.php (in some cases) which resulted in
           non visible pnp graphs and missing nagvis permissions
    * FIX: Fixed label color of black toner perfometers when fuel is low
    * FIX: Fixed wrong default settings of view filters in localized multisite
    * FIX: Fixed exception when enabling sounds for views relying on
           e.g. alert statistics source
    * FIX: Folder Tree Snapin: make folder filter also work for remote
           folders that do not exist locally
    * FIX: correctly display sub-minute check/retry intervals
    * FIX: fix logic of some numeric sorters
    * FIX: Improved user provided variable validation in view code
    * FIX: Escaping html code in plugin output painters

    WATO:
    * FIX: fix layout of Auxiliary tags table
    * FIX: avoid exception when called first time and first page ist host tags
    * FIX: fix validation of time-of-day input field (24:00)
    * FIX: automation users can now be deleted again (bug was introduced in 1.2.2p1)
    * FIX: fix logwatch pattern analyzer message "The host xyz is not
           managed by WATO." after direct access via snapin
    * FIX: Fixed first toggle of flags in global settings when default is set to True
    * FIX: fix exception and loss of hosts in a folder when deleting all site connections
           of a distributed WATO setup
    * FIX: avoid Python exception for invalid parameters even in debug mode
    * FIX: check_ldap: Removed duplicate "-H" definition
    * FIX: Fixed some output encoding problem in snapshot restore / deletion code
    * FIX: Improved user provided variable validation in snapshot handling code
    * FIX: Improved user provided variable validation in inventory dialog

    Event Console:
    * FIX: apply rewriting of application/hostname also when cancelling events
    * FIX: check_mkevents now uses case insensitive host name matching

    Livestatus:
    * FIX: fixed incorrect output formatting of comments_with_info column
    * FIX: statehist table: fixed memory leak

1.2.2p2:
    Core:
    * FIX: livecheck: fixed handling of one-line plugin outputs and missing \n
           (Thanks to Florent Peterschmitt)

    Checks & Agents:
    * FIX: jolokia_info: ignore ERROR instances
    * FIX: apache_status: use (also) apache_status.cfg instead of apache_status.conf
    * FIX: f5_bigip_vserver: fix wrong OID (13 instead of 1), thanks to Miro Ramza
    * FIX: f5_bigip_psu: handle more than first power supply, thanks to Miro Ramza
    * FIX: ipmi_sensors: ignore sensors in state [NA] (not available)
    * FIX: aix_lvm: handle agents that output an extra header line
    * FIX: zfsget: do not assume that devices begin with /, but mountpoints
    * FIX: ipmi_sensors: handle two cases for DELL correctly (thanks to Sebastian Talmon)
    * FIX: check_dns: enable performance data
    * FIX: free_ipmi: fix name of sensor cache file if hostname contains domain part
    * FIX: ad_replication plugin: Fixed typo (Thanks to Dennis Honke)

    Multisite:
    * List of views: Output the alias of a datasource instead of internal name
    * FIX: fix column editor for join columns if "SERVICE:" is l10n'ed
    * FIX: fix invalid request in livestatus query after reconnect

    WATO:
    * FIX: convert editing of global setting to POST. This avoid URL-too-long
      when defining lots of Event Console actions
    * FIX: LDAP configuration: allow DNs without DC=

    Event Console:
    * FIX: fix icon in events check if host specification is by IP address
    * Renamed "Delete Event" to "Archive Event" to clearify the meaning

    Notifications:
    * FIX: contacts with notifications disabled no longer receive
           custom notifications, unless forced

1.2.2p1:
    Core:
    * FIX: correctly quote ! and \ in active checks for Nagios
    * FIX: Performing regular inventory checks at configured interval even
           when the service is in problem state
    * Check_MK core now supports umlauts in host-/service- and contactgroup names

    Checks & Agents:
    * FIX: vsphere_agent: fix problems whith ! and \ in username or password
    * FIX: check_mk_agent.aix: fix shebang: was python, must be ksh
    * FIX: cisco_qos: Be compatible to newer IOS-XE versions (Thanks to Ken Smith)
    * FIX: mk_jolokia: Handling spaces in application server instances correctly

    Multisite:
    * FIX: do not remove directories of non-exisant users anymore. This lead to
           a deletion of users' settings in case of an external authentication
           (like mod_ldap).
    * FIX: Fixed handling of dashboards without title in sidebar view snapin
    * FIX: titles and services got lost when moving join-columns in views
    * FIX: Fixed exception during initial page rendering in python 2.6 in special cases
           (Internal error: putenv() argument 2 must be string, not list)

    Livestatus:
    * livestatus.log: show utf-8 decoding problems only with debug logging >=2

    Notifications:
    * FIX: HTML mails: Handle the case where plugin argument is not set
    * FIX: HTML mails: remove undefinded placeholders like $GRAPH_CODE$

    WATO:
    * Improved handling of valuespec validations in WATO rule editor. Displaying a
      warning message when going to throw away the current settings.
    * FIX: fix bug where certain settings where not saved on IE. This was mainly
           on IE7, but also IE8,9,10 in IE7 mode (which is often active). Affected
           was e.g. the nodes of a cluster or the list of services for service
           inventory

1.2.2:
    Core:
    * Added $HOSTURL$ and $SERVICEURL$ to notification macros which contain an
      URL to the host/service details views with /check_mk/... as base.

    Checks & Agents:
    * FIX: blade_bx_load: remove invalid WATO group
    * FIX: lnx_bonding: handle also 802.3ad type bonds

    Notifications:
    * FIX: Removing GRAPH_CODE in html mails when not available
    * Using plugin argument 1 for path to pnp4nagios index php to render graphs
    * Little speedup of check_mk --notify

    Multisite:
    * FIX: Fixed umlaut handling in reloaded snapins

    WATO:
    * FIX: Fix several cases where WATO rule analyser did not hilite all matching rules
    * Added tcp port parameter to SSL certificate check (Thanks to Marcel Schulte)

    Event Console:
    * FIX: Syslog server is now able to parse RFC 5424 syslog messages

1.2.2b7:
    Checks & Agents:
    * FIX: postfix_mailq: fix labels in WATO rule, set correct default levels


1.2.2b6:
    Core:
    * FIX: setup: detect check_icmp also on 64-Bit CentOS
           (thanks to あきら)
    * FIX: setup.sh: create auth.serials, fix permissions of htpasswd
    * FIX: livecheck: now able to handle check output up to 16kB

    Checks & Agents:
    * FIX: apc_symmetra_power: resurrect garble PNP template for
    * FIX: check_mk_agent.freebsd: remove garble from output
           (Thanks to Mathias Decker)
    * FIX: check_mk-mssql_counters.locks: fix computation, was altogether wrong
    * FIX: check_mk-mssql_counters.transactions: fix computation also
    * check_http: now support the option -L (urlizing the result)
    * Added mem section to Mac OSX agent (Thanks to Brad Davis)
    * FIX: mssql.vbs (agent plugin) now sets auth options for each instance
    * FIX: jolokia_metrics.mem: error when missing max values
    * Make levels for SMART temperature editable via WATO

    Multisite:
    * FIX: fix localization in non-OMD environment
           (thanks to あきら)
    * FIX: hopefully fix computation of Speed-O-Meter
    * Add $SERVICEOUTPUT$ and $HOSTOUTPUT$ to allowed macros for
      custom notes
    * FIX: Writing one clean message to webserver error_log when write fails
    * FIX: Escaping html entities when displaying comment fields
    * FIX: Monitored on site attribute always has valid default value

    Notifications:
    * FIX: fix event type for recoveries
    * FIX: fix custom notifications on older nagios versions
    * FIX: handle case where type HOST/SERVICE not correctly detected

    Livestatus:
    * FIX: memory leak when removing downtime / comment

    WATO:
    * FIX: Removed "No roles assigned" text in case of unlocked role attribute
           in user management dialog
    * FIX: Fix output of rule search: chapters appeared twice sometimes

    Event Console:
    * FIX: check_mkevents: fix usage help if called with illegal options
    * check_mkevents now allows specification of a UNIX socket
      This is needed in non-OMD environments
    * setup.py now tries to setup Event Console even in non-OMD world

1.2.2b5:
    Core:
    * Checks can now omit the typical "OK - " or "WARN -". This text
      will be added automatically if missing.
    * FIX: livecheck: fixed compilation bug
    * FIX: check_mk: convert service description unicode into utf-8
    * FIX: avoid simultanous activation of changes by means of a lock

    Checks & Agents:
    * FIX: jolokia_metrics.mem - now able to handle negative/missing max values
    * ADD: tcp_conn_stats: now additionally uses /proc/net/tcp6
    * ADD: wmic_processs: cpucores now being considered when calculating
           user/kernel percentages. (thanks to William Baum)
    * FIX: UPS checks support Eaton Evolution
    * FIX: windows agent plugin: mssql now exits after 10 seconds

    Notifications:
    * FIX: fixed crash on host notification when contact had explicit services set

    Livestatus:
    * FIX: possible crash with VERY long downtime comments

    WATO:
    * FIX: Fix hiliting of errors in Nagios output
    * FIX: localisation error

    Multisite:
    * FIX: Avoid duplicate "Services" button in host detail views
    * FIX: fix rescheduling icon for services with non-ASCII characters
    * New filter for IP address of a host
    * Quicksearch: allow searching for complete IP addresses and IP
      address prefixes
    * Add logentry class filter to view 'Host- and Service events'

    BI:
    * FIX: fix exception with expansion level being 'None'
    * FIX: speedup for single host tables joined by hostname (BI-Boxes)
    * FIX: avoid closing BI subtree while tree is being loaded

    Event Console:
    * FIX: make hostname matching field optional. Otherwise a .* was
           neccessary for the rule in order to match
    * FIX: event_simulator now also uses case insensitive matches

1.2.2b4:
    Core:
    * FIX: Fix output of cmk -D: datasource programs were missing
    * FIX: allow unicode encoded extra_service_conf
    * FIX: no default PING service if custom checks are defined
    * FIX: check_mk_base: fixed rounding error in get_bytes_human_readable
    * FIX: check_mk: improved support of utf-8 characters in extra_service_conf
    * FIX: livestatus: table statehist now able to check AuthUser permissions
    * New configuration variable contactgroup_members

    Checks & Agents:
    * FIX: smart - not trying to parse unhandled lines to prevent errors
    * FIX: winperf_processor - fixed wrong calculations of usage
    * FIX: WATO configuration of filesystem trends: it's hours, not days!
    * FIX: mysql: fixed crash on computing IO information
    * FIX: diskstat: fix local variable 'ios_per_sec' referenced before assignment
    * FIX: multipath: ignore warning messages in agent due to invalid multipath.conf
    * FIX: megaraid_bbu: deal with broken output ("Adpater"), found in Open-E
    * FIX: megaraid_pdisk: deal with special output of Open-E
    * FIX: jolokia_metrics.mem: renamed parameter totalheap to total
    * FIX: megaraid_bbu: deal with broken output ("Adpater")
    * FIX: check_ldap: added missing host address (check didn't work at all)
    * FIX: check_ldap: added missing version option -2, -3, -3 -T (TLS)
    * FIX: mssql: Agent plugin now supports MSSQL Server 2012
    * FIX: hr_mem: fix max value in performance data (thanks to Michaël COQUARD)
    * FIX: f5_bigip_psu: fix inventory function (returned list instead of tuple)
    * FIX: mysql.connections: avoid crash on legacy agent output
    * FIX: tcp_conn_stats: use /proc/net/tcp instead of netstat -tn. This
           should avoid massive performance problems on system with many
           connections
    * Linux agent: limit netstat to 10 seconds
    * ps: Allow %1, %2, .. instead of %s in process_inventory. That allows
      reordering of matched groups
    * FIX: f5_bigip_psu - fixed inventory function
    * FIX: printer_supply - fixed inventory function for some kind of OKI printers

    Multisite:
    * FIX: Fixed problem with error during localization scanning
    * FIX: Fixed wrong localization right after a user changed its language
    * FIX: Improved handling of error messages in bulk inventory
    * FIX: fixed focus bug in transform valuespec class
    * FIX: stop doing snapin refreshes after they have been removed
    * FIX: sidebar snapins which refresh do not register for restart detection anymore
    * FIX: fix user database corruption in case of a race condition
    * FIX: added checks wether or not a contactgroup can be deleted
    * FIX: Avoid deadlock due to lock on contacts.mk in some situations
    * Changed sidebar snapin reload to a global interval (option:
      sidebar_update_interval), defaults to 30 seconds
    * Sidebar snapins are now bulk updated with one HTTP request each interval

    BI:
    * FIX: fixed invalid links to hosts and services in BI tree view
    * FIX: fix exception in top/down and bottom/up views
    * FIX: fix styling of top/down and bottom/up views (borders, padding)
    * FIX: fix style of mouse pointer over BI boxes
    * FIX: list of BI aggregates was incomplete in some cases
    * FIX: single host aggregations didn't work for aggregations += [...]
    * FIX: top-down and bottom-up was broken in case of "only problems"
    * FIX: BI see_all permission is now working again
    * Do not handle PENDING as "problem" anymore
    * Make titles of non-leaf tree nodes klickable

    WATO:
    * FIX: flexible notification valuespec is now localizable
    * FIX: Alias values of host/service/contact groups need to be set and unique
           within the group
    * FIX: Fixed exception when editing contactgroups without alias
    * FIX: Fix localization of rule options
    * FIX: ValueSpec OptionalDropDown: fix visibility if default is "other"
    * Suggest use default value for filesystem levels that make sense
    * Valuespec: CascadingDropdown now able to process choice values from functions
    * Freshness checking for classical passive Nagios checks (custom_checks)

1.2.2b3:
    Checks & Agents:
    * FIX: Fixed date parsing code ignoring the seconds value in several checks
           (ad_replication, cups_queues, heartbeat_crm, mssql_backup, smbios_sel)
    * FIX: Fixed pnp template for apc_symmetra check when using multiple rrds

    Multisite:
    * FIX: Removed uuid module dependency to be compatible to python < 2.5
    * FIX: remove Javascript debug popup from multi-string input fields
    * FIX: list of strings (e.g. host list in rule editor) didn't work anymore

1.2.2b2:
    Checks & Agents:
    * Added dynamic thresholds to the oracle_tablespace check depending on the
      size of the tablespaces.

    BI:
    * FIX: fix exception in BI-Boxes views of host groups
    * FIX: fix problem where BI-Boxes were invisible if not previously unfolded

    Event Console:
    * FIX: support non-Ascii characters in matching expressions. Note:
           you need to edit and save each affected rule once in order
           to make the fix work.
    * FIX: Fixed exception when logging actions exectuted by mkeventd
    * FIX: etc/init.d/mkeventd flush did not work when mkeventd was stopped

    Multisite:
    * FIX: Fixed several minor IE7 related layout bugs
    * FIX: title of pages was truncated and now isn't anymore
    * Cleanup form for executing commands on hosts/services

    WATO:
    * FIX: Fixed layout of rulelist table in IE*
    * FIX: Fixed adding explicit host names to rules in IE7
    * Add: Improved navigation convenience when plugin output contains [running on ... ]

1.2.2b1:
    Core:
    * cmk --notify: added notification script to generate HTML mails including
      the performance graphs of hosts and services
    * cmk --notify: added the macros NOTIFY_LASTHOSTSTATECHANGE, NOTIFY_HOSTSTATEID,
      NOTIFY_LASTSERVICESTATECHANGE, NOTIFY_SERVICESTATEID, NOTIFY_NOTIFICATIONCOMMENT,
      NOTIFY_NOTIFICATIONAUTHOR, NOTIFY_NOTIFICATIONAUTHORNAME, NOTIFY_NOTIFICATIONAUTHORALIAS
    * FIX: more robust deletion of precompiled files to ensure the correct
      creation of the files (Thanks to Guido Günther)
    * FIX: Inventory for cluster nodes who are part of multiple clusters
    * cmk --notify: added plugin for sms notification
    * FIX: precompiled checks: correct handling of sys.exit() call when using python2.4
    * cmk --notify: improved logging on wrong notification type
    * RPM: Added check_mk-agent-scriptless package (Same as normal agent rpm,
      but without RPM post scripts)

    Checks & Agents:
    * winperf_processor now outputs float usage instead of integer
    * FIX: mssql_counters.file_sizes - Fixed wrong value for "Log Files" in output
    * FIX: drbd: Parameters for expected roles and disk states can now be set to
           None to disable alerting on changed values
    * printer_supply_ricoh: New check for Ricoh printer supply levels
    * jolokia_metrics.mem: now supports warn/crit levels for heap, nonheap, totalheap
    * jolokia_metrics.mem: add dedicated PNP graph
    * FIX: logwatch.ec: use UNIX socket instead of Pipe for forwarding into EC
    * FIX: logwatch.ec: fixed exception when forwarding "OK" lines
    * FIX: logwatch.ec: fixed forwarding of single log lines to event console
    * Improved performance of logwatch.ec check in case of many messages
    * livestatus_status: new check for monitoring performance of monitoring
    * FIX: diskstat.include: fix computation of queue length on windows
      (thanks to K.H. Fiebig)
    * lnx_bonding: new check for bonding interfaces on Linux
    * ovs_bonding: new check for bonding interfaces on Linux / Open vSwitch
    * if: Inventory settings can now be set host based
    * FIX: lnx_bonding/ovs_bonding: correct definition of bonding.include
    * Add: if check now able to handle interface groups  (if_groups)
    * Add: New check for DB2 instance memory levels
    * Add: winperf_phydisk can now output IOPS
    * Add: oracle_tablespace now with flexible warn/crit levels(magic number)

    Livestatus:
    * Add: new column in hosts/services table: comments_with_extra_info
    Adds the entry type and entry time

    Multisite:
    * Added comment painter to notification related views
    * Added compatibility code to use hashlib.md5() instead of md5.md5(), which
      is deprecated in python > 2.5 to prevent warning messages in apache error log
    * Added host filter for "last host state change" and "last host check"
    * FIX: Preventing autocomplete in password fields of "edit profile" dialog
    * The ldap member attribute of groups is now configruable via WATO
    * Added option to enforce lower User-IDs during LDAP sync
    * Improved debug logging of ldap syncs (Now writing duration of queries to log)
    * Displaying date/time of comments in comment icon hover menu (Please
      note: You need to update your livestatus to current version to make this work)
    * FIX: Making "action" context link unclickable during handling actions / confirms

    BI:
    * Use Ajax to delay rendering of invisible parts of the tree (this
      saves lots of HTML code)

    WATO:
    * Added hr_mem check to the memory checkgroup to make it configurable in WATO
    * Make page_header configurable in global settings
    * FIX: Fixed some typos in ldap error messages
    * FIX: Fixed problem on user profile page when no alias set for a user
    * FIX: list valuespecs could not be extended after once saving
    * FIX: fix title of foldable areas contained in list valuespecs
    * FIX: Fixed bug where pending log was not removed in multisite setup
    * FIX: Fixed generation of auth.php (Needed for NagVis Multisite Authorisation)
    * FIX: Fixed missing general.* permissions in auth.php on slave sites in
      case of distributed WATO setups
    * Added oracle_tablespaces configuration to the application checkgroup
    * FIX: Fixed synchronisation of mkeventd configs in distributed WATO setups
    * FIX: "Sync & Restart" did not perform restart in distributed WATO setups
    * FIX: Fixed exception in editing code of ldap group to rule plugin
    * FIX: Don't execute ldap sync while performing actions on users page

    Event Console:
    * Added UNIX socket for sending events to the EC
    * Speed up rule matches in some special cases by factor of 100 and more
    * Init-Script: Improved handling of stale pidfiles
    * Init-Script: Detecting and reporting already running processes
    * WATO: Added hook to make the mkeventd reload in distributed WATO setups
      during "activate changes" process
    * Added hook mkeventd-activate-changes to add custom actions to the mkeventd
      "activate changes" GUI function
    * FIX: When a single rule matching raises an exception, the line is now
      matched agains the following rules instead of being skipped. The
      exception is logged to mkeventd.log

1.2.1i5:
    Core:
    * Improved handling of CTRL+C (SIGINT) to terminate long runnining tasks
      (e.g.  inventory of SNMP hosts)
    * FIX: PING services on clusters are treated like the host check of clusters
    * cmk --notify: new environment variable NOTIFY_WHAT which has HOST or SERVICE as value
    * cmk --notify: removing service related envvars in case of host notifications
    * cmk --notify: added test code to help developing nitofication plugins.
      Can be called with "cmk --notify fake-service debug" for example

    Checks & Agents:
    * Linux Agent, diskstat: Now supporting /dev/emcpower* devices (Thanks to Claas Rockmann-Buchterkirche)
    * FIX: winperf_processor: Showing 0% on "cmk -nv" now instead of 100%
    * FIX: win_dhcp_pools: removed faulty output on non-german windows 2003 servers
           with no dhcp server installed (Thanks to Mathias Decker)
    * Add: fileinfo is now supported by the solaris agent. Thanks to Daniel Roettgermann
    * Logwatch: unknown eventlog level ('u') from windows agent treated as warning
    * FIX: logwatch_ec: Added state undefined as priority
    * Add: New Check for Raritan EMX Devices
    * Add: mailman_lists - New check to gather statistics of mailman mailinglists
    * FIX: megaraid_bbu - Handle missing charge information (ignoring them)
    * FIX: myssql_tablespaces - fix PNP graph (thanks to Christian Zock)
    * kernel.util: add "Average" information to PNP graph
    * Windows Agent: Fix startup crash on adding a logfiles pattern, but no logfile specified
    * Windows Agent: check_mk.example.ini: commented logfiles section

    Multisite:
    * FIX: Fixed rendering of dashboard globes in opera
    * When having row selections enabled and no selected and performing
      actions an error message is displayed instead of performing the action on
      all rows
    * Storing row selections in user files, cleaned up row selection
      handling to single files. Cleaned up GET/POST mixups in confirm dialogs
    * Add: New user_options to limit seen nagios objects even the role is set to see all
    * Fix: On site configaration changes, only relevant sites are marked as dirty
    * Fix: Distributed setup: Correct cleanup of pending changes logfile after "Activate changes"
    * FIX: LDAP: Fixed problem with special chars in LDAP queries when having
    contactgroup sync plugin enabled
    * FIX: LDAP: OpenLDAP - Changed default filter for users
    * FIX: LDAP: OpenLDAP - Using uniqueMember instead of member when searching for groups of a user
    * FIX: LDAP: Fixed encoding problem of ldap retrieved usernames
    * LDAP: Role sync plugin validates the given group DNs with the group base dn now
    * LDAP: Using roles defined in default user profile in role sync plugin processing
    * LDAP: Improved error handling in case of misconfigurations
    * LDAP: Reduced number of ldap querys during a single page request / sync process
    * LDAP: Implemnted some kind of debug logging for LDAP communication
    * FIX: Re-added an empty file as auth.py (wato plugin) to prevent problems during update

    WATO:
    * CPU load ruleset does now accept float values
    * Added valuespec for cisco_mem check to configure thresholds via WATO
    * FIX: Fixed displaying of tag selections when creating a rule in the ruleeditor
    * FIX: Rulesets are always cloned in the same folder
    * Flexibile notifications: removed "debug notification" script from GUI (you can make it
      executable to be choosable again)
    * Flexibile notifications: added plain mail notification which uses the
      mail templates from global settings dialog

    BI:
    * Added FOREACH_SERVICE capability to leaf nodes
    * Add: Bi views now support debug of livestatus queries

1.2.1i4:
    Core:
    * Better exception handling when executing "Check_MK"-Check. Printing python
      exception to status output and traceback to long output now.
    * Added HOSTTAGS to notification macros which contains all Check_MK-Tags
      separated by spaces
    * Output better error message in case of old inventory function
    * Do object cache precompile for monitoring core on cmk -R/-O
    * Avoid duplicate verification of monitoring config on cmk -R/-O
    * FIX: Parameter --cleanup-autochecks (long for -u) works now like suggested in help
    * FIX: Added error handling when trying to --restore with a non existant file

    Notifications:
    * Fix flexible notifications on non-OMD systems

    Checks & Agents:
    * Linux Agent, mk_postgres: Supporting pgsql and postgres as user
    * Linux Agent, mk_postgres: Fixed database stats query to be compatible
      with more versions of postgres
    * apache_status: Modified to be usable on python < 2.6 (eg RHEL 5.x)
    * apache_status: Fixed handling of PIDs with more than 4 numbers
    * Add: New Check for Rittal CMC PSM-M devices
    * Smart plugin: Only use relevant numbers of serial
    * Add: ibm_xraid_pdisks - new check for agentless monitoring of disks on IBM SystemX servers.
    * Add: hp_proliant_da_cntlr check for disk controllers in HP Proliant servers
    * Add: Check to monitor Storage System Drive Box Groups attached to HP servers
    * Add: check to monitor the summary status of HP EML tape libraries
    * Add: apc_rackpdu_status - monitor the power consumption on APC rack PDUs
    * Add: sym_brightmail_queues - monitor the queue levels on Symantec Brightmail mail scanners.
    * Add: plesk_domains - List domains configured in plesk installations
    * Add: plesk_backups - Monitor backup spaces configured for domains in plesk
    * Add: mysql_connections - Monitor number of parallel connections to mysql daemon
    * Add: flexible notifcations: filter by hostname
    * New script multisite_to_mrpe for exporting services from a remote system
    * FIX: postgres_sessions: handle case of no active/no idle sessions
    * FIX: correct backslash representation of windows logwatch files
    * FIX: postgres_sessions: handle case of no active/no idle sessions
    * FIX: zfsget: fix exception on snapshot volumes (where available is '-')
    * FIX: zfsget: handle passed-through filesystems (need agent update)
    * FIX: loading notification scripts in local directory for real
    * FIX: oracle_version: return valid check result in case of missing agent info
    * FIX: apache_status: fixed bug with missing 'url', wrote man page
    * FIX: fixed missing localisation in check_parameteres.py
    * FIX: userdb/ldap.py: fixed invalid call site.getsitepackages() for python 2.6
    * FIX: zpool_status: fixed crash when spare devices were available
    * FIX: hr_fs: handle negative values in order to larger disks (thanks to Christof Musik)
    * FIX: mssql_backup: Fixed wrong calculation of backup age in seconds


    Multisite:
    * Implemented LDAP integration of Multisite. You can now authenticate your
      users using the form based authentication with LDAP. It is also possible
      to synchronize some attributes like mail addresses, names and roles from
      LDAP into multisite.
    * Restructured cookie auth cookies (all auth cookies will be invalid
      after update -> all users have to login again)
    * Modularized login and cookie validation
    * Logwatch: Added buttons to acknowledge all logs of all hosts or really
      all logs which currently have a problem
    * Check reschedule icon now works on services containing an \
    * Now showing correct representation of SI unit kilo ( k )
    * if perfometer now differs between byte and bit output
    * Use pprint when writing global settings (makes files more readable)
    * New script for settings/removing downtimes: doc/treasures/downtime
    * New option when setting host downtimes for also including child hosts
    * Option dials (refresh, number of columns) now turnable by mouse wheel
    * Views: Commands/Checkboxes buttons are now activated dynamically (depending on data displayed)
    * FIX: warn / crit levels in if-check when using "bit" as unit
    * FIX: Fixed changing own password when notifications are disabled
    * FIX: On page reload, now updating the row field in the headline
    * FIX: ListOfStrings Fields now correctly autoappend on focus
    * FIX: Reloading of sidebar after activate changes
    * FIX: Main Frame without sidebar: reload after activate changes
    * FIX: output_format json: handle newlines correctly
    * FIX: handle ldap logins with ',' in distinguished name
    * FIX: quote HTML variable names, fixes potential JS injection
    * FIX: Sidebar not raising exceptions on configured but not available snapins
    * FIX: Quicksearch: Fixed Up/Down arrow handling in chrome
    * FIX: Speedometer: Terminating data updates when snapin is removed from sidebar
    * FIX: Views: toggling forms does not disable the checkbox button anymore
    * FIX: Dashboard: Fixed wrong display options in links after data reloads
    * FIX: Fixed "remove all downtimes" button in views when no downtimes to be deleted
    * FIX: Services in hosttables now use the service name as header (if no custom title set)
    * New filter for host_contact and service_contact

    WATO:
    * Add: Creating a new rule immediately opens its edit formular
    * The rules formular now uses POST as transaction method
    * Modularized the authentication and user management code
    * Default config: add contact group 'all' and put all hosts into it
    * Reverse order of Condition, Value and General options in rule editor
    * Allowing "%" and "+" in mail prefixes of contacts now
    * FIX: Fixed generated manual check definitions for checks without items
      like ntp_time and tcp_conn_stats
    * FIX: Persisting changing of folder titles when only the title has changed
    * FIX: Fixed rendering bug after folder editing

    Event Console:
    * Replication slave can now copy rules from master into local configuration
      via a new button in WATO.
    * Speedup access to event history by earlier filtering and prefiltering with grep
    * New builtin syslog server! Please refer to online docu for details.
    * Icon to events of host links to view that has context button to host
    * FIX: remove event pipe on program shutdown, prevents syslog freeze
    * FIX: hostnames in livestatus query now being utf8 encoded
    * FIX: fixed a nastiness when reading from local pipe
    * FIX: fix exception in rules that use facility local7
    * FIX: fix event icon in case of using TCP access to EC
    * FIX: Allowing ":" in application field (e.g. needed for windows logfiles)
    * FIX: fix bug in Filter "Hostname/IP-Address of original event"

    Livestatus:
    * FIX: Changed logging output "Time to process request" to be debug output

1.2.1i3:
    Core:
    * added HOST/SERVICEPROBLEMID to notification macros
    * New configuration check_periods for limiting execution of
      Check_MK checks to a certain time period.

    Checks & Agents:
    * Windows agent: persist offsets for logfile monitoring

    Notifications:
    * fix two errors in code that broke some service notifications

    Event Console:
    * New performance counter for client request processing time
    * FIX: fixed bug in rule optimizer with ranges of syslog priorities

    WATO:
    * Cloning of contact/host/service groups (without members)

    Checks & Agents:
    * logwatch: Fixed confusion with ignore/ok states of log messages
    * AIX Agent: now possible to specify -d flag. Please test :)

1.2.1i2:
    Core:
    * Improved validation of inventory data reported by checks
    * Added -d option to precompiled checks to enable debug mode
    * doc/treasures: added script for printing RRD statistics

    Notifications:
    * New system of custom notification, with WATO support

    Event Console:
    * Moved source of Event Console into Check_MK project
    * New button for resetting all rule hits counters
    * When saving a rule then its hits counter is always reset
    * New feature of hiding certain actions from the commands in the status GUI
    * FIX: rule simulator ("Try out") now handles cancelling rules correctly
    * New global option for enabling log entries for rule hits (debugging)
    * New icon linking to event views for the event services
    * check_mkevents outputs last worst line in service output
    * Max. number of queued connections on status sockets is configurable now
    * check_mkevents: new option -a for ignoring acknowledged events
    * New sub-permissions for changing comment and contact while updating an event
    * New button for generating test events directly via WATO
    * Allow Event Console to replicate from another (master) console for
      fast failover.
    * Allow event expiration also on acknowledged events (configurable)

    Multisite:
    * Enable automation login with _username= and _secret=, while
      _secret is the content of var/check_mk/web/$USER/automation.secret
    * FIX: Fixed releasing of locks and livestatus connections when logging out
    * FIX: Fixed login/login confusions with index page caching
    * FIX: Speed-o-meter: Fixed calculation of Check_MK passive check invervals
    * Removed focus of "Full name" attribute on editing a contact
    * Quicksearch: Convert search text to regex when accessing livestatus
    * FIX: WATO Folder filter not available when WATO disabled
    * WATO Folder Filter no longer available in single host views
    * Added new painters "Service check command expanded" and
      "Host check command expanded"
    * FIX: Corrected garbled description for sorter "Service Performance data"
    * Dashboard globes can now be filtered by host_contact_group/service_contact_group
    * Dashboard "iframe" attribute can now be rendered dynamically using the
      "iframefunc" attribute in the dashlet declaration
    * Dashboard header can now be hidden by setting "title" to None
    * Better error handling in PNP-Graph hover menus in case of invalid responses

    Livestatus:
    * Added new table statehist, used for SLA queries
    * Added new column check_command_expanded in table hosts
    * Added new column check_command_expanded in table services
    * New columns livestatus_threads, livestatus_{active,queued}_connections

    BI:
    * Added missing localizations
    * Added option bi_precompile_on_demand to split compilations of
      the aggregations in several fragments. If possible only the needed
      aggregations are compiled to reduce the time a user has to wait for
      BI based view. This optimizes BI related views which display
      information for a specific list of hosts or aggregation groups.
    * Added new config option bi_compile_log to collect statistics about
      aggregation compilations
    * Aggregations can now be part of more than one aggregation group
      (just configure a list of group names instead of a group name string)
    * Correct representation of (!), (!!) and (?) markers in check output
    * Corrected representation of assumed state in box layout
    * Feature: Using parameters for hosttags

    WATO:
    * Added progress indicator in single site WATO "Activate Changes"
    * Users & Contacts: Case-insensitive sorting of 'Full name' column
    * ntp/ntp.time parameters are now configurable via WATO
    * FIX: Implemented basic non HTTP 200 status code response handling in interactive
           progress dialogs (e.g. bulk inventory mode)
    * FIX: Fixed editing of icon_image rules
    * Added support of locked hosts and folders ( created by CMDB )
    * Logwatch: logwatch agents/plugins now with ok pattern support
    * Valuespec: Alternative Value Spec now shows helptext of its elements
    * Valuespec: DropdownChoice, fixed exception on validate_datatype

    Checks & Agents:
    * New check mssql_counters.locks: Monitors locking related information of
      MSSQL tablespaces
    * Check_MK service is now able to output additional performance data
      user_time, system_time, children_user_time, children_system time
    * windows_updates agent plugin: Fetching data in background mode, caching
      update information for 30 minutes
    * Windows agent: output ullTotalVirtual and ullAvailVirtual (not yet
      being used by check)
    * Solaris agent: add <<<uptime>>> section (thanks to Daniel Roettgermann)
    * Added new WATO configurable option inventory_services_rules for the
      windows services inventory check
    * Added new WATO configurable option inventory_processes_rules for the
      ps and ps.perf inventory
    * FIX: mssql_counters checks now really only inventorize percentage based
      counters if a base value is set
    * win_dhcp_pools: do not inventorize empty pools any more. You can switch
      back to old behaviour with win_dhcp_pools_inventorize_empty = True
    * Added new Check for Eaton UPS Devices
    * zfsget: new check for monitoring ZFS disk usage for Linux, Solaris, FreeBSD
      (you need to update your agent as well)
    * Added new Checks for Gude PDU Units
    * logwatch: Working around confusion with OK/Ignore handling in logwatch_rules
    * logwatch_ec: Added new subcheck to forward all incoming logwatch messages
      to the event console. With this check you can use the Event Console
      mechanisms and GUIs instead of the classic logwatch GUI. It can be
      enabled on "Global Settings" page in WATO for your whole installation.
      After enabling it you need to reinventorize your hosts.
    * Windows Update Check: Now with caching, Thanks to Phil Randal and Patrick Schlüter
    * Windows Check_MK Agent: Now able to parse textfiles for logwatch output
    * Added new Checks sni_octopuse_cpu, sni_octopuse_status, sni_octopuse_trunks: These
      allow monitoring Siemens HiPath 3000/5000 series PBX.
    * if-checks now support "bit" as measurement unit
    * winperf_phydisk: monitor average queue length for read/write

1.2.0p5:
    Checks & Agents:
    * FIX: windows agent: fixed possible crash in eventlog section

    BI:
    * FIX: fixed bug in aggregation count (thanks Neil)

1.2.0p4:
    WATO:
    * FIX: fixed detection of existing groups when creating new groups
    * FIX: allow email addresses like test@test.test-test.com
    * FIX: Fixed Password saving problem in user settings

    Checks & Agents:
    * FIX: postgres_sessions: handle case of no active/no idle sessions
    * FIX: winperf_processor: handle parameters "None" (as WATO creates)
    * FIX: mssql_counters: remove debug output, fix bytes output
    * FIX: mssql_tablespaces: gracefully handle garbled agent output

    Multisite:
    * FIX: performeter_temparature now returns unicode string, because of °C
    * FIX: output_format json in webservices now using " as quotes

    Livestatus:
    * FIX: fix two problems when reloading module in Icinga (thanks to Ronny Biering)

1.2.0p3:
    Mulitisite
    * Added "view" parameter to dashlet_pnpgraph webservice
    * FIX: BI: Assuming "OK" for hosts is now possible
    * FIX: Fixed error in makeuri() calls when no parameters in URL
    * FIX: Try out mode in view editor does not show context buttons anymore
    * FIX: WATO Folder filter not available when WATO disabled
    * FIX: WATO Folder Filter no longer available in single host views
    * FIX: Quicksearch converts search text to regex when accessing livestatus
    * FIX: Fixed "access denied" problem with multisite authorization in PNP/NagVis
           in new OMD sites which use the multisite authorization
    * FIX: Localize option for not OMD Environments

    WATO:
    * FIX: Users & Contacts uses case-insensitive sorting of 'Full name' column
    * FIX: Removed focus of "Full name" attribute on editing a contact
    * FIX: fix layout bug in ValueSpec ListOfStrings (e.g. used in
           list of explicit host/services in rules)
    * FIX: fix inheritation of contactgroups from folder to hosts
    * FIX: fix sorting of users, fix lost user alias in some situations
    * FIX: Sites not using distritubed WATO now being skipped when determining
           the prefered peer
    * FIX: Updating internal variables after moving hosts correctly
      (fixes problems with hosts tree processed in hooks)

    BI:
    * FIX: Correct representation of (!), (!!) and (?) markers in check output

    Livestatus:
    * FIX: check_icmp: fixed calculation of remaining length of output buffer
    * FIX: check_icmp: removed possible buffer overflow on do_output_char()

    Livecheck:
    * FIX: fixed problem with long plugin output
    * FIX: added /0 termination to strings
    * FIX: changed check_type to be always active (0)
    * FIX: fix bug in assignment of livecheck helpers
    * FIX: close inherited unused filedescriptors after fork()
    * FIX: kill process group of called plugin if timeout is reached
           -> preventing possible freeze of livecheck
    * FIX: correct escaping of character / in nagios checkresult file
    * FIX: fixed SIGSEGV on hosts without defined check_command
    * FIX: now providing correct output buffer size when calling check_icmp

    Checks & Agents:
    * FIX: Linux mk_logwatch: iregex Parameter was never used
    * FIX: Windows agent: quote '%' in plugin output correctly
    * FIX: multipath check now handles '-' in "user friendly names"
    * New check mssql_counters.locks: Monitors locking related information of
      MSSQL tablespaces
    * FIX: mssql_counters checks now really only inventorize percentage based
      counters if a base value is set
    * windows_updates agent plugin: Fetching data in background mode, caching
      update information for 30 minutes
    * FIX: netapp_vfiler: fix inventory function (thanks to Falk Krentzlin)
    * FIX: netapp_cluster: fix inventory function
    * FIX: ps: avoid exception, when CPU% is missing (Zombies on Solaris)
    * FIX: win_dhcp_pools: fixed calculation of perc_free
    * FIX: mssql_counters: fixed wrong log size output

1.2.0p3:
    Multisite:
    * Added "view" parameter to dashlet_pnpgraph webservice

    WATO:
    * FIX: It is now possible to create clusters in empty folders
    * FIX: Fixed problem with complaining empty ListOf() valuespecs

    Livestatus:
    * FIX: comments_with_info in service table was always empty

1.2.1i1:
    Core:
    * Allow to add options to rules. Currently the options "disabled" and
      "comment" are allowed. Options are kept in an optional dict at the
      end of each rule.
    * parent scan: skip gateways that are reachable via PING
    * Allow subcheck to be in a separate file (e.g. foo.bar)
    * Contacts can now define *_notification_commands attributes which can now
      override the default notification command check-mk-notify
    * SNMP scan: fixed case where = was contained in SNMP info
    * check_imap_folder: new active check for searching for certain subjects
      in an IMAP folder
    * cmk -D shows multiple agent types e.g. when using SNMP and TCP on one host

    Checks & Agents:
    * New Checks for Siemens Blades (BX600)
    * New Checks for Fortigate Firewalls
    * Netapp Checks for CPU Util an FC Port throughput
    * FIX: megaraid_pdisks: handle case where no enclosure device exists
    * FIX: megaraid_bbu: handle the controller's learn cycle. No errors in that period.
    * mysql_capacity: cleaned up check, levels are in MB now
    * jolokia_info, jolokia_metrics: new rewritten checks for jolokia (formerly
      jmx4perl). You need the new plugin mk_jokokia for using them
    * added preliminary agent for OpenVMS (refer to agents/README.OpenVMS)
    * vms_diskstat.df: new check file usage of OpenVMS disks
    * vms_users: new check for number of interactive sessions on OpenVMS
    * vms_cpu: new check for CPU utilization on OpenVMS
    * vms_if: new check for network interfaces on OpenVMS
    * vms_system.ios: new check for total direct/buffered IOs on OpenVMS
    * vms_system.procs: new check for number of processes on OpenVMS
    * vms_queuejobs: new check for monitoring current VMS queue jobs
    * FIX: mssql_backup: Fixed problems with datetime/timezone calculations
    * FIX: mssql agent: Added compatibility code for MSSQL 9
    * FIX: mssql agent: Fixed connection to default instances ("MSSQLSERVER")
    * FIX: mssql agent: Fixed check of databases with names starting with numbers
    * FIX: mssql agent: Fixed handling of databases with spaces in names
    * f5_bigip_temp: add performance data
    * added perf-o-meters for a lot of temperature checks
    * cmctc_lcp.*: added new checks for Rittal CMC-TC LCP
    * FIX: diskstat (linux): Don't inventorize check when data empty
    * Cisco: Added Check for mem an cpu util
    * New check for f5 bigip network interfaces
    * cmctc.temp: added parameters for warn/crit, use now WATO rule
      "Room temperature (external thermal sensors)"
    * cisco_asa_failover: New Check for clustered Cisco ASA Firewalls
    * cbl_airlaser.status: New Check for CBL Airlaser IP1000 laser bridge.
    * cbl_airlaser.hardware: New Check for CBL Airlaser IP1000 laser bridge.
      Check monitors the status info and allows alerting based on temperature.
    * df, hr_fs, etc.: Filesystem checks now support grouping (pools)
      Please refer to the check manpage of df for details
    * FIX: windows agent: try to fix crash in event log handling
    * FreeBSD Agent: Added swapinfo call to mem section to make mem check work again
    * windows_multipath: Added the missing check for multipath.vbs (Please test)
    * carel_uniflair_cooling: new check for monitoring datacenter air conditioning by "CAREL"
    * Added Agent for OpenBSD
    * Added Checks for UPS devices
    * cisco_hsrp: New Check for monitoring HSRP groups on Cisco Routers. (SMIv2 version)
    * zypper: new check and plugin mk_zypper for checking zypper updates.
    * aironet_clients: Added support for further Cisco WLAN APs (Thanks to Stefan Eriksson for OIDs)
    * aironet_errors: Added support for further Cisco WLAN APs
    * apache_status: New check to monitor apache servers which have the status-module enabled.
      This check needs the linux agent plugin "apache_status" installed on the target host.

    WATO:
    * Added permission to control the "clone host" feature in WATO
    * Added new role/permission matrix page in WATO to compare
      permissions of roles
    * FIX: remove line about number of rules in rule set overview
      (that garbled the logical layout)
    * Rules now have an optional comment and an URL for linking to
      documntation
    * Rule now can be disabled without deleting them.
    * Added new hook "sites-saved"
    * Allow @ in user names (needed for some Kerberos setups)
    * Implemented new option in WATO attributes: editable
      When set to False the attribute can only be changed during creation
      of a new object. When editing an object this attribute is only displayed.
    * new: search for rules in "Host & Service Configuration"
    * parent scan: new option "ping probes", that allows skipping
      unreachable gateways.
    * User managament: Added fields for editing host/service notification commands
    * Added new active check configuration for check_smtp
    * Improved visualization of ruleset lists/dictionaries
    * Encoding special chars in RegExp valuespec (e.g. logwatch patterns)
    * Added check_interval and retry_interval rules for host checks
    * Removed wmic_process rule from "inventory services" as the check does not support inventory
    * Made more rulegroup titles localizable
    * FIX: Fixed localization of default permissions
    * FIX: Removed double collect_hosts() call in activate changes hook
    * FIX: Fixed double hook execution when using localized multisite
    * FIX: User list shows names of contactgroups when no alias given
    * FIX: Reflecting alternative mode of check_http (check ssl certificate
    age) in WATO rule editor
    * FIX: Fixed monitoring of slave hosts in master site in case of special
      distributed wato configurations
    * FIX: Remove also user settings and event console rule on factory reset
    * FIX: complex list widgets (ListOf) failed back to old value when
           complaining
    * FIX: complex list widgets (ListOf) lost remaining entries after deleting one
    * FIX: Fixed error in printer_supply valuespec which lead to an exception
           when defining host/service specific rules
    * FIX: Fixed button url icon in docu-url link

    BI:
    * Great speed up of rule compilation in large environments

    Multisite:
    * Added css class="dashboard_<name>" to the dashboard div for easier
    customization of the dashboard style of a special dashboard
    * Dashboard: Param wato_folder="" means WATO root folder, use it and also
      display the title of this folder
    * Sidebar: Sorting aggregation groups in BI snapin now
    * Sidebar: Sorting sites in master control snapin case insensitive
    * Added some missing localizations (error messages, view editor)
    * Introducted multisite config option hide_languages to remove available
      languages from the multisite selection dialogs. To hide the builtin
      english language simply add None to the list of hidden languages.
    * FIX: fixed localization of general permissions
    * FIX: show multisite warning messages even after page reload
    * FIX: fix bug in Age ValueSpec: days had been ignored
    * FIX: fixed bug showing only sidebar after re-login in multisite
    * FIX: fixed logwatch loosing the master_url parameter in distributed setups
    * FIX: Fixed doubled var "site" in view editor (site and siteopt filter)
    * FIX: Don't crash on requests without User-Agent HTTP header
    * Downtimes: new conveniance function for downtime from now for ___ minutes.
      This is especially conveniant for scripting.
    * FIX: fixed layout of login dialog when showing up error messages
    * FIX: Fixed styling of wato quickaccess snapin preview
    * FIX: Made printer_supply perfometer a bit more robust against bad perfdata
    * FIX: Removed duplicate url parameters e.g. in dashboard (display_options)
    * FIX: Dashboard: If original request showed no "max rows"-message, the
           page rendered during reload does not show the message anymore
    * FIX: Fixed bug in alert statistics view (only last 1000 lines were
           processed for calculating the statistics)
    * FIX: Added missing downtime icon for comment view
    * FIX: Fixed handling of filter configuration in view editor where filters
           are using same variable names. Overlaping filters are now disabled
	   in the editor.
    * FIX: Totally hiding hidden filters from view editor now

    Livecheck:
    * FIX: Compile livecheck also if diet libc is missing

1.2.0p2:
    Core:
    * simulation_mode: legacy_checks, custom_checks and active_checks
      are replaced with dummy checks always being OK
    * FIX: Precisely define order of reading of configuration files. This
      fixes a WATO rule precedence problem

    Checks & Agents:
    * FIX: Fixed syntax errors in a bunch of man pages
    * if_lancom: silently ignore Point-To-Point interfaces
    * if_lancom: add SSID to logical WLAN interface names
    * Added a collection of MSSQL checks for monitoring MSSQL servers
      (backups, tablespaces, counters)
    * New check wut_webio_io: Monitor the IO input channels on W&T Web-IO
      devices
    * nfsmounts: reclassify "Stale NFS handle" from WARN to CRIT
    * ORACLE agent/checks: better error handling. Let SQL errors get
      through into check output, output sections even if no database
      is running.
    * oracle_version: new check outputting the version of an ORACLE
      database - and using uncached direct SQL output.
    * ORACLE agent: fix handling of EXCLUDE, new variable ONLY_SIDS
      for explicitely listing SIDs to monitor
    * mk_logwatch on Linux: new options regex and iregex for file selection
    * remove obsolete ORACLE checks where no agent plugins where available
    * FIX: printer_supply: Fix problem on DELL printers with "S/N" in output
      (thanks to Sebastian Talmon)
    * FIX: winperf_phydisk: Fix typo (lead to WATO rule not being applied)
    * Windows agent: new [global] option crash_debug (see online docu)
    * AIX agent: new check for LVM volume status in rootvg.
    * PostgreSQL plugin: agent is now modified to work with PostgreSQL
      versions newer than 8.1. (multiple reports, thanks!)

    Multisite:
    * Show number of rows and number of selected rows in header line
      (also for WATO hosts table)
    * FIX: fix problem in showing exceptions (due to help function)
    * FIX: fixed several localization problems in view/command processing
    * FIX: fixed duplicated settings in WATO when using localisation
    * FIX: fixed exception when refering to a language which does not exist
    * FIX: Removing all downtimes of a host/service is now possible again
    * FIX: The refresh time in footer is updated now when changing the value
    * FIX: view editor shows "(Mobile)" hint in view titles when linking to views

    WATO:
    * Main menu of ruleeditor (Host & Service Parameters) now has
      a topic for "Used rules" - a short overview of all non-empty
      rulesets.
    * FIX: add missing context help to host details dialog
    * FIX: set new site dirty is host move due to change of
      folder attributes
    * FIX: fix exception on unknown value in DropdownChoice
    * FIX: add service specification to ruleset Delay service notifications
    * FIX: fixed problem with disabled sites in WATO
    * FIX: massive speedup when changing roles/users and activing changes
      (especially when you have a larger number of users and folders)
    * Add variable CONTACTPAGER to allowed macros in notifications
    * FIX: fixed default setting if "Hide names of configuration variables"
      in WATO
    * FIX: ListOfString Textboxes (e.g. parents of folders) do now extend in IE
    * FIX: fixed duplicated sections of permissions in rule editor

    BI:
    * New iterators FOREACH_CHILD and FOREACH_PARENT
    * FIX: fix handling of FOREACH_ in leaf nodes (remove hard coded
      $HOST$, replace with $1$, $2$, ..., apply argument substitution)
    * New logical datatable for aggregations that have the same name
      as a host. Converted view "BI Boxes" to this new table. This allows
      for Host-Aggregations containing data of other hosts as well.
    * count_ok: allow percentages, e.g. "count_ok!70%!50%"

1.2.0p1:
    Core:
    * Added macros $DATE$, $SHORTDATETIME$ and $LONGDATETIME$' to
      notification macros

    Checks & Agents:
    * FIX: diskstat: handle output 'No Devices Found' - avoiding exception
    * 3ware_units: Following states now lead to WARNING state instead of
      CRITICAL: "VERIFY-PAUSED", "VERIFYING", "REBUILDING"
    * New checks tsm_stagingpools, tsm_drive and tsm_storagepools
      Linux/UNIX
    * hpux_fchba: new check for monitoring FibreChannel HBAs und HP-UX

    Multisite:
    * FIX: fix severe exception in all views on older Python versions
      (like RedHat 5.5).

    WATO:
    * FIX: fix order of rule execution: subfolders now take precedence
      as they should.

1.2.0:
    Setup:
    * FIX: fix building of RPM packages (due to mk_mysql, mk_postgres)

    Core:
    * FIX: fix error message in case of duplicate custom check

    WATO:
    * FIX: add missing icon on cluster hosts to WATO in Multisite views
    * FIX: fix search field in host table if more than 10 hosts are shown
    * FIX: fix bulk edit and form properties (visibility of attributes was broken)
    * FIX: fix negating hosts in rule editor

    Checks & Agents:
    * fileinfo: added this check to Linux agent. Simply put your
      file patterns into /etc/check_mk/fileinfo.cfg for configuration.
    * mysql.sessions: New check for MySQL sessions (need new plugin mk_mysql)
    * mysql.innodb_io: New check for Disk-IO of InnoDB
    * mysql_capacity: New check for used/free capacity of MySQL databases
    * postgres_sessions: New check for PostgreSQL number of sessions
    * postgres_stat_database: New check for PostgreSQL database statistics
    * postgres_stat_database.size: New check for PostgreSQL database size
    * FIX: hpux_if: convert_to_hex was missing on non-SNMP-hosts -replace
      with inline implementation
    * tcp_conn_stats: handle state BOUND (found on Solaris)
    * diskstat: support for checking latency, LVM and VxVM on Linux (needs
      updated agent)
    * avoid duplicate checks cisco_temp_perf and cisco_sensor_temp

1.2.0b6:
    Multisite:
    * FIX: Fixed layout of some dropdown fields in view filters
    * Make heading in each page clickable -> reload page
    * FIX: Edit view: couldn't edit filter settings
    * FIX: Fixed styling of links in multisite context help
    * FIX: Fixed "select all" button for IE
    * FIX: Context links added by hooks are now hidden by the display
           option "B" again
    * FIX: preselected "refresh" option did not reflect view settings
           but was simply the first available option - usually 30.
    * FIX: fixed exception with custom views created by normal users

    WATO:
    * FIX: Fixed "select all" button in hosts & folders for IE
    * Optically mark modified variables in global settings
    * Swapped icons for rule match and previous rule match (makes for sense)

    Core:
    * FIX: Fixed "make_utf is not defined" error when having custom
           timeperiods defined in WATO

    Checks & Agents:
    * MacOS X: Agent for MacOS (Thanks to Christian Zigotzky)
    * AIX: New check aix_multipath: Supports checking native AIX multipathing from AIX 5.2 onward
    * Solaris: New check solaris_multipath: Supports checking native Solaris multipath from Solaris10 and up.
    * Solaris: The ZFS Zpool status check now looks more closely at the reported messages. (It's also tested to work on Linux now)

1.2.0b5:
    Core:
    * FIX: handle UTF-8 encoded binary strings correctly (e.g. in host alias)
    * FIX: fix configuration of passive checks via custom_checks
    * Added NOTIFICATIONTYPE to host/service mail bodies

    WATO:
    * Site management: "disabled" only applies to Livestatus now
    * FIX: fix folding problems with dependent host tags
    * FIX: Detecting duplicate tag ids between regular tags and auxtags
    * FIX: Fixed layout problem of "new special rule" button in rule editor
    * FIX: Fixed layout problem on "activate changes" page
    * FIX: Added check if contacts belong to contactgroup before contactgroup deletion
    * FIX: fix site configuration for local site in Multisite environments
    * FIX: "(no not monitor)" setting in distributed WATO now works
    * FIX: Site management: replication setting was lost after re-editing
    * FIX: fixed problems after changing D/WATO-configuration
    * FIX: D/WATO: mark site dirty after host deletion
    * FIX: D/WATO: replicate auth.secret, so that login on one site also
           is valid on the replication slaves
    * FIX: implement locking in order to prevent data corruption on
           concurrent changes
    * FIX: Fixed handling of validation errors in cascading dropdown fields
    * FIX: fix cloning of users
    * Keep track of changes made by other users before activating changes,
      let user confirm this, new permission can be used to prevent a user
      from activating foreign changes.
    * FIX: Allowing german umlauts in users mail addresses
    * Allow list of aux tags to be missing in host tag definitions. This
      makes migration from older version easier.
    * FIX: user management modules can now deal with empty lines in htpasswd
    * FIX: Fixed js error on hostlist page with search form

    Multisite:
    * New display type 'boxes-omit-root' for BI views
    * Hostgroup view BI Boxes omits the root level
    * Finalized layout if view options and commands/filters/painteroptions.
    * Broken plugins prevent plugin caching now
    * FIX: remove refresh button from dashboard.
    * FIX: remove use of old option defaults.checkmk_web_uri
    * FIX: fixed outgoing bandwidth in fc port perfometer
    * FIX: remove nasty JS error in sidebar
    * FIX: fix folding in custom links (directories would not open)
    * FIX: animation of rotation treeangle in trees works again
    * FIX: Logwatch: Changed font color back to black
    * FIX: show toggle button for checkboxes in deactivated state
    * FIX: fix repeated stacked refresh when toggling columns
    * FIX: disable checkbox button in non-checkboxable layouts
    * FIX: fix table layout for views (gaps where missing sometimes)
    * FIX: Fixed sorting views by perfdata values which contain floats
    * FIX: fix sometimes-broken sizing of sidebar and dashboard on Chrome
    * FIX: fix dashboard layout on iPad
    * FIX: Fixed styling issues of sidebar in IE7
    * FIX: fix problem where filter settings (of checkboxes) are not effective
           when it comes to executing commands
    * FIX: Fixed styling issues of view filters with dropdown fields
    * FIX: multisite login can now deal with empty lines in htpasswd
    * FIX: Fixed a bunch of js/css errors

    Mobile:
    * FIX: Fixed logtime filter settings in all mobile views
    * FIX: fix some layout problems

    BI:
    * New aggregation function count_ok, that counts the number
      of nodes in state OK.
    * FIX: Removed debug output int count_ok aggregation

    Checks & Agents:
    * Linux: Modified cluster section to allow pacemaker/corosync clusters without heartbeat
    * AIX: convert NIC check to lnx_if (now being compatible with if/if64)
    * AIX: new check for CPU utilization (using section lparstat_aix)
    * ntp checks: Changed default value of time offsets to be 200ms (WARN) / 500ms (CRIT)
    * aironet_{errors,clients}: detect new kinds of devices (Thanks to Tiago Sousa)
    * check_http, check_tcp: allow to omit -I and use dynamic DNS name instead

1.2.0b4:
    Core:
    * New configuration variable snmp_timing, allowing to
      configure timeout and retries for SNMP requests (also via WATO)
    * New configuration variable custom_checks. This is mainly for
      WATO but also usable in main.mk It's a variant of legacy_checks that
      automatically creates the required "define command" sections.

    WATO:
    * ps and ps.perf configurable via WATO now (without inventory)
    * New layout of main menu and a couple of other similar menus
    * New layout of ruleset overviews
    * Hide check_mk variable names per default now (change via global settings)
    * New layout of global settings
    * Folder layout: show contact groups of folder
    * Folder movement: always show complete path to target folder
    * Sidebar snapin: show pending changes
    * New rule for configuring custom_checks - allowing to run arbitrary
      active checks even if not yet formalized (like HTTP and TCP)
    * Added automation_commands to make automations pluginable
    * New layout and new internal implementation of input forms
    * New layout for view overview and view editor
    * Split up host search in two distinct pages
    * Use dynamic items in rule editor for hosts and items (making use
      of ListOfStrings())
    * FIX: audit log was not shown if no entry for today existed
    * FIX: fix parent scan on single site installations
    * FIX: fix folder visibility permission handling
    * FIX: honor folder-permissions when creating, deleting
           and modifiying rules
    * FIX: detect non-local site even if unix: is being used
    * FIX: better error message if not logged into site during
           action that needs remote access
    * FIX: send automation data via POST not GET. This fixes inventory
           on hosts with more than 500 services.
    * FIX: make config options directly active after resetting them
           to their defaults (didn't work for start_url, etc.
    * FIX: Fixed editing of ListOf in valuespec editors (e.g. used in logwatch
    pattern editor)
    * FIX: Reimplemented correct behaviour of the logwatch pattern "ignore"
    state which is used to drop the matching log lines

    Multisite:
    * FIX: fixed filter of recent event views (4 hours didn't catch)
    * FIX: convert more buttons to new graphical style
    * FIX: Logwatch handles logs with only OK lines in it correctly in logfile list views
    * FIX: Fixed syntax error in "Single-Host Problems" view definition
    * New help button at top right of each page now toggles help texts
    * Snapin Custom Links allows to specify HTTP link target
    * Redesign of bar with Display/Filter/Commands/X/1,2,3,4,6,8/30,60,90/Edit

    Mobile GUI:
    * FIX: commands can be executed again
    * FIX: fixed styling of buttons

    Checks & Agents:
    * FIX: Logwatch: fixed missing linebreak during reclassifing lines of logfiles
    * FIX: Logwatch: Logwatch services in rules configured using WATO must be
      given as item, not as whole service name
    * New active check via WATO: check_ldap
    * printer_alerts: new configuration variable printer_alerts_text_map. Make
      'Energiesparen' on Brother printers an OK state.
    * services: This check can now be parameterized in a way that it warn if
      a certain service is running. WATO formalization is available.

    BI:
    * FIX: make rotating folding arrows black (white was not visible)
    * Display format 'boxes' now in all BI views available
    * Display format 'boxes' now persists folding state

1.2.0b3:
    Core:
    * FIX: fixed SNMP info declaration in checks: could be garbled
      up in rare cases
    * avoid duplicate parents definition, when using 'parents' and
      extra_host_conf["parents"] at the same time. The later one has
      precedence.

    Multisite:
    * Logwatch: Colorizing OK state blocks correctly
    * FIX: allow web plugins to be byte compiled (*.pyc). Those
      are preferred over *.py if existing
    * View Editor: Fixed jump to top of the page after moving painters during
      editing views
    * FIX: Fixed login redirection problem after relogging
    * Filter for times now accept ranges (from ... until)
    * New view setting for page header: repeat. This repeats the
      column headers every 20'th row.
    * FIX: Fixed problem with new eval/pickle
    * FIX: Fixed commands in host/service search views

    Checks & Agents:
    * FIX: Made logwatch parsing mechanism a little more robust
      (Had problems with emtpy sections from windows agent)
    * FIX: brocade_fcport: Configuration of portsates now possible
    * if_lancom: special version for if64 for LANCOM devices (uses
      ifName instead of ifDescr)


    WATO:
    * Reimplemented folder listing in host/folders module
    * Redesigned the breadcrumb navigation
    * Global settings: make boolean switches directly togglable
    * New button "Recursive Inventory" on folder: Allows to do
      a recursive inventory over all hosts. Also allows to selectively
      retry only hosts that have failed in a previous inventory.
    * You can configure parents now (via a host attribute, no rules are
      neccessary).
    * You can now do an automated scan for parents and layer 3 (IP)
    * You can configure active checks (check_tcp, ...) via WATO now
    * FIX: fix page header after confirmation dialogs
    * FIX: Fixed umlaut problem in host aliases and ip addresses created by WATO
    * FIX: Fixed exception caused by validation problems during editing tags in WATO
    * FIX: create sample config only if both rules.mk and hosttags.mk are missing
    * FIX: do not loose host tags when both using WATO-configured and
      manual ones (via multisite.mk)
    * Timeperiods: Make list of exceptions dynamic, not fixed to 10 entries
    * Timeperiods: Configure exclusion of other timeperiods
    * Configuration of notification_delay and notification_interval

1.2.0b2:
    Core:
    * FIX: Cluster host checks were UNKNOWN all the time
    * FIX: reset counter in case of (broken) future time
    * FIX: Automation try-inventory: Fixed problem on where checks which
      produce equal service descriptions could lead to invalid inventory
      results on cluster hosts.
    * FIX: do not create contacts if they won't be assigned to any host
      or service. Do *not* assign to dummy catch-all group "check_mk".

    WATO:
    * Added new permission "move hosts" to allow/deny moving of hosts in WATO
    * Also write out contact definitions for users without contactgroups to
      have the mail addresses and other notification options persisted
    * FIX: deletion of automation accounts now works
    * FIX: Disabling notifications for users does work now
    * New main overview for rule editor
    * New multisite.mk option wato_hide_varnames for hiding Check_MK
      configuration variable names from the user
    * New module "Logwatch Pattern Analyzer" to verify logwatch rules
    * Added new variable logwatch_rules which can also be managed through the
      WATO ruleset editor (Host/Service Parameters > Parameters and rules for
      inventorized checks > Various applications > Logwatch Patterns)
    * Users & Contacts: Added new option wato_hidden_users which holds a list
      of userids to hide the listed users from the WATO user management GUI.
    * WATO API: Added new method rewrite_configuration to trigger a rewrite of
      all host related wato configuration files to distribute changed tags
    * Added new internal hook pre-activate-changes to execute custom
      code BEFORE Check_MK is called to restart Nagios
    * FIX: Only showing sudo hint message on sudo error message in automation
      command
    * FIX: Fixed js eror in IE7 on WATO host edit page
    * FIX: Using pickle instead of repr/eval when reading data structures from
      urls to prevent too big security issues
    * Rule editor: improve sorting of groups and rulesets
    * FIX: Escaping single quotes in strings when writing auth.php
    * FIX: Fix resorting of host tags (was bug in ListOf)

    Multisite
    * Added config option default_ts_format to configure default timestamp
      output format in multisite
    * Layout and design update
    * Quicksearch: display site name if more than one different site
      is present in the current search result list
    * FIX: Fixed encoding problem in "custom notification" message
    * New configuration parameter page_heading for the HTML page heads
      of the main frameset (%s will be replaced with OMD site name)
    * FIX: Fix problem where snapins where invisible
    * FIX: Fixed multisite timeout errors when nagios not running
    * Sidebar: some new layout improvements
    * Login page is not shown in framesets anymore (redirects framed page to
      full screen login page)
    * FIX: fix exception when disallowing changing display options
    * FIX: Automatically redirect from login page to target page when already
      logged in
    * FIX: Updating the dashboard header time when the dashlets refresh

    BI:
    * Added new painter "affected hosts (link to host page)" to show all
      host names with links to the "hosts" view
    * FIX: Fixed filtering of Single-Host Aggregations
    * New sorter for aggregation group
    * FIX: fix sorting of Single-Host Aggregations after group
    * Avoid duplicate rule incarnations when using FOREACH_*
    * BI Boxes: allow closing boxes (not yet persisted)
    * New filter for services (not) contained in any aggregate
    * Configure sorting for all BI views

    Checks & Agents:
    * FIX: snmp_uptime handles empty snmp information without exception
    * FIX: Oracle checks try to handle ORA-* errors reported by the agent
      All oracle checks will return UNKNOWN when finding an ORA-* message
    * FIX: filesystem levels set via WATO didn't work, but do now
    * FIX: Group filters can handle groups without aliases now
    * nfsmounts: Added nfs4 support thanks to Thorsten Hintemann
    * megaraid_pdisks megaraid_ldisks: Support for Windows.  Thanks to Josef Hack

1.2.0b1:
    Core, Setup, etc.:
    * new tool 'livedump' for dumping configuration and status
      information from one monitoring core and importing this
      into another.
    * Enable new check registration API (not yet used in checks)
    * FIX: fix handling of prefix-tag rules (+), needed for WATO
    * FIX: handle buggy SNMP devices with non-consecutive OIDS
      (such as BINTEC routers)
    * Check API allows a check to get node information
    * FIX: fix problem with check includes in subchecks
    * Option --checks now also applies to ad-hoc check (e.g.
      cmk --checks=mrpe,df -v somehost)
    * check_mk_templates.cfg: added s to notification options
      of host and service (= downtime alerts)

    WATO:
    * Hosttag-editor: allow reordering of tags
    * Create very basic sample configuration when using
      WATO the first time (three tag groups, two rules)
    * Much more checks are configurable via WATO now
    * Distributed WATO: Made all URL calls using curl now
    * FIX: fix bug in inventory in validate_datatype()
    * Better output in case of inventory error
    * FIX: fix bug in host_icon rule on non OMD
    * FIX: do not use isdisjoint() (was in rule editor on Lenny)
    * FIX: allow UTF-8 encoded permission translations
    * FIX: Fixed several problems in OMD apache shared mode
    * FIX: Do not use None$ as item when creating new rules
    * FIX: Do load *all* users from htpasswd, so passwords from
      users not created via WATO will not be lost.
    * FIX: honor site disabling in replication module
    * FIX: honor write permissions on folder in "bulk delete"
    * FIX: honor permissions for "bulk cleanup" and "bulk edit"
    * FIX: honor write permissions and source folder when moving hosts
    * FIX: honor permissions on hosts also on bulk inventory
    * Only create contacts in Nagios if they are member of at
      least one contact group.
    * It is now possible to configure auxiliary tags via WATO
      (formerly also called secondary tags)
    * FIX: Fixed wrong label "Main Overview" shown for moved WATO folders
      in foldertree snapin
    * FIX: Fixed localization of empty host tags
    * FIX: User alias and notification enabling was not saved

    Checks & Agents:
    * hpux_if: fix missing default parameter errors
    * hpux_if: make configurable via WATO
    * if.include: fix handling of NIC with index 0
    * hpux_lunstats: new check for disk IO on HP-UX
    * windows - mk_oracle tablespace: Added missing sid column
    * diskstat: make inventory mode configurable via WATO
    * added new checks for Fujitsu ETERNUS DX80 S2
      (thanks to Philipp Höfflin)
    * New checks: lgp_info, lgp_pdu_info and lgp_pdu_aux to monitor Liebert
      MPH/MPX devices
    * Fix Perf-O-Meter of fileage
    * hpux_snmp_cs.cpu: new SNMP check for CPU utilization
      on HP-UX.
    * if/if64: inventory also picks up type 62 (fastEther). This
      is needed on Cisco WLC 21xx series (thanks to Ralf Ertzinger)
    * FIX: fix inventory of f5_bigip_temp
    * mk_oracle (lnx+win): Fixed TEMP tablespace size calculations
    * ps: output node process is running on (only for clusters)
    * FIX: Linux Agent: Fixed ipmi-sensors handling of Power_Unit data
    * hr_mem: handle rare case where more than one entry is present
      (this prevents an exception of pfSense)
    * statgrab_load: level is now checked against 15min average -
      in order to be consistent with the Linux load check
    * dell_powerconnect_cpu: hopefully correctly handle incomplete
      output from agent now.
    * ntp: do not check 'when' anymore since it can produce false
      alarms.
    * postfix_mailq: handle output with 'Total requests:' in last line
    * FIX: check_mk-hp_blade_psu.php: allow more than 4 power supplies
    * FIX: smart plugin: handle cases with missing vendor (thanks
      to Stefan Kärst)
    * FIX: megaraid_bbu: fix problem with alternative agent output
      (thanks to Daniel Tuecks)
    * mk_oracle: fix quoting problem, replace sessions with version,
      use /bin/bash instead of /bin/sh

    Multisite:
    * Added several missing localization strings
    * IE: Fixed problem with clicking SELECT fields in the new wato foldertree snapin
    * Fixed problem when trying to visit dashboards from new wato foldertree snapin
    * Chrome: Fixed styling problem of foldertree snapin
    * Views: Only show the commands and row selection options for views where
      commands are possible
    * The login mask honors the default_language definition now
    * check_bi_local.py: works now with cookie based authentication
    * FIX: Fixed wrong redirection after login in some cases
    * FIX: Fixed missing stats grouping in alert statistics view
    * FIX: Fixed preview table styling in view editor
    * FIX: Multisite authed users without permission to multisite are
      automatically logged out after showing the error message
    * Retry livestatus connect until timeout is used up. This avoids
      error messages when the core is being restarted
    * Events view now shows icon and text for "flapping" events
    * Use buffer for HTML creation (this speeds up esp. HTTPS a lot)
    * FIX: Fixed state filter in log views

    Livestatus:
    * Add missing column check_freshness to services table

    BI:
    * New column (painter) for simplistic box display of tree.
      This is used in a view for a single hostgroup.

1.1.13i3:
    Core, Setup, etc.:
    * *_contactgroups lists: Single group rules are all appended. When a list
      is found as a value this first list is used exclusively. All other
      matching rules are ignored
    * cmk -d does now honor --cache and --no-tcp
    * cmk -O/-R now uses omd re{start,load} core if using OMD
    * FIX: setup.sh now setups up permissions for conf.d/wato
      correctly
    * cmk --localize update supports an optional ALIAS which is used as
      display string in the multisite GUI
    * FIX: Fixed encoding problems with umlauts in group aliases
    * FIX: honor extra_summary_host_conf (was ignored)
    * new config variable snmpv2c_hosts that allows to enable SNMP v2c
      but *not* bulkwalk (for some broken devices). bulkwalk_hosts still
      implies v2c.

    Checks & Agents:
    * Windows agent: output eventlog texts in UTF-8 encoding. This
      should fix problems with german umlauts in message texts.
    * Windows agent: Added installer for the windows agent (install_agent.exe)
    * Windows agent: Added dmi_sysinfo.bat plugin (Thanks to Arne-Nils Kromer for sharing)
    * Disabled obsolete checks fc_brocade_port and fc_brocade_port_detailed.
      Please use brocade_fcport instead.
    * aironet_errors, statgrab_disk, statgrab_net: Performance data has
      been converted from counters to rates. You might need to delete your
      existing RRDs of these checks. Sorry, but these have been that last
      checks still using counters...
    * ibm_imm_health: added last missing scan function
    * Filesystem checks: trend performance data is now normalized to MB/24h.
      If you have changed the trend range, then your historic values will
      be displayed in a wrong scale. On the other hand - from now on changes
      in the range-setting will not affect the graph anymore.
    * if/if64/lnx_if: pad port numbers with zeros in order to sort correctly.
      This can be turned off with if_inventory_pad_portnumbers = False.
    * Linux agent: wrap freeipmi with lock in order to avoid cache corruption
    * New check: megaraid_bbu - check existance & status of LSI MegaRaid BBU module
    * HP-UX Agent: fix mrpe (remove echo -e and test -e, thanks to Philipp Lemke)
    * FIX: ntp checks: output numeric data also if stratum too high
    * Linux agent: new check for dmraid-based "bios raid" (agent part as plugin)
    * FIX: if64 now uses ifHighSpeed instead of ifSpeed for determining the
      link speed (fixes speed of 10GBit/s and 20GBit/s ports, thanks Marco Poet)
    * cmctc.temp: serivce has been renamed from "CMC Temperature %s" to just
      "Temperature %s", in order to be consistent with the other checks.
    * mounts: exclude changes of the commit option (might change on laptops),
      make only switch to ro critical, other changes warning.
    * cisco_temp_sensor: new check for temperature sensors of Cisco NEXUS
      and other new Cisco devices
    * oracle_tablespace: Fixed tablespace size/free space calculations
    * FIX: if/if64: omit check result on counter wrap if bandwidth traffic levels
      are used.

    Multisite:
    * Improve transaction handling and reload detection: user can have
      multiple action threads in parallel now
    * Sounds in views are now enabled per default. The new configuration
      variable enable_sounds can be set to False in multisite.mk in order
      to disable sounds.
    * Added filter for log state (UP,DOWN,OK,CRIT...) to all log views
    * New painter for normal and retry check interval (added to detail views)
    * Site filter shows "(local)" in case of non multi-site setup
    * Made "wato folder" columns sortable
    * Hiding site filter in multisite views in single site setups
    * Replaced "wato" sidebar snapin which mixed up WATO and status GUIs with
      the new "wato_foldertree" snapin which only links to the status views
      filtered by the WATO folder.
    * Added "Dashboard" section to views snapin which shows a list of all dashboards
    * FIX: Fixed auth problem when following logwatch icon links while using
      the form based auth
    * FIX: Fix problem with Umlaut in contact alias
    * FIX: Creating auth.php file on first login dialog based login to ensure
      it exists after login when it is first needed
    * Dashboard: link problem views to *unhandled* views (this was
      inconsistent)
    * Localization: Fixed detection of gettext template file when using the
      local/ hierarchy in OMD

    Mobile:
    * Improved sorting of views in main page
    * Fix: Use all the availiable space in header
    * Fix: Navigation with Android Hardwarekeys now working
    * Fix: Links to pnp4nagios now work better
    * Fix: Host and Service Icons now finger friendly
    * Fix: Corrected some buildin views

    WATO:
    * Removed IP-Address attribute from folders
    * Supporting localized tag titles
    * Using Username as default value for full names when editing users
    * Snapshot/Factory Reset is possible even with a broken config
    * Added error messages to user edit dialog to prevent notification problems
      caused by incomplete configuration
    * Activate Changes: Wato can also reload instead of restarting nagios
    * Replication: Can now handle replication sites which use the form based auth
    * Replication: Added option to ignore problems with the ssl certificates
                   used in ssl secured replications
    * WATO now supports configuring Check_MK clusters
    * FIX: Fixed missing folders in "move to" dropdown fields
    * FIX: Fixed "move to target folders" after CSV import
    * FIX: Fixed problem with duplicate extra_buttons when using the i18n of multiisite
    * FIX: Fixed problem with duplicate permissions when using the i18n of multiisite
    * FIX: Writing single host_contactgroups rules for each selected
      contactgroup in host edit dialog
    * FIX: Fixed wrong folder contacgroup related permissions in auth.php api
    * FIX: Fixed not up-to-date role permission data in roles_saved hook
    * FIX: Fixed duplicate custom columns in WATO after switching languages

    BI:
    * improve doc/treasures/check_bi_local.py: local check that creates
      Nagios services out of BI aggregates

    Livestatus:
    * ColumnHeaders: on is now able to switch column header on even if Stats:
      headers are used. Artifical header names stats_1, stats_2, etc. are
      begin used. Important: Use "ColumnHeaders: on" after Columns: and
      after Stats:.

1.1.13i2:
    Core, Setup, etc.:
    * cmk -I: accept host tags and cluster names

    Checks & Agents:
    * linux agent - ipmi: Creating directory of cache file if not exists
    * dell_powerconnect_cpu: renamed service from CPU to "CPU utilization", in
      order to be consistent with other checks

    Multisite:
    * Several cleanups to prevent css/js warning messages in e.g. Firefox
    * Made texts in selectable rows selectable again
    * Adding reschedule icon to all Check_MK based services. Clicks on these
      icons will simply trigger a reschedule of the Check_MK service
    * FIX: ship missing CSS files for mobile GUI
    * FIX: rename check_mk.js into checkmk.js in order to avoid browser
      caching problems during version update

    WATO:
    * Optimized wraps in host lists tag column
    * Bulk inventory: Remove leading pipe signs in progress bar on main
      folder inventory
    * NagVis auhtorization file generation is also executed on activate_changes
    * Implemented a new inclusion based API for using multisite permissions
      in other addons
    * Inventory of SNMP devices: force implicit full scan if no services
      are configured yet
    * FIX: Calling activate_changes hook also in distributed WATO setups
    * FIX: Fixed display bug in host tags drop down menu after POST of form
    * FIX: Fixed javascript errors when doing replication in distributed
      wato environments when not having the sidebar open
    * FIX: Fixed search form dependant attribute handling
    * FIX: Fixed search form styling issues
    * You can now move folders to other folders
    * FIX: Distributed WATO: Supressing site sync progress output written in
      the apache error log

1.1.13i1:
    Multisite:
    * New nifty sidebar snapin "Speed-O-Meter"
    * Implemented new cookie based login mechanism including a fancy login GUI
    * Implemented logout functionality for basic auth and the new cookie based auth
    * Implemented user profile management page for changing the user password and
      the default language (if available)
    * New filter for the (new) state in host/service alerts
    * New command for sending custom notifications
    * FIX: Fixed encoding problem when opening dashboard
    * New icon on a service whos host is in downtime
    * Only show most frequently used context buttons (configurable
      in multisite.mk via context_buttons_to_show)
    * Show icon if user has modified a view's filter settings
    * New config option debug_livestatus_queries, normal debug
      mode does not include this anymore
    * Icons with link to page URL at bottom of each page
    * Logwatch: Switched strings in logwatch to i18n strings
    * Logwatch: Fixed styling of context button when acknowleding log messages
    * Logwatch: Implemented overview page to show all problematic logfiles
    * Add Snapin page: show previews of all snapins
    * Add Snapin page: Trying to prevent dragging confusions by using other click event
    * New (hidden) button for reloading a snapin (left to the close button)
    * Automatically falling back to hardcoded default language if configured
    language is not available
    * Repair layout of Perf-O-Meter in single dataset layout
    * FIX: Fixed duplicate view plugin loading when using localized multisite
    * FIX: Host-/Servicegroup snapin: Showing group names when no alias is available
    * FIX: Removed double "/" from pnp graph image urls in views

    BI:
    * Host/Service elements are now iterable via FOREACH_HOST, e.g.
      (FOREACH_HOST, ['server'], ALL_HOSTS, "$HOST$", "Kernel" ),
    * FIX: Assuming host states is possible again (exception: list index "3")

    WATO:
    * Evolved to full featured monitoring configuration tool!
    * Major internal code cleanup
    * Hosts can now be created directly in folders. The concept of host lists
      has been dropped (see migration notes!)
    * Configuration of global configuration variables of Check_MK via WATO
    * Configuration of main.mk rules
    * Configuration of Nagios objects and attributes
    * Configuration of users and roles
    * Configuration of host tags
    * Distributed WATO: replication of the configuration to slaves and peers
    * Added missing API function update_host_attributes() to change the
      attributes of a host
    * Added API function num_hosts_in_folder() to count the number of hosts
      below the given folder
    * Added option to download "latest" snapshot
    * extra_buttons can now register a function to gather the URL to link to
    * Implemented NagVis Authorisation management using WATO users/permissions

    Livestatus:
    * Experimental feature: livecheck -> super fast active check execution
      by making use of external helper processes. Set livecheck=PATH_TO_bin/livecheck
      in nagios.cfg where you load Livestatus. Optional set num_livecheck_helpers=NUM
      to set number of processes. Nagios will not fork() anymore for check exection.
    * New columns num_hosts and num_services in status table
    * New aggregation functions suminv and avginv (see Documentation)

    Core, Setup, etc.:
    * New configuration variable static_checks[] (used by WATO)
    * New configuration variable checkgroup_parameters (mainly for WATO)
    * check_submission defaults now to "file" (was "pipe")
    * Added pre-configured notification via cmk --notify
    * Drop RRA-configuration files for PNP4Nagios completely
    * New configuration variable ping_levels for configuring parameters
      for the host checks.
    * cmk --notify: new macros $MONITORING_HOST$, $OMD_ROOT$ and $OMD_SITE$
    * make ping_levels also apply to PING services for ping-only hosts
      (thanks to Bernhard Schmidt)

    Checks & Agents:
    * if/if64: new ruleset if_disable_if64_hosts, that force if on
      hosts the seem to support if64
    * Windows agent: new config variable "sections" in [global], that
      allows to configure which sections are being output.
    * Windows agent: in [logwatch] you can now configure which logfiles
      to process and which levels of messages to send.
    * Windows agent: new config variable "host" in all sections that
      restricts the folling entries to certain hosts.
    * Windows agent: finally implemented <<<mrpe>>. See check_mk.ini
      for examples.
    * Windows agent: do not execute *.txt and *.dir in <<<plugins>>> and
      <<<local>>>
    * Windows agent: make extensions to execute configurable (see
      example check_mk.ini)
    * Windows agent: agent now reuses TCP port even when taskkill'ed, so
      a system reboot is (hopefully) not neccessary anymore
    * Windows agent: section <<<df>>> now also outputs junctions (windows
      mount points). No external plugin is needed.
    * Windows agent: new section <<<fileinfo>>> for monitoring file sizes
      (and later possible ages)
    * logwatch: allow to classify messages based on their count (see
      man page of logwatch for details)
    * fileinfo: new check for monitoring age and size of files
    * heartbeat_crm: apply patches from Václav Ovsík, so that the check
      should work on Debian now.
    * ad_replication: added warninglevel
    * fsc_*: added missing scan functions
    * printer_alerts: added further state codes (thanks to Matthew Stew)
    * Solaris agent: changed shell to /usr/bin/bash (fixes problems with LC_ALL=C)

1.1.12p7:
    Multisite:
    * FIX: detail view of host was missing column headers
    * FIX: fix problem on IE with background color 'white'
    * FIX: fix hitting enter in host search form on IE
    * FIX: fix problem in ipmi_sensors perfometer

    Checks & Agents:
    * FIX: fixed man pages of h3c_lanswitch_sensors and statgrab_cpu
    * FIX: netapp_volumes: added raid4 as allowed state (thanks to Michaël Coquard)

    Livestatus
    * FIX: fix type column in 'GET columns' for dict-type columns (bug found
      by Gerhard Lausser)

1.1.12p6:
    Checks & Agents:
    * FIX: lnx_if: remove debug output (left over from 1.1.12p5)

1.1.12p5:
    Multisite:
    * FIX: fix hitting enter in Quicksearch on IE 8
    * FIX: event/log views: reverse sorting, so that newest entries
      are shown first
    * FIX: fix dashboard dashlet background on IE
    * FIX: fix row highlight in status GUI on IE 7/8
    * FIX: fix row highlight after status page reload
    * FIX: single dataset layout honors column header settings
    * FIX: quote '#' in PNP links (when # is contained in services)
    * FIX: quote '#' in PNP image links also
    * FIX: add notifications to host/service event view

    Checks & Agents:
    * FIX: lnx_if: assume interfaces as up if ethtool is missing or
      not working but interface has been used since last reboot. This
      fixes the problem where interface are not found by inventory.
    * FIX: snmp_uptime: handels alternative timeformat
    * FIX: netapp_*: scan functions now detect IBM versions of firmware
    * FIX: bluecoat_diskcpu: repair scan function
    * FIX: mem.vmalloc: fix default levels (32 and 64 was swapped)
    * FIX: smart: make levels work (thanks to Bernhard Schmidt)
    * FIX: PNP template if if/if64: reset LC_ALL, avoids syntax error
    * FIX: dell_powerconnect_cpu: handle sporadic incomplete output
      from SNMP agent

1.1.12p4:
    Multisite:
    * FIX: sidebar snapin Hostgroups and Servicegroups sometimes
           failed with non-existing "available_views".
    * FIX: Fix host related WATO context button links to point to the hosts site
    * FIX: Fixed view editor redirection to new view after changing the view_name
    * FIX: Made icon painter usable when displaying hostgroup rows
    * Logwatch: Switched strings in logwatch to i18n strings
    * Logwatch: Fixed styling of context button when acknowleding log messages
    * Logwatch: Implemented overview page to show all problematic logfiles

    WATO:
    * FIX: add missing icon_csv.png
    * FIX: WATO did not write values of custom macros to extra_host_conf definitions

1.1.12p3:
    Core, Setup, etc.:
    * FIX: really suppress precompiling on PING-only hosts now

1.1.12p2:
    Core, Setup, etc.:
    * FIX: fix handling of empty suboids
    * FIX: do not create precomiled checks for host without Check_MK services

    Checks & Agents:
    * FIX: mem.win: Default levels now works, check not always OK
    * FIX: blade_health: fix OID specification
    * FIX: blade_bays: fix naming of item and man page

    Multisite:
    * FIX: Fixed styling of view header in older IE browsers
    * FIX: Do not show WATO button in views if WATO is disabled
    * FIX: Remove WATO Folder filter if WATO is disabled
    * FIX: Snapin 'Performance': fix text align for numbers
    * FIX: Disallow setting downtimes that end in the past
    * FIX: Fix links to downtime services in dashboard
    * FIX: Fix popup help of reschedule icon

1.1.12p1:
    Core, Setup, etc.:
    * FIX: fix aggregate_check_mk (Summary host agent status)

    Checks & Agents:
    * FIX: mk_oracle now also detects XE databases
    * FIX: printer_alerts: handle 0-entries of Brother printers
    * FIX: printer_supply: fix Perf-O-Meter if no max known
    * FIX: Added id parameter to render_statistics() method to allow more than
      one pie dashlet for host/service stats
    * FIX: drbd: fixed inventory functions
    * FIX: printer_supply: handle output of Brother printers
    * FIX: ps.perf PNP template: show memory usage per process and not
      summed up. This is needed in situations where one process forks itself
      in irregular intervals and rates but you are interested just in the
      memory usage of the main process.

    Multisite:
    * FIX: finally fixed long-wanted "NagStaMon create hundreds
      of Apache processes" problem!
    * FIX: query crashed when sorting after a join columns without
      an explicit title.
    * FIX: filter for WATO file/folder was not always working.
    * Added filter for hard services states to search and service
      problems view
    * FIX: dashboard problem views now ignore notification period,
      just as tactical overview and normal problem views do
    * FIX: Loading dashboard plugins in dashboard module


1.1.12:
    Checks & Agents:
    * dell_powerconnect_*: final fixed, added PNP-templates
    * ps.perf: better error handling in PNP template

    Multisite:
    * Dashboard: fix font size of service statistics table
    * Dashboard: insert links to views into statistics
    * Dashboard: add links to PNP when using PNP graphs

1.1.12b2:
    Core, Setup, etc.:
    * FIX: fix crash with umlauts in host aliases
    * FIX: remove duplicate alias from Nagios config

    Checks & Agents:
    * services: better handling of invalid patterns
    * FIX: multipath: fix for another UUID format
    * AIX agent: fix implementation of thread count
    * blade_bays: detect more than 16 bays
    * statgrab_*: added missing inventory functions
    * FIX: fix smart.temp WARN/CRIT levels were off by one degree

    Multisite:
    * Remove Check_MK logo from default dashboard
    * Let dashboard use 10 more pixels right and bottom
    * FIX: do not show WATO icon if no WATO permission
    * Sidebar sitestatus: Sorting sites by sitealias
    * FIX: removed redundant calls of view_linktitle()

    WATO:
    * FIX: fix update of file/folder title after title property change

    Livestatus:
    * FIX: fix crash on imcomplete log lines (i.e. as
      as result of a full disk)
    * FIX: Livestatus-API: fix COMMAND via persistent connections


1.1.12b1:
    Core, Setup, etc.:
    * FIX: fix cmk -D on cluster hosts
    * Made profile output file configurable (Variable: g_profile_path)

    Checks & Agents:
    * FIX: j4p_performance: fix inventory functions
    * FIX: mk_oracle: fix race condition in cache file handling (agent data
      was missing sections in certain situations)
    * mrpe: make check cluster-aware and work as clustered_service
    * cups_queues: Run agent part only on directly on CUPS servers,
      not on clients
    * FIX: mbg_lantime_state: Fixed output UOM to really be miliseconds
    * FIX: ntp: Handling large times in "poll" column correctly
    * New check dmi_sysinfo to gather basic hardware information
    * New check bintec_info to gather the software version and serial number
    of bintec routers

    Multisite:
    * FIX: fix rescheduling of host check
    * FIX: fix exception when using status_host while local site is offline
    * FIX: Fixed not updating pnp graphs on dashboard in some browsers (like chrome)
    * FIX: fix URL-too-long in permissions page
    * FIX: fix permission computation
    * FIX: fixed sorting of service perfdata columns
    * FIX: fixed sorting of multiple joined columns in some cases
    * FIX: fixed some localisation strings
    * Cleanup permissions page optically, add comments for views and snapins
    * Added some missing i18n strings in general HTML functions
    * Added display_option "w" to disable limit messages and livestatus errors in views
    * Service Perfdata Sorters are sorting correctly now
    * Added "Administration" snapin to default sidebar
    * Tactical Overview: make link clickable even if count is zero
    * Minor cleanup in default dashboard
    * Dashboard: new dashlet attribute title_url lets you make a title into a link
    * Dashboard: make numbers match "Tactical Overview" snapin

    Livestatus:
    * Write messages after initialization into an own livestatus.log

    WATO:
    * FIX: "bulk move to" at the top of wato hostlists works again
    * FIX: IE<9: Fixed problem with checkbox events when editing a host
    * FIX: "move to" dropdown in IE9 works again

1.1.11i4:
    Core, Setup, etc.:
    * FIX: use hostgroups instead of host_groups in Nagios configuration.
      This fixes a problem with Shinken
    * --scan-parents: detected parent hosts are now tagged with 'ping', so
      that no agent will be contacted on those hosts

    Checks & Agents:
    * Added 4 new checks dell_powerconnect_* by Chris Bowlby
    * ipmi_sensors: correctly handle further positive status texts
      (thanks to Sebastian Talmon)
    * FIX: nfsmounts handles zero-sized volumes correctly
    * AIX agent now outputs the user and performance data in <<<ps>>>

    Multisite:
    * FIX: WATO filtered status GUIs did not update the title after changing
      the title of the file/folder in WATO
    * FIX: Removed new python syntax which is incompatible with old python versions
    * FIX: Made bulk inventory work in IE
    * FIX: Fixed js errors in IE when having not enough space on dashboard
    * FIX: fix error when using non-Ascii characters in view title
    * FIX: fix error on comment page caused by missing sorter
    * FIX: endless javascript when fetching pnp graphs on host/service detail pages
    * FIX: Not showing the action form in "try" mode of the view editor
    * FIX: Preventing up-then-over effect while loading the dashboard in firefox
    * Added missing i18n strings in command form and list of views
    * Views are not reloaded completely anymore. The data tables are reloaded
      on their own.
    * Open tabs in views do not prevent reloading the displayed data anymore
    * Added display_option "L" to enable/disable column title sortings
    * Sorting by joined columns is now possible
    * Added missing sorters for "service nth service perfdata" painters
    * Implemented row selection in views to select only a subset of shown data
      for actions
    * Sort titles in views can be enabled by clicking on the whole cells now
    * Submitting the view editor via ENTER key saves the view now instead of try mode
    * Host comments have red backgrounded rows when host is down
    * Implemented hook api to draw custom link buttons in views

    WATO:
    * Changed row selection in WATO to new row selection mechanism
    * Bulk action buttons are shown at the top of hostlists too when the lists
      have more than 10 list items
    * New function for backup and restore of the configuration

    Livestatus:
    * FIX: fix compile error in TableLog.cc by including stddef.h
    * FIX: tables comments and downtimes now honor AuthUser
    * Table log honors AuthUser for entries that belong to hosts
      (not for external commands, though. Sorry...)
    * FIX: fix Stats: sum/min/max/avg for columns of type time

1.1.11i3:
    Core, Setup, etc.:
    * FIX: allow host names to have spaces
    * --snmpwalk: fix missing space in case of HEX strings
    * cmk --restore: be aware of counters and cache being symbolic links
    * do_rrd_update: direct RRD updates have completely been removed.
      Please use rrdcached in case of performance problems.
    * install_nagios.sh has finally been removed (was not maintained anyway).
      Please use OMD instead.
    * Inventory functions now only take the single argument 'info'. The old
      style FUNC(checkname, info) is still supported but deprecated.
    * Show datasource program on cmk -D
    * Remove .f12 compile helper files from agents directory
    * Output missing sections in case of "WARNING - Only __ output of __..."
    * Remove obsolete code of snmp_info_single
    * Remove 'Agent version (unknown)' for SNMP-only hosts
    * Options --version, --help, --man, --list-checks and --packager now
      work even with errors in the configuration files
    * Minor layout fix in check man-pages

    Checks & Agents:
    * FIX: hr_mem: take into account cache and buffers
    * FIX: printer_pages: workaround for trailing-zero bug in HP Jetdirect
    * mk_logwatch: allow to set limits in processing time and number of
      new log messages per log file
    * Windows Agent: Now supports direct execution of powershell scripts
    * local: PNP template now supports multiple performance values
    * lnx_if: make lnx_if the default interface check for Linux
    * printer_supply: support non-Ascii characters in items like
      "Resttonerbehälter". You need to define snmp_character_encodings in main.mk
    * mem.win: new dedicated memory check for Windows (see Migration notes)
    * hr_mem: added Perf-O-Meter
    * Renamed all temperature checks to "Temperature %s". Please
      read the migration notes!
    * df and friends: enabled trend performance data per default. Please
      carefully read the migration notes!
    * diskstat: make summary mode the default behavious (one check per host)

    MK Livestatus:
    * WaitObject: allow to separate host name and service with a semicolon.
      That makes host names containing spaces possible.
    * Better error messages in case of unimplemented operators

    Multisite:
    * FIX: reschedule now works for host names containing spaces
    * FIX: correctly sort log views in case of multi site setups
    * FIX: avoid seven broken images in case of missing PNP graphs
    * FIX: Fixed javascript errors when opening dashboard in IE below 9
    * FIX: Views: Handling deprecated value "perpage" for option
      column_headers correctly
    * FIX: Fixed javascript error when saving edited views without sidebar
    * FIX: Showing up PNP hover menus above perfometers
    * Host/Service Icon column is now modularized and can be extended using
      the multisite_icons list.
    * New sorters for time and line number of logfile entries
    * Bookmarks snapin: save relative URLs whenever possible
    * Man-Pages of Check_MK checks shown in Multisite honor OMD's local hierarchy
    * nicer output of substates, translate (!) and (!!) into HTML code
    * new command for clearing modified attributes (red cross, green checkmark)
    * Perf-O-Meters: strip away arguments from check_command (e.g.
      "check-foo!17!31" -> "check-foo").
    * Added several missing i18n strings in view editor
    * Views can now be sorted by the users by clicking on the table headers.
      The user sort options are not persisted.
    * Perf-O-Meters are now aware if there really is a PNP graph

    WATO:
    * Show error message in case of empty inventory due to agent error
    * Commited audit log entries are now pages based on days
    * Added download link to download the WATO audit log in CSV format

1.1.11i2:
    Core, Setup, etc.:
    * FIX: sort output of cmk --list-hosts alphabetically
    * FIX: automatically remove leading and trailing space from service names
      (this fixes a problem with printer_pages and an empty item)
    * Great speed up of cmk -N/-C/-U/-R, especially when number of hosts is
      large.
    * new main.mk option delay_precompile: if True, check_mk will skip Python
      precompilation during cmk -C or cmk -R, but will do this the first
      time the host is checked.  This speeds up restarts. Default is False.
      Nagios user needs write access in precompiled directory!
    * new config variable agent_ports, allowing to specify the agent's
      TCP port (default is 6556) on a per-host basis.
    * new config variable snmp_ports, allowing to specify the UDP port
      to used with SNMP, on a per-host basis.
    * new config variable dyndns_hosts. Hosts listed in this configuration
      list (compatible to bulkwalk_hosts) use their hostname as IP address.

    Checks & Agents:
    * FIX: AIX agent: output name of template in case of MRPE
    * FIX: cisco_temp: skip non-present sensors at inventory
    * FIX: apc_symmetra: fix remaining runtime calculation (by factor 100)
    * FIX: Added PNP-template for winperf_phydisk
    * FIX: if64: fix UNKNOWN in case of non-unique ifAlias
    * FIX: lnx_if/if/if64: ignore percentual traffic levels on NICs without
           speed information.
    * FIX: cisco_temp_perf: add critical level to performance data
    * FIX: windows agent: hopefully fix case with quotes in directory name
    * FIX: printer_supply: fixed logic of Perf-O-Meter (mixed up crit with ok)
    * FIX: Solaris agent: reset localization to C, fixes problems with statgrab
    * FIX: blade_*: fix SNMP scan function for newer firmwares (thanks to Carlos Peón)
    * snmp_uptime, snmp_info: added scan functions. These checks will now
      always be added. Please use ingored_checktypes to disable, if non needed.
    * brocade_port: check for Brocade FC ports has been rewritten with
      lots of new features.
    * AIX agent now simulates <<<netctr>>> output (by Jörg Linge)
    * mbg_lantime_state: Handling refclock offsets correctly now; Changed
      default thresholds to 5/10 refclock offset
    * brocade_port: parameter for phystate, opstate and admstate can now
      also be lists of allowed states.
    * lnx_if: treat interfaces without information from ethtool as
      softwareLoopback interface. The will not be found by inventory now.
    * vbox_guest: new check for checking guest additions of Linux virtual box hosts
    * if/if64: Fixed bug in operstate detection when using old tuple based params
    * if/if64: Fixed bug in operstate detection when using tuple of valid operstates
    * mk_oracle: Added caching of results to prevent problems with long
    running SQL queries. Cache is controlled by CACHE_MAXAGE var which is preset to
    120 seconds
    * mk_oracle: EXCLUDE_<sid>=ALL or EXCLUDE_<sid>=oracle_sessions can be
    used to exclude specific checks now
    * mk_oracle: Added optional configuration file to configure the new options
    * j4p_performance agent plugin: Supports basic/digest auth now
    * New checks j4p_performance.threads and j4p_performance.uptime which
      track the number of threads and the uptime of a JMX process
    * j4p_performance can fetch app and servlet specific status data. Fetching
      the running state, number of sessions and number of requests now. Can be
      extended via agent configuration (j4p.cfg).
    * Added some preflight checks to --scan-parents code
    * New checks netapp_cluster, netapp_vfiler for checking NetAPP filer
      running as cluster or running vfilers.
    * megaraid_pdisks: Better handling of MegaCli output (Thanks to Bastian Kuhn)
    * Windows: agent now also sends start type (auto/demand/disabled/boot/system)
    * Windows: inventory_services now allowes regexes, depends and state/start type
      and also allows host tags.

    Multisite:
    * FIX: make non-Ascii characters in services names work again
    * FIX: Avoid exceptions in sidebar on Nagios restart
    * FIX: printer_supply perfometer: Using white font for black toners
    * FIX: ipmi: Skipping items with invalid data (0.000 val, "unspecified" unit) in summary mode
    * FIX: ipmi: Improved output formating in summary mode
    * FIX: BI - fixed wrong variable in running_on aggregation function
    * FIX: "view_name" variable missing error message when opening view.py
      while using the "BI Aggregation Groups" and "Hosts" snapins in sidebar
    * FIX: Fixed styling of form input elements in IE + styling improvements
    * FIX: Fixed initial folding state on page loading on pages with multiple foldings opened
    * Introduced basic infrastructure for multilanguage support in Multisite
    * Make 'Views' snapin foldable
    * Replace old main view by dashboard
    * Sidebar: Snapins can register for a triggered reload after a nagios
      restart has been detected. Check interval is 30 seconds for now.
    * Quicksearch snapin: Reloads host lists after a detected nagios restart.
    * New config directory multisite.d/ - similar to conf.d/
    * great speed up of HTML rendering
    * support for Python profiling (set profile = True in multisite.mk, profile
      will be in var/check_mk/web)
    * WATO: Added new hook "active-changes" which calls the registered hosts
      with a dict of "dirty" hosts
    * Added column painter for host contacts
    * Added column painters for contact groups, added those to detail views
    * Added filters for host and service contact groups
    * Detail views of host/service now show contacts
    * Fix playing of sounds: All problem views now have play_sounds activated,
      all other deactivated.
    * Rescheduling of Check_MK: introduce a short sleep of 0.7 sec. This increases
      the chance of the passive services being updated before the repaint.
    * Added missing i18n strings in filter section of view editor
    * Added filter and painter for the contact_name in log table
    * Added several views to display the notification logs of Nagios

    WATO:
    * Configration files can now be administered via the WEB UI
      (config_files in multisite.mk is obsolete)
    * Snapin is tree-based and foldable
    * Bulk operation on host lists (inventory, tags changed, etc)
    * Easy search operation in host lists
    * Dialog for global host search
    * Services dialog now tries to use cached data. On SNMP hosts
      no scan will be done until new button "Full Scan" is pressed.

    BI:
    * FIX: Fixed displaying of host states (after i18n introduction)h
    * FiX: Fixed filter for aggregation group
    * FIX: Fixed assumption button for services with non-Ascii-characters

    MK Livestatus:
    * FIX: fix compile problem on Debian unstable (Thanks to Sven Velt)
    * Column aggregation (Stats) now also works for perf_data
    * New configuration variable data_encoding and full UTF-8 support.
    * New column contact_groups in table hosts and services (thanks to
      Matthew Kent)
    * New headers Negate:, StatsNegate: and WaitConditionNegate:

1.1.11i1:
    Core, Setup, etc.:
    * FIX: Avoid duplicate SNMP scan of checktypes containing a period
    * FIX: honor ignored_checktypes also on SNMP scan
    * FIX: cmk -II also refreshes cluster checks, if all nodes are specified
    * FIX: avoid floating points with 'e' in performance data
    * FIX: cmk -D: drop obsolete (and always empty) Notification:
    * FIX: better handling of broken checks returning empty services
    * FIX: fix computation of weight when averaging
    * FIX: fix detection of missing OIDs (led to empty lines)
    * SNMP scan functions can now call oid(".1.3.6.1.4.1.9.9.13.1.3.1.3.*")
      That will return the *first* OID beginning with .1.3.6.1.4.1.9.9.13.1.3.1.3
    * New config option: Set check_submission = "file" in order to write
      check result files instead of using Nagios command pipe (safes
      CPU ressources)
    * Agent simulation mode (for internal use and check development)
    * Call snmpgetnext with the option -Cf (fixes some client errors)
    * Call snmp(bulk)walk always with the option -Cc (fixes problems in some
      cases where OIDs are missing)
    * Allow merging of dictionary based check parameters
    * --debug now implies -v
    * new option --profile: creates execution profile of check_mk itself
    * sped up use of stored snmp walks
    * find configuration file in subdirectories of conf.d also
    * check_mk_templates.cfg: make check-mk-ping take arguments

    Multisite:
    * FIX: Display limit-exceeded message also in multi site setups
    * FIX: Tactical Overview: fix unhandled host problems view
    * FIX: customlinks snapin: Suppressing exception when no links configured
    * FIX: webservice: suppress livestatus errors in multi-site setups
    * FIX: install missing example icons in web/htdocs/images/icons
    * FIX: Nagios-Snapin: avoid duplicate slash in URL
    * FIX: custom_style_sheet now also honored by sidebar
    * FIX: ignore case when sorting groups in ...groups snapin
    * FIX: Fixed handling of embedded graphs to support the changes made to
    * FIX: avoid duplicate import of plugins in OMD local installation
    the PNP webservice
    * FIX: Added host_is_active and host_flapping columns for NagStaMon views
    * Added snmp_uptime, uptime and printer_supply perfometers
    * Allow for displaying service data in host tables
    * View editor foldable states are now permament per user
    * New config variable filter_columns (default is 2)

    BI:
    * Added new component BI to Multisite.

    WATO:
    * FIX: fix crash when saving services after migration from old version
    * Allow moving hosts from one to another config file

    Checks & Agents:
    * FIX: hr_mem: ignore devices that report zero memory
    * FIX: cisco_power: fix syntax error in man page (broke also Multisite)
    * FIX: local: fixed search for custom templates PNP template
    * FIX: if/if64: always generate unique items (in case ifAlias is used)
    * FIX: ipmi: fix ugly ouput in case of warning and error
    * FIX: vms_df: fix, was completely broken due to conversion to df.include
    * FIX: blade_bays: add missing SNMP OIDs (check was always UNKNOWN)
    * FIX: df: fix layout problems in PNP template
    * FIX: df: fix trend computation (thanks to Sebastian Talmon)
    * FIX: df: fix status in case of critical trend and warning used
    * FIX: df: fix display of trend warn/crit in PNP-graph
    * FIX: cmctc: fix inventory in case of incomplete entries
    * FIX: cmctc: add scan function
    * FIX: ucd_cpu_load and ucd_cpu_util: make scan function find Rittal
    * FIX: ucd_cpu_util: fix check in case of missing hi, si and st
    * FIX: mk_logwatch: improve implementation in order to save RAM
    * FIX: mk_oracle: Updated tablespace query to use 'used blocks' instead of 'user blocks'
    * FIX: mk_oracle: Fixed computation for TEMP table spaces
    * FIX: bluecoat_sensors: Using scale parameter provided by the host for reported values
    * FIX: fjdarye60_devencs, fjdarye60_disks.summary: added snmp scan functions
    * FIX: decru_*: added snmp scan functions
    * FIX: heartbeat_rscstatus handles empty agent output correctly
    * FIX: hp_procurve_cpu: fix synatx error in man page
    * FIX: hp_procurve_memory: fix syntax error in man page
    * FIX: fc_brocade_port_detailed: fix PNP template in MULTIPLE mode
    * FIX: ad_replication.bat only generates output on domain controllers now.
           This is useful to prevent checks on non DC hosts (Thanks to Alex Greenwood)
    * FIX: cisco_temp_perf: handle sensors without names correctly
    * printer_supply: Changed order of tests. When a printer reports -3 this
      is used before the check if maxlevel is -2.
    * printer_supply: Skipping inventory of supplies which have current value
    and maxlevel both set to -2.
    * cisco_locif: The check has been removed. Please switch to if/if64
      has not the index 1
    * cisco_temp/cisco_temp_perf: scan function handles sensors not beginning
      with index 1
    * df: split PNP graphs for growth/trend into two graphs
    * omd_status: new check for checking status of OMD sites
    * printer_alerts: Added new check for monitoring alert states reported by
      printers using the PRINTER-MIB
    * diskstat: rewritten check: now show different devices, r+w in one check
    * canon_pages: Added new check for monitoring processed pages on canon
    printer/multi-function devices
    * strem1_sensors: added check to monitor sensors attached to Sensatorinc EM1 devices
    * windows_update: Added check to monitor windows update states on windows
      clients. The check monitors the number of pending updates and checks if
      a reboot is needed after updates have been installed.
    * lnx_if: new check for Linux NICs compatible with if/if64 replacing
      netif.* and netctr.
    * if/if64: also output performance data if operstate not as expected
    * if/if64: scan function now also detects devices where the first port
    * if/if64: also show perf-o-meter if speed is unknown
    * f5_bigip_pool: status of F5 BIP/ip load balancing pools
    * f5_bigip_vserver: status of F5 BIP/ip virtual servers
    * ipmi: new configuration variable ipmi_ignored_sensors (see man page)
    * hp_procurve_cpu: rename services description to CPU utilization
    * ipmi: Linux agent now (asynchronously) caches output of ipmitool for 20 minutes
    * windows: agent has new output format for performance counters
    * winperf_process.util: new version of winperf.cpuusage supporting new agent
    * winperf_system.diskio: new version of winperf.diskstat supporting new agent
    * winperf_msx_queues: new check for MS Exchange message queues
    * winperf_phydisk: new check compatible with Linux diskstat (Disk IO per device!)
    * smart.temp/smart.stats: added new check for monitoring health of HDDs
      using S.M.A.R.T
    * mcdata_fcport: new check for ports of MCData FC Switches
    * hp_procurve_cpu: add PNP template
    * hp_procurve_cpu: rename load to utilization, rename service to CPU utilizition
    * df,df_netapp,df_netapp32,hr_fs,vms_df: convert to mergeable dictionaries
    * mbg_lantime_state,mbg_lantime_refclock: added new checks to monitor
      Meinberg LANTIME GPS clocks

    Livestatus:
    * Updated Perl API to version 0.74 (thanks to Sven Nierlein)

1.1.10:
    Core, Setup, etc.:
    * --flush now also deletes all autochecks

    Checks & Agents:
    * FIX: hr_cpu: fix inventory on 1-CPU systems (thanks to Ulrich Kiermayr)


1.1.10b2:
    Core, Setup, etc.:
    * FIX: setup.sh on OMD: fix paths for cache and counters
    * FIX: check_mk -D did bail out if host had no ip address
    * cleanup: all OIDs in checks now begin with ".1.3.6", not "1.3.6"

    WATO:
    * FIX: Fixed bug that lost autochecks when using WATO and cmk -II together

    Checks & Agents:
    * Added check man pages for systemtime, multipath, snmp_info, sylo,
      ad_replication, fsc_fans, fsc_temp, fsc_subsystems
    * Added SNMP uptime check which behaves identical to the agent uptime check


1.1.10b1:
    Core, Setup, etc.:
    * FIX: do not assume 127.0.0.1 as IP address for usewalk_hosts if
      they are not SNMP hosts.
    * FIX: precompile: make sure check includes are added before actual
      checks
    * FIX: setup.sh: do not prepend current directory to url_prefix
    * FIX: output agent version also for mixed (tcp|snmp) hosts
    * RPM: use BuildArch: noarch in spec file rather than as a command
      line option (thanks to Ulrich Kiermayr)
    * setup.sh: Allow to install Check_MK into existing OMD site (>= 0.46).
      This is still experimental!

    Checks & Agents:
    * FIX: Windows agent: fix output of event ID of log messages
    * FIX: if/if64: output speed correctly (1.50MB/s instead of 1MB/s)
    * FIX: drbd now handles output of older version without an ep field
    * FIX: repaired df_netapp32
    * FIX: Added SNMP scan function of df_netapp and df_netapp32
    * FIX: repaired apc_symmetra (was broken due to new option -Ot
      for SNMP)
    * FIX: df, hr_fs and other filesystem checks: fix bug if using
      magic number. levels_low is now honored.
    * FIX: scan function avoids hr_cpu and ucd_cpu_utilization
      at the same time
    * FIX: HP-UX agent: fixed output of df for long mount points
      (thanks to Claas Rockmann-Buchterkirche)
    * FIX: df_netapp/32: fixed output of used percentage (was always
      0% due to integer division)
    * FIX: fixed manual of df (magic_norm -> magic_normsize)
    * FIX: removed filesystem_trend_perfdata. It didn't work. Use
      now df-parameter "trend_perfdata" (see new man page of df)
    * FIX: cisco_temp_perf: fix return state in case of WARNING (was 0 = OK)
    * FIX: repair PNP template for df when using trends
    * FIX: cisco_qos: fix WATO exception (was due to print command in check)
    * FIX: check_mk check: fixed template for execution time
    * FIX: blade_health, fc_brocade_port_detailed removed debug outputs
    * FIX: netapp_volumes: The check handled 64-bit aggregates correctly
    * FIX: netapp_volumes: Fixed snmp scan function
    * FIX: blade_*: Fixed snmp scan function
    * FIX: nfsmount: fix exception in check in case of 'hanging'
    * systemtime: new simple check for time synchronization on Windows
      (needs agent update)
    * Added Perf-O-Meter for non-df filesystem checks (e.g. netapp)
    * hp_proliant_*: improve scan function (now just looks for "proliant")

    Multisite:
    * FIX: fix json/python Webservice

1.1.9i9:
    Core, Setup, etc.:
    * FIX: check_mk_templates.cfg: add missing check_period for hosts
      (needed for Shinken)
    * FIX: read *.include files before checks. Fixes df_netapp not finding
      its check function
    * FIX: inventory checks on SNMP+TCP hosts ignored new TCP checks
    * local.mk: This file is read after final.mk and *not* backup up
      or restored
    * read all files in conf.d/*.mk in alphabetical order now.
    * use snmp commands always with -Ot: output time stamps as UNIX epoch
      (thanks to Ulrich Kiermayr)

    Checks & Agents:
    * ucd_cpu_load: new check for CPU load via UCD SNMP agent
    * ucd_cpu_util: new check for CPU utilization via UCD SNMP agent
    * steelhead_status: new check for overall health of Riverbed Steelhead appliance
    * steelhead_connections: new check for Riverbed Steelhead connections
    * df, df_netapp, df_netapp32, hr_fs, vms_df: all filesystem checks now support
      trends. Please look at check manpage of df for details.
    * FIX: heartbeat_nodes: Fixed error handling when node is active but at least one link is dead
    * 3ware_units: Handling INITIALIZING state as warning now
    * FIX: 3ware_units: Better handling of outputs from different tw_cli versions now
    * FIX: local: PNP template for local now looks in all template directories for
      specific templates (thanks to Patrick Schaaf)

    Multisite:
    * FIX: fix "too many values to unpack" when editing views in single layout
      mode (such as host or service detail)
    * FIX: fix PNP icon in cases where host and service icons are displayed in
      same view (found by Wolfgang Barth)
    * FIX: Fixed view column editor forgetting pending changes to other form
           fields
    * FIX: Customlinks snapin persists folding states again
    * FIX: PNP timerange painter option field takes selected value as default now
    * FIX: Fixed perfometer styling in single dataset layouts
    * FIX: Tooltips work in group headers now
    * FIX: Catching exceptions caused by unset bandwidth in interface perfometer

    WATO:
    * FIX: fix problem with vanishing services on Windows. Affected were services
      containing colons (such as fs_C:/).

    Livestatus:
    * FIX: fix most compiler warnings (thanks to patch by Sami Kerola)
    * FIX: fix memory leak. The leak caused increasing check latency in some
      situations

1.1.9i8:
    Multisite:
    * New "web service" for retrieving data from views as JSON or
      Python objects. This allows to connect with NagStaMon
      (requires patch in NagStaMon). Simply add &output_format=json
      or &output_format=python to your view URL.
    * Added two builtin views for NagStaMon.
    * Acknowledgement of problem now has checkboxes for sticky,
      send notification and persisten comment
    * Downtimes: allow to specify fixed/flexible downtime
    * new display_options d/D for switching on/off the tab "Display"
    * Improved builtin views for downtimes
    * Bugfix: Servicegroups can be searched with the quicksearch snapin using
      the 'sg:' prefix again

    WATO:
    * Fixed problem appearing at restart on older Python version (RH)

1.1.9i7:
    Core, Setup, etc.:
    * Fix crash on Python 2.4 (e.g. RedHat) with fake_file
    * Fixed clustering of SNMP hosts
    * Fix status output of Check_MK check in mixed cluster setups

    Checks & Agents:
    * PNP templates for if/if64: fix bugs: outgoing packets had been
      same as incoming, errors and discards were swapped (thanks to
      Paul Freeman)
    * Linux Agent: Added suport for vdx and xvdx volumes (KVM+Virtio, XEN+xvda)

    Multisite:
    * Fix encoding problem when host/service groups contain non-ascii
      characters.

    WATO:
    * Fix too-long-URL problem in cases of many services on one host


1.1.9i6:
    INCOMPATIBLE CHANGES:
    * Removed out-dated checks blade_misc, ironport_misc and snia_sml. Replaced
      with dummy checks begin always UNKNOWN.

    Core, Setup, etc.:
    * cmk -D: show ip address of host
    * Fix SNMP inventory find snmp misc checks inspite of negative scan function
    * Fix output of MB and GB values (fraction part was zero)

    Checks & Agents:
    * megaraid_ldisks: remove debug output
    * fc_brocade_port: hide on SNMP scan, prefer fc_brocade_port_detailed
    * fc_brocade_port_detailed: improve scan function, find more devices
    * New agent for HP-UX
    * hpux_cpu: new check for monitoring CPU load average on HP-UX
    * hpux_if: New check for monitoring NICs on HP-UX (compatible to if/if64)
    * hpux_multipath: New check for monitoring Multipathing on HP-UX
    * hpux_lvm: New check for monitoring LVM mirror state on HP-UX
    * hpux_serviceguard: new check for monitoring HP-UX Serviceguard
    * drbd: Fixed var typo which prevented inventory of drbd general check
      (Thanks to Andreas Behler)
    * mk_oracle: new agent plugin for monitoring ORACLE (currently only
      on Linux and HP-UX, but easily portable to other Unices)
    * oracle_sessions: new check for monitoring the current number of active
      database sessions.
    * oracle_logswitches: new check for monitoring the number of logswitches
      of an ORACLE instances in the last 60 minutes.
    * oracle_tablespaces: new check for monitoring size, state and autoextension
      of ORACLE tablespaces.
    * h3c_lanswitch_cpu: new check for monitoring CPU usage of H3C/HP/3COM switches
    * h3c_lanswitch_sensors: new check for monitoring hardware sensors of H3C/HP/3COM switches
    * superstack3_sensors: new check for monitoring hardware sensors of 3COM Superstack 3 switches

    Multisite:
    * Fixed aligns/widths of snapin contents and several small styling issues
    * Fixed links and border-styling of host matrix snapin
    * Removed jQuery hover menu and replaced it with own code

1.1.9i5:
    Multisite:
    * custom notes: new macros $URL_PREFIX$ and $SITE$, making
      multi site setups easier
    * new intelligent logwatch icon, using url_prefix in multi site
      setups


1.1.9i4:
    Core, Setup, etc.:
    * added missing 'register 0' to host template
    * setup: fix creation of symlink cmk if already existing

    Multisite:
    * New reschedule icon now also works for non-local sites.
    * painter options are now persisted on a per-user-base
    * new optional column for displaying host and service comments
      (not used in shipped views but available in view editor)

    Livestatus:
    * Check for buffer overflows (replace strcat with strncat, etc.)
    * Reduce number of log messages (reclassify to debug)

    Checks & Agents:
    * apc_symmetra: handle empty SNMP variables and treat as 0.


1.1.9i3:
    INCOMPATIBLE CHANGES:
    * You need a current version of Livestatus for Multisite to work!
    * Multisite: removed (undocumented) view parameters show_buttons and show_controls.
      Please use display_options instead.
    * Finally removed deprecated filesystem_levels. Please use check_parameters instead.
    * Livestatus: The StatsGroupBy: header is still working but now deprecated.
      Please simply use Columns: instead. If your query contains at least one Stats:-
      header than Columns: has the meaning of the old StatsGroupBy: header

    Core, Setup, etc.:
    * Create alias 'cmk' for check_mk in bin/ (easier typing)
    * Create alias 'mkp' for check_mk -P in bin/ (easier typing)

    Multisite:
    * Each column can now have a tooltip showing another painter (e.g.
      show the IP address of a host when hovering over its name)
    * Finally show host/services icons from the nagios value "icon_image".
      Put your icon files in /usr/share/check_mk/web/htdocs/images/icons.
      OMD users put the icons into ~/local/share/check_mk/web/htdocs/images/icons.
    * New automatic PNP-link icons: These icons automatically appear, if
      the new livestatus is configured correctly (see below).
    * new view property "hidebutton": allow to hide context button to a view.
    * Defaults views 'Services: OK', 'Services: WARN, etc. do now not create
      context buttons (cleans up button bar).
    * new HTML parameter display_options, which allows to switch off several
      parts of the output (e.g. the HTML header, external links, etc).
    * View hoststatus: show PNP graph of host (usually ping stats)
    * new tab "Display": here the user can choose time stamp
      display format and PNP graph ranges
    * new column "host_tags", showing the Check_MK host tags of a host
    * new datasource "alert_stats" for computing alert statistics
    * new view "Alert Statistics" showing alert statistics for all hosts
      and services
    * Sidebar: Fixed snapin movement to the bottom of the snapin list in Opera
    * Sidebar: Fixed scroll position saving in Opera
    * Fixed reloading button animation in Chrome/IE (Changed request to async mode)
    * Sidebar: Removed scrollbars of in older IE versions and IE8 with compat mode
    * Sidebar: Fixed scrolling problem in IE8 with compat mode (or maybe older IE versions)
      which broke the snapin titles and also the tactical overview table
    * Sidebar: Fixed bulletlist positioning
    * Sidebar: The sidebar quicksearch snapin is case insensitive again
    * Fixed header displaying on views when the edit button is not shown to the user
    * View pages are not refreshed when at least one form (Filter, Commands,
      Display Options) is open
    * Catching javascript errors when pages from other domain are opened in content frame
    * Columns in view editor can now be added/removed/moved easily

    Checks & Agents:
    * Fixed problem with OnlyFrom: in Linux agent (df didn't work properly)
    * cups_queues: fixed plugin error due to invalid import of datetime,
      converted other checks from 'from datetime import...' to 'import datetime'.
    * printer_supply: handle the case where the current value is missing
    * megaraid_ldisks: Fixed item detection to be compatible with different versions of megaraid
    * Linux Agent: Added new 3ware agent code to support multiple controllers
      (Re-inventory of 3ware checks needed due to changed check item names)

    Livestatus:
    * new column pnpgraph_present in table host and service. In order for this
      column to work you need to specify the base directory of the PNP graphs
      with the module option pnp_path=, e.g. pnp_path=/omd/sites/wato/var/pnp4nagios/perfdata
    * Allow more than one column for StatsGroupBy:
    * Do not use function is_contact_member_of_contactgroup anymore (get compatible
      with Nagios CVS)
    * Livestatus: log timeperiod transitions (active <-> inactive) into Nagios
      log file. This will enable us to create availability reports more simple
      in future.

    Multisite:
    * allow include('somefile.mk') in multisite.mk: Include other files.
      Paths not beginning with '/' are interpreted relative to the directory
      of multisite.mk

    Livestatus:
    * new columns services_with_info: similar to services_with_state but with
      the plugin output appended as additional tuple element. This tuple may
      grow in future so do not depend on its length!

1.1.9i2:
    Checks & Agents:
    * ibm_imm_health: fix inventory function
    * if/if64: fix average line in PNP-template, fix display of speed for 20MBit
      lines (e.g. Frame Relay)

    Multisite:
    * WATO: Fixed omd mode/site detection and help for /etc/sudoers
    * WATO: Use and show common log for pending changes
    * Sidebar Quicksearch: Now really disabling browser built-in completion
      dropdown selections

1.1.9i1:
    INCOMPATIBLE CHANGES:
    * TCP / SNMP: hosts using TCP and SNMP now must use the tags 'tcp'
      and 'snmp'. Hosts with the tag 'ping' will not inventorize any
      service. New configuration variable tcp_hosts.
    * Inventory: The call syntax for inventory has been simplified. Just
      call check_mk -I HOSTNAME now. Omit the "tcp" or "snmp". If you
      want to do inventory just for certain check types, type "check_mk --checks=snmp_info,if -I hostnames..."
      instead
    * perfdata_format now defaults to "pnp". Previous default was "standard".
      You might have to change that in main.mk if you are not using PNP (only
      relevant for MRPE checks)
    * inventory_check_severity defaults to 1 now (WARNING)
    * aggregation_output_format now defaults to "multiline"
    * Removed non_bulkwalk_hosts. You can use bulkwalk_hosts with NEGATE
      instead (see docu)
    * snmp_communites is now initialized with [], not with {}. It cannot
      be a dict any longer.
    * bulkwalk_hosts is now initizlized with []. You can do += here just
      as with all other rule variables.
    * Configuration check (-X) is now always done. It is now impossible to
      call any Check_MK action with an invalid configuration. This saves
      you against mistyped variables.
    * Check kernel: converted performance data from counters to rates. This
      fixes RRD problems (spikes) on reboots and also allows better access
      to the peformance data for the Perf-O-Meters.  Also changed service
      descriptions. You need to reinventurize the kernel checks. Your old
      RRDs will not be deleted, new ones will be created.
    * Multisite: parameters nagios_url, nagios_cgi_url and pnp_url are now
      obsolete. Instead the new parameter url_prefix is used (which must
      end with a /).

    Core, Setup, etc.:
    * Improve error handling: if hosts are monitored with SNMP *and* TCP,
      then after an error with one of those two agents checks from the
      other haven't been executed. This is fixed now. Inventory check
      is still not complete in that error condition.
    * Packages (MKP): Allow to create and install packages within OMD!
      Files are installed below ~/local/share/check_mk. No root permissions
      are neccessary
    * Inventory: Better error handling on invalid inventory result of checks
    * setup.sh: fix problem with missing package_info (only appears if setup
      is called from another directory)
    * ALL_SERVICES: Instead of [ "" ] you can now write ALL_SERVICES
    * debug_log: also output Check_MK version, check item and check parameters
    * Make sure, host has no duplicate service - this is possible e.g. by
      monitoring via agent and snmp in parallel. duplicate services will
      make Nagios reject the configuration.
    * --snmpwalk: do not translate anymore, use numbers. All checks work
      with numbers now anyway.
    * check_mk -I snmp will now try all checktypes not having an snmp scan
      function. That way all possible checks should be inventorized.
    * new variable ignored_checks: Similar to ignored_checktypes, but allows
      per-host configuration
    * allow check implementations to use common include files. See if/if64
      for an example
    * Better handling for removed checks: Removed exceptions in check_mk calls
      when some configured checks have been removed/renamed

    Checks & Agents:
    * Renamed check functions of imm_health check from test_imm to imm_health
      to have valid function and check names. Please remove remove from
      inventory and re-inventory those checks.
    * fc_brocade_port_detailed: allow to specify port state combinations not
      to be critical
    * megaraid_pdisks: Using the real enclosure number as check item now
    * if/if64: allow to configure averaging of traffic over time (e.g. 15 min)
      and apply traffic levels and averaged values. Also allow to specify relative
      traffic levels. Allow new parameter configuration via dictionary. Also
      allow to monitor unused ports and/or to ignore link status.
    * if/if64: Added expected interface speed to warning output
    * if/if64: Allow to ignore speed setting (set target speed to None)
    * wut_webtherm: handle more variants of WuT Webtherms (thanks to Lefty)
    * cisco_fan: Does not inventorize 'notPresent' sensors anymore. Improved output
    * cisco_power: Not using power source as threshold anymore. Improved output
    * cisco_fan: Does not inventorize 'notPresent' sensors anymore. Improved output
    * cisco_power: Not using power source as threshold anymore. Improved output
    * cisco_power: Excluding 'notPresent' devices from inventory now
    * cisco_temp_perf: Do not crash if device does not send current temperature
    * tcp_conn_stats: new check for monitoring number of current TCP connections
    * blade_*: Added snmp scan functions for better automatic inventory
    * blade_bays: Also inventorizes standby blades and has a little more
                  verbose output.
    * blade_blowers: Can handle responses without rpm values now. Improved output
    * blade_health: More detailed output on problems
    * blade_blades: Added new check for checking the health-, present- and
                    power-state of IBM Bladecenter blades
    * win_dhcp_pools: Several cleanups in check
    * Windows agent: allow restriction to ip addresses with only_hosts (like xinetd)
    * heartbeat_rscstatus: Catching empty output from agent correctly
    * tcp_conn_stats: Fixed inventory function when no conn stats can be inventoried
    * heartbeat_nodes: fix Linux agent for hostname with upper case letters (thanks to
            Thorsten Robers)
    * heartbeat_rscstatus: Catching empty output from agent correctly
    * heartbeat_rscstatus: Allowing a list as expected state to expect multiple OK states
    * win_dhcp_pools agent plugin: Filtering additional error message on
      systems without dhcp server
    * j4p_performance: Added experimental agent plugin fetching data via
      jmx4perl agent (does not need jmx4perl on Nagios)
    * j4p_performance.mem: added new experimental check for memory usage via JMX.
    * if/if64: added Perf-O-Meter for Multisite
    * sylo: fix performance data: on first execution (counter wrap) the check did
      output only one value instead of three. That lead to an invalid RRD.
    * Cleaned up several checks to meet the variable naming conventions
    * drbd: Handling unconfigured drbd devices correctly. These devices are
      ignored during nventory
    * printer_supply: In case of OKI c5900 devices the name of the supply units ins not
      unique. The color of the supply unit is reported in a dedicated OID and added to the
      check item name to have a unique name now.
    * printer_supply: Added simple pnp template to have better graph formating for the check results
    * check_mk.only_from: new check for monitoring the IP address access restriction of the
      agent. The current Linux and Windows agents provide this information.
    * snmp_info check: Recoded not to use snmp_info_single anymore
    * Linux Agent: Fixed <<<cpu>>> output on SPARC machines with openSUSE
    * df_netapp/df_netapp32: Made check inventory resistant against empty size values
    * df_netapp32: Added better detection for possible 32bit counter wrap
    * fc_brocade_port_detailed: Made check handle phystate "noSystemControlAccessToSlot" (10)
      The check also handles unknown states better now
    * printer_supply: Added new parameter "printer_supply_some_remaining_status" to
      configure the reported state on small remaining capacity.
    * Windows agent: .vbs scripts in agents plugins/ directory are executed
      automatically with "cscript.exe /Nologo" to prevent wrong file handlers
    * aironet_clients: Only counting clients which don't have empty values for strength
    * statgrab_disk: Fixed byte calculation in plugin output
    * statgrab_disk: Added inventory function
    * 3ware_disks: Ignoring devices in state NOT-PRESENT during inventory

    Multisite:
    * The custom open/close states of custom links are now stored for each
      user
    * Setting doctype in sidebar frame now
    * Fixed invalid sidebar css height/width definition
    * Fixed repositioning the sidebar scroll state after refreshing the page
    * Fixed mousewheel scrolling in opera/chrome
    * Fixed resize bug on refresh in chrome
    * New view for all services of a site
    * Sidebar snapin site_status: make link target configurable
    * Multisite view "Recently changed services": sort newest first
    * Added options show_header and show_controls to remove the page headers
      from views
    * Cool: new button for an immediate reschedule of a host or service
      check: the view is redisplayed exactly at the point of time when
      Nagios has finished the check. This makes use of MK Livestatus'
      unique waiting feature.

   Livestatus:
    * Added no_more_notifications and check_flapping_recovery_notification
      fields to host table and no_more_notifications field to service table.
      Thanks to Matthew Kent

1.1.8:
    Core, Setup, etc.:
    * setup.sh: turn off Python debugging
    * Cleaned up documentation directory
    * cluster host: use real IP address for host check if cluster has
      one (e.g. service IP address)

    Checks & Agents:
    * Added missing PNP template for check_mk-hr_cpu
    * hr_fs: inventory now ignores filesystem with size 0,
      check does not longer crash on filesystems with size 0
    * logwatch: Fixed typo in 'too many unacknowledged logs' error message
    * ps: fix bug: inventory with fixed user name now correctly puts
      that user name into the resulting check - not None.
    * ps: inventory with GRAB_USER: service description may contain
      %u. That will be replaced with the user name and thus makes the
      service description unique.
    * win_dhcp_pools: better handle invalid agent output
    * hp_proliant_psu: Fixed multiple PSU detection on one system (Thanks to Andreas Döhler)
    * megaraid_pdisks: Fixed coding error
    * cisco_fan: fixed check bug in case of critical state
    * nfsmounts: fix output (free and used was swapped), make output identical to df

    Livestatus:
    * Prohibit { and } in regular expressions. This avoids a segmentation
      fault caused by regcomp in glibc for certain (very unusual) regular
      expressions.
    * Table status: new columns external_command_buffer_slots,
      external_command_buffer_usage and external_command_buffer_max
      (this was implemented according to an idea and special request of
       Heinz Fiebig. Please sue him if this breaks anything for you. I was
       against it, but he thinks that it is absolutely neccessary to have
       this in version 1.1.8...)
    * Table status: new columns external_commands and external_commands_rate
      (also due to Mr. Fiebig - he would have quit our workshop otherwise...)
    * Table downtimes/comments: new column is_service

    Multisite:
    * Snapin Performance: show external command per second and usage and
      size of external command buffer
    * Downtimes view: Group by hosts and services - just like comments
    * Fix links for items containing + (e.g. service descriptionen including
      spaces)
    * Allow non-ASCII character in downtimes and comments
    * Added nagvis_base_url to multisite.mk example configuration
    * Filter for host/service groups: use name instead of alias if
      user has no permissions for groups

1.1.8b3:
    Core, Setup, etc.:
    * Added some Livestatus LQL examples to documentation
    * Removed cleanup_autochecks.py. Please use check_mk -u now.
    * RRA configuration for PNP: install in separate directory and do not
      use per default, since they use an undocumented feature of PNP.

    Checks & Agents:
    * postfix_mailq: Changed limit last 6 lines which includes all needed
		information
    * hp_proliant_temp/hp_proliant_fans: Fixed wrong variable name
    * hp_procurve_mem: Fixed wrong mem usage calculation
    * ad_replication: Works no with domain controller hostnames like DC02,DC02
    * aironet_client: fix crash on empty variable from SNMP output
    * 3ware_disks, 3ware_units: hopefully repaired those checks
    * added rudimentary agent for HP-UX (found in docs/)

    Multisite:
    * added Perf-O-Meter to "Problems of Host" view
    * added Perf-O-Meter to "All Services" view
    * fix bug with cleaning up persistent connections
    * Multisite now only fetches the available PNP Graphs of hosts/services
    * Quicksearch: limit number of items in dropdown to 80
      (configurable via quicksearch_dropdown_limit)
    * Views of hosts: make counts of OK/WARN/CRIT klickable, new views
      for services of host in a certain state
    * Multisite: sort context buttons in views alphabetically
    * Sidebar drag scrolling: Trying to compensate lost mouse events when
	leaving the sidebar frame while dragging

    Livestatus:
    * check for event_broker_options on start
    * Fix memory leakage caused by Filter: headers using regular expressions
    * Fix two memory leaks in logfile parser

1.1.8b2:
    Core, Setup, etc.:
    * Inventory: skip SNMP-only hosts on non-SNMP checktypes (avoids timeouts)
    * Improve error output for invalid checks

    Checks & Agents:
    * fix bug: run local and plugins also when spaces are in path name
      (such as C:\Program Files\Check_MK\plugins
    * mem.vmalloc: Do not create a check for 64 bit architectures, where
      vmalloc is always plenty
    * postfix_mailq: limit output to 1000 lines
    * multipath: handle output of SLES 11 SP1 better
    * if/if64: output operstatus in check output
    * if/if64: inventory now detects type 117 (gigabitEthernet) for 3COM
    * sylo: better handling of counter wraps.

    Multisite:
    * cleanup implementation of how user settings are written to disk
    * fix broken links in 'Edit view -> Try out' situation
    * new macros $HOSTNAME_LOWER$, $HOSTNAME_UPPER$ and $HOSTNAME_TITLE$ for
      custom notes

1.1.8b1:
    Core, Setup, etc.:
    * SNMPv3: allow privProtocol and privPassword to be specified (thanks
      to Josef Hack)
    * install_nagios.sh: fix problem with broken filenames produced by wget
    * install_nagios.sh: updated software to newest versions
    * install_nagios.sh: fix Apache configuration problem
    * install_nagios.sh: fix configuration vor PNP4Nagios 0.6.6
    * config generation: fix host check of cluster hosts
    * config generation: add missing contact groups for summary hosts
    * RPM package of agent: do not overwrite xinetd.d/check_mk, but install
      new version with .rpmnew, if admin has changed his one
    * legacy_checks: fix missing perfdata, template references where in wrong
      direction (thanks Daniel Nauck for his precise investigation)

    Checks & Agents:
    * New check imm_health by Michael Nieporte
    * rsa_health: fix bug: detection of WARNING state didn't work (was UNKNOWN
            instead)
    * check_mk_agent.solaris: statgrab now excludes filesystems. This avoids hanging
      in case of an NFS problem. Thanks to Divan Santana.
    * multipath: Handle new output of multipath -l (found on SLES11 SP1)
    * ntp: fix typo in variable ntp_inventory_mode (fixes inventory problem)
    * if64: improve output formatting of link speed
    * cisco_power: inventory function now ignores non-redundant power supplies
    * zpool_status: new check from Darin Perusich for Solaris zpools

    Multisite:
    * fix several UTF-8 problems: allow non-ascii characters in host names
      (must be UTF 8 encoded!)
    * improve compatibility with Python 2.3
    * Allow loading custom style sheet overriding Check_MK styles by setting
      custom_style_sheet in multisite.mk
    * Host icons show link to detail host, on summary hosts.
    * Fix sidebar problem: Master Control did not display data correctly
    * status_host: honor states even if sites hosting status hosts is disabled
      (so dead-detection works even if local site is disabled)
    * new config variable start_url: set url for welcome page
    * Snapin Quicksearch: if no host is matching, automatically search for
      services
    * Remove links to legacy Nagios GUI (can be added by user if needed)
    * Sidebar Quicksearch: fix several annoyances
    * Views with services of one host: add title with host name and status

    Livestatus:
    * fix memory leak: lost ~4K on memory on each StatsAnd: or StatsOr:
      header (found by Sven Nierlein)
    * fix invalid json output for empty responses (found by Sven Nierlein)
    * fix Stats: avg ___ for 0 matching elements. Output was '-nan' and is
      now '0.0'
    * fix output of floating point numbers: always use exponent and make
      sure a decimal point is contained (this makes JSON/Python detect
      the correct type)

1.1.7i5:
    Core, Setup, etc.:
    * SNMP: do not load any MIB files (speeds up snmpwalk a lot!)
    * legacy_checks: new config variable allowing creating classical
      non-Check_MK checks while using host tags and config options
    * check_mk_objects.cfg: beautify output, use tabs instead of spaces
    * check_mk -II: delete only specified checktypes, allow to reinventorize
      all hosts
    * New option -O, --reload: Does the same as -R, but reloads Nagios
      instead of restarting it.
    * SNMP: Fixed string detection in --snmpwalk calls
    * SNMP: --snmpwalk does walk the enterprises tree correctly now
    * SNMP: Fixed missing OID detection in SNMP check processing. There was a problem
      when the first column had OID gaps in the middle. This affected e.g. the cisco_locif check.
    * install_nagios.sh: correctly detect Ubuntu 10.04.1
    * Config output: make order of service deterministic
    * fix problem with missing default hostgroup

    Multisite:
    * Sidebar: Improved the quicksearch snapin. It can search for services,
      servicegroups and hostgroups now. Simply add a prefix "s:", "sg:" or "hg:"
      to search for other objects than hosts.
    * View editor: fix bug which made it impossible to add more than 10 columns
    * Service details: for Check_MK checks show description from check manual in
      service details
    * Notes: new column 'Custom notes' which allows customizable notes
      on a per host / per service base (see online docu for details)
    * Configuration: new variable show_livestatus_errors which can be set
      to False in order to hide error about unreachable sites
    * hiding views: new configuration variables hidden_views and visible_views
    * View "Service problems": hide problems of down or unreachable hosts. This
      makes the view consistant with "Tactical Overview"

    Checks & Agents:
    * Two new checks: akcp_sensor_humidity and akcp_sensor_temp (Thanks to Michael Nieporte)
    * PNP-template for kernel: show average of displayed range
    * ntp and ntp.time: Inventory now per default just creates checks for ntp.time (summary check).
      This is controlled by the new variable ntp_inventory_mode (see check manuals).
    * 3ware: Three new checks by Radoslav Bak: 3ware_disks, 3ware_units, 3ware_info
    * nvidia: agent now only queries GPUCoreTemp and GPUErrors. This avoids
      a vmalloc leakage of 32kB per call (bug in NVIDIA driver)
    * Make all SNMP based checks independent of standard MIB files
    * ad_replication: Fixed syntax errors and unhandled date output when
      not replicated yet
    * ifoperstatus: Allowing multiple target states as a list now
    * cisco_qos: Added new check to monitor traffic in QoS classes on Cisco routers
    * cisco_power: Added scan function
    * if64/if/cisco_qos: Traffic is displayed in variable byte scales B/s,KB/s,MB/s,GB/s
      depending on traffic amount.
    * if64: really using ifDescr with option if_inventory_uses_description = True
    * if64: Added option if_inventory_uses_alias to using ifAlias for the item names
    * if64/if: Fixed bug displaying the out traffic (Perfdata was ok)
    * if64/if: Added WARN/CRIT thresholds for the bandwidth usage to be given as rates
    * if64/if: Improved PNP-Templates
    * if64/if: The ifoperstatus check in if64/if can now check for multiple target states
    * if64/if: Removing all null bytes during hex string parsing (These signs Confuse nagios pipe)
    * Fixed hr_mem and hr_fs checks to work with new SNMP format
    * ups_*: Inventory works now on Riello UPS systems
    * ups_power: Working arround wrong implemented RFC in some Riello UPS systems (Fixing negative power
      consumption values)
    * FreeBSD Agent: Added sections: df mount mem netctr ipmitool (Thanks to Florian Heigl)
    * AIX: exclude NFS and CIFS from df (thanks to Jörg Linge)
    * cisco_locif: Using the interface index as item when no interface name or description are set

    Livestatus:
    * table columns: fix type of num_service_* etc.: was list, is now int (thanks to Gerhard Laußer)
    * table hosts: repair semantics of hard_state (thanks to Michael Kraus). Transition was one
      cycle to late in certain situations.

1.1.7i4:
    Core, Setup, etc.:
    * Fixed automatic creation of host contactgroups
    * templates: make PNP links work without rewrite

    Multisite:
    * Make page handler modular: this allows for custom pages embedded into
      the Multisite frame work and thus using Multisite for other tasks as
      well.
    * status_host: new state "waiting", if status host is still pending
    * make PNP links work without rewrite
    * Fix visibility problem: in multisite setups all users could see
      all objects.

1.1.7i3:
    Core, Setup, etc.:
    * Fix extra_nagios_conf: did not work in 1.1.7i2
    * Service Check_MK now displays overall processing time including
      agent communication and adds this as performance data
    * Fix bug: define_contactgroups was always assumed True. That led to duplicate
      definitions in case of manual definitions in Nagios

    Checks & Agents:
    * New Check: hp_proliant_da_phydrv for monitoring the state of physical disks
      in HP Proliant Servers
    * New Check: hp_proliant_mem for monitoring the state of memory modules in
      HP Proliant Servers
    * New Check: hp_proliant_psu for monitoring the state of power supplies in
      HP Proliant Servers
    * PNP-templates: fix several templates not working with MULTIPLE rrds
    * new check mem.vmalloc for monitoring vmalloc address space in Linux kernel.
    * Linux agent: add timeout of 2 secs to ntpq
    * wmic_process: make check OK if no matching process is found

    Livestatus:
    * Remove obsolete parameter 'accept_timeout'
    * Allow disabling idle_timeout and query_timeout by setting them to 0.

    Multisite:
    * logwatch page: wrap long log lines

1.1.7i2:
    Incompatible Changes:
    * Remove config option define_timeperiods and option --timeperiods.
      Check_MK does not longer define timeperiod definitions. Please
      define them manually in Nagios.
    * host_notification_period has been removed. Use host_extra_conf["notification_period"]
      instead. Same holds for service_notification_periods, summary_host_notification_periods
      and summary_service_notification_periods.
    * Removed modes -H and -S for creating config data. This now does
      the new option -N. Please set generate_hostconf = False if you
      want only services to be defined.

    Core, Setup, etc.:
    * New config option usewalk_hosts, triggers --usewalk during
      normal checking for selected hosts.
    * new option --scan-parents for automatically finding and
      configuring parent hosts (see online docu for details)
    * inventory check: put detailed list of unchecked items into long
      plugin output (to be seen in status details)
    * New configuration variable check_parameters, that allows to
      override default parameters set by inventory, without defining
      manual checks!

    Checks & Agents:
    * drbd: changed check parameters (please re-inventorize!)
    * New check ad_replication: Checks active directory replications
      of domain controllers by using repadm
    * New check postifx_mailq: Checks mailqueue lengths of postifx mailserves
    * New check hp_procurve_cpu: Checks the CPU load on HP Procurve switches
    * New check hp_procurve_mem: Checks the memory usage on HP Procurve switches
    * New check hp_procurve_sensors: Checks the health of PSUs, FANs and
      Temperature on HP Procurve switches
    * New check heartbeat_crm: Monitors the general state of heartbeat clusters
      using the CRM
    * New check heartbeat_crm_resources: Monitors the state of resources and nodes
      in heartbeat clusters using the CRM
    * *nix agents: output AgentOS: in header
    * New agent for FreeBSD: It is based on the linux agent. Most of the sections
      could not be ported easily so the FreeBSD agent provides information for less
      checks than the linux agent.
    * heartbeat_crm and heartbeat_crm.resources: Change handling of check parameters.
      Please reinvenurize and read the updated man page of those checks
    * New check hp_proliant_cpu: Check the physical state of CPUs in HP Proliant servers
    * New check hp_proliant_temp: Check the temperature sensors of HP Proliant servers
    * New check hp_proliant_fans: Check the FAN sensors of HP Proliant servers

    Multisite:
    * fix chown problem (when nagios user own files to be written
      by the web server)
    * Sidebar: Fixed snapin movement problem using older firefox
      than 3.5.
    * Sidebar: Fixed IE8 and Chrome snapin movement problems
    * Sidebar: Fixed IE problem where sidebar is too small
    * Multisite: improve performance in multi site environments by sending
      queries to sites in parallel
    * Multisite: improve performance in high latency situations by
      allowing persistent Livestatus connections (set "persist" : True
      in sites, use current Livestatus version)

    Livestatus:
    * Fix problems with in_*_period. Introduce global
      timeperiod cache. This also improves performance
    * Table timeperiods: new column 'in' which is 0/1 if/not the
      timeperiod is currently active
    * New module option idle_timeout. It sets the time in ms
      Livestatus waits for the next query. Default is 300000 ms (5 min).
    * New module option query_timeout. It limits the time between
      two lines of a query (in ms). Default is 10000 ms (10 sec).

1.1.7i1: Core, Setup, etc.:
    * New option -u for reordering autochecks in per-host-files
      (please refer to updated documentation about inventory for
       details)
    * Fix exception if check_mk is called without arguments. Show
      usage in that case.
    * install_nagios.sh: Updated to NagVis 1.5 and fixed download URL
    * New options --snmpwalk and --usewalk help implemeting checks
      for SNMP hardware which is not present
    * SNMP: Automatically detect missing entries. That fixes if64
      on some CISCO switches.
    * SNMP: Fix hex string detection (hopefully)
    * Do chown only if running as root (avoid error messages)
    * SNMP: SNMPv3 support: use 4-tuple of security level, auth protocol,
      security name and password instead of a string in snmp_communities
      for V3 hosts.
    * SNMP: Fixed hexstring detection on empty strings
    * New option -II: Is like -I, but removes all previous autochecks
      from inventorized hosts
    * install_nagios.sh: Fix detection of PNP4Nagios URL and URL of
      NagVis
    * Packager: make sanity check prohibiting creating of package files
      in Check MK's directories
    * install_nagios.sh: Support Ubuntu 10.04 (Thanks to Ben)

    Checks & Agents:
    * New check ntp.time: Similar to 'ntp' but only honors the system peer
      (that NTP peer where ntpq -p prints a *).
    * wmic_process: new check for ressource consumption of windows processes
    * Windows agent supports now plugins/ and local/ checks
    * [FIX] ps.perf now correctly detects extended performance data output
      even if number of matching processes is 0
    * renamed check cisco_3640_temp to cisco_temp, renamed cisco_temp
      to cisco_temp_perf, fixed snmp detection of those checks
    * New check hr_cpu - checking the CPU utilization via SNMP
    * New check hr_fs - checking filesystem usage via SNMP
    * New check hr_mem - checking memory usage via SNMP
    * ps: inventory now can configured on a per host / tag base
    * Linux: new check nvidia.temp for monitoring temperature of NVIDIA graphics card
    * Linux: avoid free-ipmi hanging forever on hardware that does not support IPMI
    * SNMP: Instead of an artificial index column, which some checks use, now
      the last component of the OID is used as index. That means that inventory
      will find new services and old services will become UNKNOWN. Please remove
      the outdated checks.
    * if: handle exception on missing OIDs
    * New checks hp_blade* - Checking health of HP BladeSystem Enclosures via SNMP
    * New check drbd - Checking health of drbd nodes
    * New SNMP based checks for printers (page counter, supply), contributed
      by Peter Lauk (many thanks!)
    * New check cups_queues: Checking the state of cups printer queues
    * New check heartbeat_nodes: Checking the node state and state of the links
      of heartbeat nodes
    * New check heartbeat_rscstatus: Checks the local resource status of
      a heartbeat node
    * New check win_dhcp_pools: Checks the usage of Windows DHCP Server lease pools
    * New check netapp_volumes: Checks on/offline-condition and states of netapp volumes

    Multisite:
    * New view showing all PNP graphs of services with the same description
    * Two new filters for host: notifications_enabled and acknowledged
    * Files created by the webserver (*.mk) are now created with the group
      configured as common group of Nagios and webserver. Group gets write
      permissions on files and directories.
    * New context view: all services of a host group
    * Fix problems with Umlauts (non-Ascii-characters) in performance data
    * New context view: all services of a host group
    * Sidebar snapins can now fetch URLs for the snapin content instead of
      building the snapin contents on their own.
    * Added new nagvis_maps snapin which displays all NagVis maps available
      to the user. Works with NagVis 1.5 and newer.

1.1.6:
    Core, Setup, etc.:
    * Service aggregation: new config option aggregation_output_format.
      Settings this to "multiline" will produce Nagios multiline output
      with one line for each individual check.

    Multisite:
    * New painter for long service plugin output (Currently not used
      by any builtin view)

    Checks & Agents:
    * Linux agent: remove broken check for /dev/ipmi0

1.1.6rc3:
    Core, Setup, etc.:
    * New option --donate for donating live host data to the community.
      Please refer to the online documentation for details.
    * Tactical Overview: Fixed refresh timeout typo
      (Was 16 mins instead of 10 secs)

    Livestatus:
    * Assume strings are UTF-8 encoded in Nagios. Convert from latin-1 only
      on invalid UTF-8 sequences (thanks to Alexander Yegorov)

    Multisite:
    * Correctly display non-ascii characters (fixes exception with 'ascii codec')
      (Please also update Livestatus to 1.1.6rc3)

1.1.6rc2:
    Multisite:
    * Fix bug in Master control: other sites vanished after klicking buttons.
      This was due to connection error detection in livestatus.py (Bug found
      by Benjamin Odenthal)
    * Add theme and baseurl to links to PNP (using features of new PNP4Nagios
      0.6.4)

    Core, Setup, etc.:
    * snmp: hopefully fix HEX/string detection now

    Checks & Agents:
    * md: fix inventory bug on resync=PENDING (Thanks to Darin Perusich)

1.1.6rc1:
    Multisite:
    * Repair Perf-O-Meters on webkit based browsers (e.g. Chrome, Safari)
    * Repair layout on IE7/IE8. Even on IE6 something is working (definitely
      not transparent PNGs though). Thanks to Lars.
    * Display host state correct if host is pending (painter "host with state")
    * Logfile: new filter for plugin output
    * Improve dialog flow when cloning views (button [EDIT] in views snapin)
    * Quicksearch: do not open search list if text did not change (e.g. Shift up),
      close at click into field or snapin.

    Core, Setup, etc.:
    * Included three patched from Jeff Dairiki dealing with compile flags
      and .gitignore removed from tarballs
    * Fix problem with clustered_services_of[]: services of one cluster
      appeared also on others
    * Packager: handle broken files in package dir
    * snmp handling: better error handling in cases where multiple tables
      are merged (e.g. fc_brocade_port_detailed)
    * snmp: new handling of unprintable strings: hex dumps are converted
      into binary strings now. That way all strings can be displayed and
      no information is lost - nevertheless.

    Checks & Agents:
    * Solaris agent: fixed rare df problems on Solaris 10, fix problem with test -f
      (thanks to Ulf Hoffmann)
    * Converted all PNP templates to format of 0.6.X. Dropped compatibility
      with 0.4.X.
    * Do not use ipmi-sensors if /dev/ipmi0 is missing. ipmi-sensors tries
      to fiddle around with /dev/mem in that case and miserably fails
      in some cases (infinite loop)
    * fjdary60_run: use new binary encoding of hex strings
    * if64: better error handling for cases where clients do not send all information
    * apc_symmetra: handle status 'smart boost' as OK, not CRITICAL

    Livestatus:
    * Delay starting of threads (and handling of socket) until Nagios has
      started its event loop. This prevents showing services as PENDING
      a short time during program start.

1.1.6b3:
    Multisite:
    * Quicksearch: hide complete host list if field is emptied via Backspace or Del.
      Also allow handle case where substring match is unique.

1.1.6b2:
    Core, Setup, etc.:
    * Packager: fix unpackaged files (sounds, etc)

    Multisite:
    * Complete new design (by Tobias Roeckl, Kopf & Herz)
    * New filters for last service check and last service state change
    * New views "Recently changed services" and "Unchecked services"
    * New page for adding sidebar snapins
    * Drag & Drop for sidebar snapins (thanks to Lars)
    * Grab & Move for sidebar scrolling (thanks to Lars)
    * Filter out summary hosts in most views.
    * Set browser refresh to 30 secs for most views
    * View host status: added a lot of missing information
    * View service status: also added information here
    * Make sure, enough columns can be selected in view editor
    * Allow user to change num columns and refresh directly in view
    * Get back to where you came after editing views
    * New sidebar snapin "Host Matrix"
    * New feature "status_host" for remote sites: Determine connection
      state to remote side by considering a certain host state. This
      avoids livestatus time outs to dead sites.
    * Sidebar snapin site status: fix reload problem
    * New Perf-O-Meters displaying service performance data
    * New snapin "Custom Links" where you easily configure your own
      links via multisite.mk (see example in new default config file)
    * Fixed problem when using only one site and that is not local

    Livestatus:
    * new statistics columns: log_messages and log_messages_rate
    * make statistics average algorithm more sluggish

1.1.5i3:
     Core, Setup, etc.:
     * New Check_MK packager (check_mk -P)

1.1.5i2:
     Core, Setup, etc.:
     * install_nagios.sh: add missing package php5-iconv for SLES11

     Checks & Agents:
     * if64: new SNMP check for network interfaces. Like if, but uses 64 bit
       counters of modern switches. You might need to configure bulkwalk_hosts.
     * Linux agent: option -d enabled debug output
     * Linux agent: fix ipmi-sensors cache corruption detection
     * New check for temperature on Cisco devices (cisco_3640_temp)
     * recompiled waitmax with dietlibc (fixed incompatibility issues
       on older systems)

     Multisite:
     * Filters for groups are negateable.

1.1.5i1:
     Checks & Agents:
     * uptime: new check for system uptime (Linux)
     * if: new SNMP check for network interfaces with very detailed traffic,
       packet and error statistics - PNP graphs included

     Multisite:
     * direct integration of PNP graphs into Multisite views
     * Host state filter: renamed HTML variables (collision with service state). You
       might need to update custom views using a filter on host states.
     * Tactical overview: exclude services of down hosts from problems, also exclude
       summary hosts
     * View host problems/service problems: exclude summary hosts, exclude services
       of down hosts
     * Simplified implementation of sidebar: sidebar is not any longer embeddeable.
     * Sidebar search: Added host site to be able to see the context links on
       the result page
     * Sidebar search: Hitting enter now closes the hint dropdown in all cases

1.1.5i0:
      Core, Setup, etc.:
      * Ship check-specific rra.cfg's for PNP4Nagios (save much IO and disk space)
      * Allow sections in agent output to apear multiple times
      * cleanup_autochecks.py: new option -f for directly activating new config
      * setup.sh: better detection for PNP4Nagios 0.6
      * snmpwalk: use option -Oa, inhibit strings to be output as hex if an umlaut
        is contained.

      Checks & Agents:
      * local: allow more than once performance value, separated by pipe (|)
      * ps.perf: also send memory and CPU usage (currently on Linux and Solaris)
      * Linux: new check for filesystems mount options
      * Linux: new very detailed check for NTP synchronization
      * ifoperstatus: inventory honors device type, per default only Ethernet ports
        will be monitored now
      * kernel: now inventory is supported and finds pgmajfault, processes (per/s)
        and context switches
      * ipmi_sensors: Suppress performance data for fans (save much IO/space)
      * dual_lan_check: fix problem which using MRPE
      * apc_symmetra: PNP template now uses MIN for capacity (instead of AVERAGE)
      * fc_brocade_port_detailed: PNP template now uses MAX instead of AVERAGE
      * kernel: fix text in PNP template
      * ipmi_sensors: fix timeout in agent (lead to missing items)
      * multipath: allow alias as item instead of uuid
      * caching agent: use /var/cache/check_mk as cache directory (instead of /etc/check_mk)
      * ifoperstatus: is now independent of MIB

      Multisite:
      * New column host painter with link to old Nagios services
      * Multisite: new configuration parameter default_user_role

      Livestatus:
      * Add missing LDFLAGS for compiling (useful for -g)

1.1.4:
      Summary:
      * A plentitude of problem fixes (including MRPE exit code bug)
      * Many improvements in new Multisite GUI
      * Stability and performance improvements in Livestatus

      Core, Setup, etc.:
      * Check_MK is looking for main.mk not longer in the current and home
        directory
      * install_nagios.sh: fix link to Check_MK in sidebar
      * install_nagios.sh: switch PNP to version 0.6.3
      * install_nagios.sh: better Apache-Config for Multisite setup
      * do not search main.mk in ~ and . anymore (brought only trouble)
      * clusters: new variable 'clustered_services_of', allowing for overlapping
         clusters (as proposed by Jörg Linge)
      * install_nagios.sh: install snmp package (needed for snmp based checks)
      * Fix ower/group of tarballs: set them to root/root
      * Remove dependency from debian agent package
      * Fixed problem with inventory when using clustered_services
      * tcp_connect_timeout: Applies now only for connect(), not for
        time of data transmission once a connection is established
      * setup.sh now also works for Icinga
      * New config parameter debug_log: set this to a filename in main.mk and you
        will get a debug log in case if 'invalid output from plugin...'
      * ping-only-hosts: When ping only hosts are summarized, remove Check_MK and
        add single PING to summary host.
      * Service aggregation: fix state relationship: CRIT now worse than UNKNOWN
      * Make extra_service_conf work also for autogenerated PING on ping-only-hosts
        (groups, contactgroups still missing)

      Checks & Agents:
      * mrpe in Linux agent: Fix bug introduced in 1.1.3: Exit status of plugins was
        not honored anymore (due to newline handling)
      * mrpe: allow for sending check_command to PNP4Nagios (see MRPE docu)
      * Logwatch GUI: fix problem on Python 2.4 (thanks to Lars)
      * multipath: Check is now less restrictive when parsing header lines with
        the following format: "<alias> (<id>)"
      * fsc_ipmi_mem_status: New check for monitoring memory status (e.g. ECC)
         on FSC TX-120 (and maybe other) systems.
      * ipmi_sensors in Linux agent: Fixed compatibility problem with new ipmi
        output. Using "--legacy-output" parameter with newer freeipmi versions now.
      * mrpe: fix output in Solaris agent (did never work)
      * IBM blade center: new checks for chassis blowers, mediatray and overall health
      * New caching agent (wrapper) for linux, supporting efficient fully redundant
        monitoring (please read notes in agents/check_mk_caching_agent)
      * Added new smbios_sel check for monitoring the System Event Log of SMBIOS.
      * fjdarye60_rluns: added missing case for OK state
      * Linux agent: The xinetd does not log each request anymore. Only
        failures are logged by xinetd now. This can be changed in the xinetd
	configuration files.
      * Check df: handle mountpoints containing spaces correctly
        (need new inventorization if you have mountpoints with spaces)
      * Check md on Linux: handle spare disks correctly
      * Check md on Linux: fix case where (auto-read-only) separated by space
      * Check md on Linux: exclude RAID 0 devices from inventory (were reported as critical)
      * Check ipmi: new config variable ipmi_ignore_nr
      * Linux agent: df now also excludes NFSv4
      * Wrote man-page for ipmi check
      * Check mrpe: correctly display multiline output in Nagios GUI
      * New check rsa_health for monitoring IBM Remote Supervisor Adapter (RSA)
      * snmp scan: suppress error messages of snmpget
      * New check: cpsecure_sessions for number of sessions on Content Security Gateway
      * Logwatch GUI: move acknowledge button to top, use Multisite layout,
         fix several layout problem, remove list of hosts
      * Check logwatch: limit maximum size of stored log messages (configurable
        be logwatch_max_filesize)
      * AIX agent: fix output of MRPE (state and description was swapped)
      * Linux agent: fixed computation of number of processors on S390
      * check netctr: add missing perfdata (was only sent on OK case)
      * Check sylo: New check for monitoring the sylo state

      Livestatus:
      * Table hosts: New column 'services' listing all services of that host
      * Column servicegroups:members: 'AuthUser' is now honored
      * New columns: hosts:services_with_state and servicegroups:members_with_state
      * New column: hostgroup:members_with_state
      * Columns hostgroup:members and hostgroup:members_with_state honor AuthUser
      * New rudimentary API for C++
      * Updates API for Python
      * Make stack size of threads configurable
      * Set stack size of threads per default o 64 KB instead of 8 MB
      * New header Localtime: for compensating time offsets of remote sites
      * New performance counter for fork rate
      * New columns for hosts: last_time_{up,down,unreachable}
      * New columns for services: last_time_{ok,warning,critical,unknown}
      * Columns with counts honor now AuthUser
      * New columns for hosts/services: modified_attributes{,_list}
      * new columns comments_with_info and downtimes_with_info
      * Table log: switch output to reverse chronological order!
      * Fix segfault on filter on comments:host_services
      * Fix missing -lsocket on Solaris
      * Add missing SUN_LEN (fixed compile problem on Solaris)
      * Separators: remote sanitiy check allowing separators to be equal
      * New output format "python": declares strings as UTF-8 correctly
      * Fix segault if module loaded without arguments

      Multisite:
      * Improved many builtin views
      * new builtin views for host- and service groups
      * Number of columns now configurable for each layout (1..50)
      * New layout "tiled"
      * New painters for lists of hosts and services in one column
      * Automatically compensate timezone offsets of remote sites
      * New datasources for downtimes and comments
      * New experimental datasource for log
      * Introduce limitation, this safes you from too large output
      * reimplement host- and service icons more intelligent
      * Output error messages from dead site in Multisite mode
      * Increase wait time for master control buttons from 4s to 10s
      * Views get (per-view) configurable browser automatic reload interval
      * Playing of alarm sounds (configurable per view)
      * Sidebar: fix bookmark deletion problem in bookmark snapin
      * Fixed problem with sticky debug
      * Improve pending services view
      * New column with icon with link to Nagios GUI
      * New icon showing items out of their notification period.
      * Multisite: fix bug in removing all downtimes
      * View "Hostgroups": fix color and table heading
      * New sidebar snapin "Problem hosts"
      * Tactical overview: honor downtimes
      * Removed filter 'limit'. Not longer needed and made problems
        with new auto-limitation.
      * Display umlauts from Nagios comments correctly (assuming Latin-1),
         inhibit entering of umlauts in new comments (fixes exception)
      * Switched sidebar from synchronous to asynchronous requests
      * Reduced complete reloads of the sidebar caused by user actions
      * Fix reload problem in frameset: Browser reload now only reloads
        content frames, not frameset.


1.1.3:

      Core, Setup, etc.:
      * Makefile: make sure all files are world readable
      * Clusters: make real host checks for clusters (using check_icmp with multiple IP addresses)
      * check_mk_templates: remove action_url from cluster and summary hosts (they have no performance data)
      * check_mk_template.cfg: fix typo in notes_url
      * Negation in binary conf lists via NEGATE (clustered_services, ingored_services,
	bulkwalk_hosts, etc).
      * Better handling of wrapping performance counters
      * datasource_programs: allow <HOST> (formerly only <IP>)
      * new config variable: extra_nagios_conf: string simply added to Nagios
        object configuration (for example for define command, etc.)
      * New option --flush: delete runtime data of some or all hosts
      * Abort installation if livestatus does not compile.
      * PNP4Nagios Templates: Fixed bug in template file detection for local checks
      * nagios_install.sh: Added support for Ubuntu 9.10
      * SNMP: handle multiline output of snmpwalk (e.g. Hexdumps)
      * SNMP: handle ugly error output of snmpwalk
      * SNMP: allow snmp_info to fetch multiple tables
      * check_mk -D: sort hostlist before output
      * check_mk -D: fix output: don't show aggregated services for non-aggregated hosts
      * check_mk_templates.cfg: fix syntax error, set notification_options to n

      Checks & Agents:
      * logwatch: fix authorization problem on web pages when acknowledging
      * multipath: Added unhandled multipath output format (UUID with 49 signs)
      * check_mk-df.php: Fix locale setting (error of locale DE on PNP 0.6.2)
      * Make check_mk_agent.linux executable
      * MRPE: Fix problems with quotes in commands
      * multipath: Fixed bug in output parser
      * cpu: fixed bug: apply level on 15min, not on 1min avg
      * New check fc_brocade_port_detailed
      * netctrl: improved handling of wrapped counters
      * winperf: Better handling of wrapping counters
      * aironet_client: New check for number of clients and signal
        quality of CISCO Aironet access points
      * aironet_errors: New check for monitoring CRC errors on
        CISCO Aironet access points
      * logwatch: When Agent does not send a log anymore and no local logwatch
                  file present the state will be UNKNOWN now (Was OK before).
      * fjdarye60_sum: New check for summary status of Fidary-E60 devices
      * fjdarye60_disks: New check for status of physical disks
      * fjdarye60_devencs: New check for status of device enclosures
      * fjdarye60_cadaps: New check for status of channel adapters
      * fjdarye60_cmods: New check for status of channel modules
      * fjdarye60_cmods_flash: New check for status of channel modules flash
      * fjdarye60_cmods_mem: New check for status of channel modules memory
      * fjdarye60_conencs: New check for status of controller enclosures
      * fjdarye60_expanders: New check for status of expanders
      * fjdarye60_inletthmls: New check for status of inlet thermal sensors
      * fjdarye60_thmls: New check for status of thermal sensors
      * fjdarye60_psus: New check for status of PSUs
      * fjdarye60_syscaps: New check for status of System Capacitor Units
      * fjdarye60_rluns: New check for RLUNs
      * lparstat_aix: New check by Joerg Linge
      * mrpe: Handles multiline output correctly (only works on Linux,
	      Agents for AIX, Solaris still need fix).
      * df: limit warning and critical levels to 50/60% when using a magic number
      * fc_brocade_port_detailed: allow setting levels on in/out traffic, detect
         baudrate of inter switch links (ISL). Display warn/crit/baudrate in
	 PNP-template

      MK Livestatus:
      * fix operators !~ and !~~, they didn't work (ever)
      * New headers for waiting (please refer to online documentation)
      * Abort on errors even if header is not fixed16
      * Changed response codes to better match HTTP
      * json output: handle tab and other control characters correctly
      * Fix columns host:worst_service_state and host:worst_service_hard_state
      * New tables servicesbygroup, servicesbyhostgroup and hostsbygroup
      * Allow to select columns with table prefix, e.g. host_name instead of name
        in table hosts. This does not affect the columns headers output by
	ColumnHeaders, though.
      * Fix invalid json output of group list column in tables hosts and services
      * Fix minor compile problem.
      * Fix hangup on AuthUser: at certain columns
      * Fix some compile problems on Solaris

      Multisite:
      * Replaced Multiadmin with Multisite.


1.1.2:
      Summary:
      * Lots of new checks
      * MK Livestatus gives transparent access to log files (nagios.log, archive/*.log)
      * Many bug fixes

      MK Livestatus:
      * Added new table "log", which gives you transparent access to the Nagios log files!
      * Added some new columns about Nagios status data to stable 'status'
      * Added new table "comments"
      * Added logic for count of pending service and hosts
      * Added several new columns in table 'status'
      * Added new columns flap_detection and obsess_over_services in table services
      * Fixed bug for double columns: filter truncated double to int
      * Added new column status:program_version, showing the Nagios version
      * Added new column num_services_pending in table hosts
      * Fixed several compile problems on AIX
      * Fixed bug: queries could be garbled after interrupted connection
      * Fixed segfault on downtimes:contacts
      * New feature: sum, min, max, avg and std of columns in new syntax of Stats:

      Checks & Agents:
      * Check ps: this check now supports inventory in a very flexible way. This simplifies monitoring a great number of slightly different processes such as with ORACLE or SAP.
      * Check 'md': Consider status active(auto-read-only) as OK
      * Linux Agent: fix bug in vmware_state
      * New Checks for APC Symmetra USV
      * Linux Agent: made <<<meminfo>>> work on RedHat 3.
      * New check ps.perf: Does the same as ps, but without inventory, but with performance data
      * Check kernel: fixed missing performance data
      * Check kernel: make CPU utilization work on Linux 2.4
      * Solaris agent: don't use egrep, removed some bashisms, output filesystem type zfs or ufs
      * Linux agent: fixed problem with nfsmount on SuSE 9.3/10.0
      * Check 'ps': fix incompability with old agent if process is in brackets
      * Linux agent: 'ps' now no longer supresses kernel processes
      * Linux agent: make CPU count work correctly on PPC-Linux
      * Five new checks for monitoring DECRU SANs
      * Some new PNP templates for existing checks that still used the default templates
      * AIX Agent: fix filesystem output
      * Check logwatch: Fix problem occuring at empty log lines
      * New script install_nagios.sh that does the same as install_nagios_on_lenny.sh, but also works on RedHat/CentOS 5.3.
      * New check using the output of ipmi-sensors from freeipmi (Linux)
      * New check for LSI MegaRAID disks and arrays using MegaCli (based on the driver megaraid_sas) (Linux)
      * Added section <<<cpu>>> to AIX and Solaris agents
      * New Check for W&T web thermograph (webthermometer)
      * New Check for output power of APC Symmetra USP
      * New Check for temperature sensors of APC Symmetra WEB/SNMP Management Card.
      * apc_symmetra: add remaining runtime to output
      * New check for UPS'es using the generic UPS-MIB (such as GE SitePro USP)
      * Fix bug in PNP-template for Linux NICs (bytes and megabytes had been mixed up).
      * Windows agent: fix bug in output of performance counters (where sometimes with , instead of .)
      * Windows agent: outputs version if called with 'version'

      Core, Setup, etc.:
      * New SNMP scan feature: -I snmp scans all SNMP checks (currently only very few checks support this, though)
      * make non-bulkwalk a default. Please edit bulkwalk_hosts or non_bulkwalk_hosts to change that
      * Improve setup autodetection on RedHat/CentOS.  Also fix problem with Apache config for Mutliadmin: On RedHat Check_MK's Apache conf file must be loaded after mod_python and was thus renamed to zzz_check_mk.conf.
      * Fix problem in Agent-RPM: mark xinetd-configfile with %config -> avoid data loss on update
      * Support PNP4Nagios 0.6.2
      * New setup script "install_nagios.sh" for installing Nagios and everything else on SLES11
      * New option define_contactgroups: will automatically create contactgroup definitions for Nagios

1.1.0:
      * Fixed problems in Windows agent (could lead
        to crash of agent in case of unusal Eventlog
	messages)
      * Fixed problem sind 1.0.39: recompile waitmax for
        32 Bit (also running on 64)
      * Fixed bug in cluster checks: No cache files
        had been used. This can lead to missing logfile
	messages.
      * Check kernel: allow to set levels (e.g. on
	pgmajfaults)
      * Check ps now allows to check for processes owned
        by a specific user (need update of Linux agent)
      * New configuration option aggregate_check_mk: If
        set to True, the summary hosts will show the
	status auf check_mk (default: False)
      * Check winperf.cpuusage now supports levels
        for warning and critical. Default levels are
	at 101 / 101
      * New check df_netapp32 which must be used
        for Netapps that do not support 64 bit
	counters. Does the same as df_netapp
      * Symlink PNP templates: df_netapp32 and
        df_netapp use same template as df
      * Fix bug: ifoperstatus does not produce performance
        data but said so.
      * Fix bug in Multiadmin: Sorting according to
        service states did not work
      * Fix two bugs in df_netapp: use 64 bit counters
        (32 counter wrap at 2TB filesystems) and exclude
       	snapshot filesystems with size 0 from inventory.
      * Rudimentary support for monitoring ESX: monitor
        virtual filesystems with 'vdf' (using normal df
	check of check_mk) and monitor state of machines
	with vcbVmName -s any (new check vmware_state).
      * Fixed bug in MRPE: check failed on empty performance
        data (e.g. from check_snmp: there is emptyness
        after the pipe symbol sometimes)
      * MK Livestatus is now multithreaded an can
        handle up to 10 parallel connections (might
        be configurable in a future version).
      * mk_logwatch -d now processes the complete logfile
        if logwatch.state is missing or not including the
	file (this is easier for testing)
      * Added missing float columns to Livestatus.
      * Livestatus: new header StatsGroupBy:
      * First version with "Check_MK Livestatus Module"!
        setup.sh will compile, install and activate
	Livestatus per default now. If you do not want
	this, please disable it by entering <tt>no</tt>,
	when asked by setup.
      * New Option --paths shows all installation, config
        and data paths of Check_mk and Nagios
      * New configuration variable define_hostgroups and
        define service_groups allow you to automatically
        create host- and service groups - even with aliases.
      * Multiadmin has new filter for 'active checks enabled'.
      * Multiadmin filter for check_command is now a drop down list.
      * Dummy commands output error message when passive services
        are actively checked (by accident)
      * New configuration option service_descriptions allows to
        define customized service descriptions for each check type
      * New configuration options extra_host_conf, extra_summary_host_conf
        and extra_service_conf allow to define arbitrary Nagios options
	in host and service defitions (notes, icon_image, custom variables,
        etc)
      * Fix bug: honor only_hosts also at option -C


1.0.39:
      * New configuration variable only_hosts allows
	you to limit check_mk to a subset of your
	hosts (for testing)
      * New configuration parameter mem_extended_perfdata
	sends more performance data on Linux (see
	check manual for details)
      * many improvements of Multiadmin web pages: optionally
	filter out services which are (not) currently in downtime
	(host or service itself), optionally (not) filter out summary
	hosts, show host status (down hosts), new action
	for removing all scheduled downtimes of a service.
	Search results will be refreshed every 90 seconds.
	Choose between two different sorting orders.
	Multadmin now also supports user authentication
      * New configuration option define_timeperiods, which
	allows to create Nagios timeperiod definitions.
	This also enables the Multiadmin tools to filter
	out services which are currently not in their
	notification interval.
      * NIC check for Linux (netctr.combined) now supports
	checking of error rates
      * fc_brocade_port: New possibility of monitoring
	CRC errors and C3 discards
      * Fixed bug: snmp_info_single was missing
        in precompiled host checks

1.0.38:
      * New: check_mk's multiadmin tool (Python based
	web page). It allows mass administration of
	services (enable/disable checks/notifications,
	acknowledgements, downtimes). It does not need
	Nagios service- or host groups but works with
	a freeform search.
      * Remove duplicate <?php from the four new
	PNP templates of 1.0.37.
      * Linux Agent: Kill hanging NFS with signal 9
	(signal 15 does not always help)
      * Some improvements in autodetection. Also make
	debug mode: ./autodetect.py: This helps to
	find problems in autodetection.
      * New configuration variables generate_hostconf and
	generate_dummy_commands, which allows to suppress
	generation of host definitions for Nagios, or
	dummy commands, resp.
      * Now also SNMP based checks use cache files.
      * New major options --backup and --restore for
	intelligent backup and restore of configuration
	and runtime data
      * New variable simulation_mode allows you to dry
	run your Nagios with data from another installation.
      * Fixed inventory of Linux cpu.loads and cpu.threads
      * Fixed several examples in checks manpages
      * Fixed problems in install_nagios_on_lenny.sh
      * ./setup.sh now understands option --yes: This
        will not output anything except error messages
	and assumes 'yes' to all questions
      * Fix missing 'default.php' in templates for
	local

1.0.37:
      * IMPORTANT: Semantics of check "cpu.loads" has changed.
	Levels are now regarded as *per CPU*. That means, that
	if your warning level is at 4.0 on a 2 CPU machine, then
	a level of 8.0 is applied.
      * On check_mk -v now also ouputs version of check_mk
      * logfile_patterns can now contain host specific entries.
	Please refer to updated online documentation for details.
      * Handling wrapping of performance counters. 32 and 64 bit
	counters should be autodetected and handled correctly.
	Counters wrapping over twice within one check cycle
	cannot be handled, though.
      * Fixed bug in diskstat: Throughput was computed twice
	too high, since /proc/diskstats counts in sectors (512 Bytes)
	not in KB
      * The new configuration variables bulkwalk_hosts and
	non_bulkwalk_hosts, that allow 	to specify, which hosts
	support snmpbulkwalk (which is
	faster than snmpwalk) and which not. In previos versions,
	always bulk walk was used, but some devices do not support
	that.
      * New configuration variable non_aggregated_hosts allows
	to exclude hosts generally from service aggregation.
      * New SNMP based check for Rittal CMC TC
	(ComputerMultiControl-TopConcept) Temperature sensors
      * Fixed several problems in autodetection of setup
      * Fixed inventory check: exit code was always 0
	for newer Python versions.
      * Fixed optical problem in check manual pages with
	newer version of less.
      * New template check_mk-local.php that tries to
	find and include service name specific templates.
	If none is found, default.php will be used.
      * New PNP templates check_mk-kernel.php for major page
	faults, context switches and process creation
      * New PNP template for cpu.threads (Number of threads)
      * Check nfsmounts now detects stale NFS handles and
	triggers a warning state in that case

1.0.36:
      * New feature of Linux/UNIX Agent: "MRPE" allows
	you to call Nagios plugins by the agent. Please
	refer to online documentation for details.
      * Fix bug in logwatch.php: Logfiles names containing spaces
	now work.
      * Setup.sh now automatically creates cfg_dir if
	none found in nagios.cfg (which is the case for the
	default configuration of a self compiled Nagios)
      * Fix computation of CPU usage for VMS.
      * snmp_hosts now allows config-list syntax. If you do
	not define snmp_hosts at all, all hosts with tag
	'snmp' are considered to be SNMP hosts. That is
	the new preferred way to do it. Please refer
	to the new online documentation.
      * snmp_communities now also allows config-list syntax
	and is compatible to datasource_programs. This allows
	to define different SNMP communities by making use
	of host tags.
      * Check ifoperstatus: Monitoring of unused ports is
	now controlled via ifoperstatus_monitor_unused.
      * Fix problem in Windows-Agent with cluster filesystems:
	temporarily non-present cluster-filesystems are ignored by
	the agent now.
      * Linux agent now supports /dev/cciss/d0d0... in section
	<<<diskstat>>>
      * host configuration for Nagios creates now a variable
	'name host_$HOSTNAME' for each host. This allows
	you to add custom Nagios settings to specific hosts
	in a quite general way.
      * hosts' parents can now be specified with the
	variable 'parents'. Please look at online documentation
	for details.
      * Summary hosts now automatically get their real host as a
	parent. This also holds for summary cluster hosts.
      * New option -X, --config-check that checks your configuration
	for invalid variables. You still can use your own temporary
	variables if you prefix them with an underscore.
	IMPORTANT: Please check your configuration files with
	this option. The check may become an implicit standard in
	future versions.
      * Fixed problem with inventory check on older Python
	versions.
      * Updated install_nagios_on_lenny.sh to Nagios version
	3.2.0 and fixed several bugs.

1.0.35:
      * New option -R/--restart that does -S, -H and -C and
	also restarts Nagios, but before that does a Nagios
	config check. If that fails, everything is rolled
	back and Nagios keeps running with the old configuration.
      * PNP template for PING which combines RTA and LOSS into
	one graph.
      * Host check interval set to 1 in default templates.
      * New check for hanging NFS mounts (currently only
	on Linux)
      * Changed check_mk_templates.cfg for PING-only hosts:
	No performance data is processed for the PING-Check
	since the PING data is already processed via the
	host check (avoid duplicate RRDs)
      * Fix broken notes_url for logwatch: Value from setup.sh
	was ignored and always default value taken.
      * Renamed config variable mknagios_port to agent_port
	(please updated main.mk if you use that variable)
      * Renamed config variable mknagios_min_version to
	agent_min_version (update main.mk if used)
      * Renamed config variable mknagios_autochecksdir to
	autochecksdir (update main.mk if used)
      * configuration directory for Linux/UNIX agents is
	now configurable (default is /etc/check_mk)
      * Add missing configuration variable to precompiled
	checks (fix problem when using clusters)
      * Improved multipath-check: Inventory now determines
	current number of paths. And check output is more
	verbose.
      * Mark config files as config files in RPM. RPM used
	to overwrite main.mk on update!

1.0.34:
      * Ship agents for AIX and SunOS/Solaris (beta versions).
      * setup script now autodetects paths and settings of your
	running Nagios
      * Debian package of check_mk itself is now natively build
	with paths matching the prepackaged Nagios on Debian 5.0
      * checks/df: Fix output of check: percentage shown in output
	did include reserved space for root where check logic did
	not. Also fix logic: account reserved space as used - not
	as avail.
      * checks/df: Exclude filesystems with size 0 from inventory.
      * Fix bug with host tags in clusters -> precompile did not
	work.
      * New feature "Inventory Check": Check for new services. Setting
	inventory_check_interval=120 in main.mk will check for new services
	every 2 hours on each host. Refer to online documentation
	for more details.
      * Fixed bug: When agent sends invalid information or check
	has bug, check_mk now handles this gracefully
      * Fixed bug in checks/diskstat and in Linux agent. Also
	IDE disks are found. The inventory does now work correctly
	if now disks are found.
      * Determine common group of Apache and Nagios at setup.
	Auto set new variable www_group which replaces logwatch_groupid.
	Fix bug: logwatch directories are now created with correct
	ownership when check_mk is called manually as root.
      * Default templates: notifications options for hosts and
	services now include also recovery, flapping and warning
	events.
      * Windows agent: changed computation of RAM and SWAP usage
	(now we assume that "totalPageFile" includes RAM *and*
	SWAP).
      * Fix problem with Nagios configuration files: remove
	characters Nagios considers as illegal from service
	descriptions.
      * Processing of performance data (check_icmp) for host
        checks and PING-only-services now set to 1 in default
	templates check_mk_templates.cfg.
      * New SNMP checks for querying FSC ServerView Agent: fsc_fans,
	fsc_temp and fsc_subsystems. Successfully tested with agents
	running	on Windows and Linux.
      * RPM packaged agent tested to be working on VMWare ESX 4.0
	(simply install RPM package with rpm -i ... and open port
	in firewall with "esxcfg-firewall -o 6556,tcp,in,check_mk")
      * Improve handling of cache files: inventory now uses cache
	files only if they are current and if the hosts are not
	explicitely specified.

1.0.33:
      * Made check_mk run on Python 2.3.4 (as used in CentOS 4.7
	und RedHat 4.7).
      * New option -M that prints out manual pages of checks.
	Only a few check types are documented yet, but more will
	be following.
      * Package the empty directory /usr/lib/check_mk_agent/plugins
	and ../local into the RPM and DEB package of the agent
      * New feature: service_dependencies. check_mk lets you comfortably
	create Nagios servicedependency definitions for you and also
	supports them by executing the checks in an optimal order.
      * logwatch.php: New button for hiding the context messages.
	This is a global setting for all logfiles and its state is
	stored in a cookie.

1.0.32:
      * IMPORTANT: Configuration variable datasource_programs is now
        analogous to that of host_groups. That means: the order of
        program and hostlist must be swapped!
      * New option --fake-dns, useful for tests with non-existing
	hosts.
      * Massive speed improvement for -S, -H and -C
      * Fixed bug in inventory of clusters: Clustered services where
	silently dropped (since introduction of host tags). Fixed now.
      * Fixed minor bug in inventory: Suppress DNS lookup when using
	--no-tcp
      * Fixed bug in cluster handling: Missing function strip_tags()
	in check_mk_base.py was eliminated.
      * Changed semantics of host_groups, summary_host_groups,
	host_contactgroups, and summary_host_groups for clusters.
	Now the cluster names will be relevant, not
	the names of the nodes. This allows the cluster hosts to
	have different host/contactgroups than the nodes. And it is more
	consistent with other parts of the configuration.
      * Fixed bug: datasource_programs on cluster nodes did not work
	when precompiling

1.0.31:
      * New option -D, --dump that dumps all configuration information
	about one, several or all hosts
	New config variables 'ignored_checktypes' and 'ignored_services',
        which allow to include certain checktypes in general or
        some services from some hosts from inventory
      * Config variable 'clustered_services' now has the same semantics
	as ignored_checktypes and allows to make it host dependent.
      * Allow magic tags PHYSICAL_HOSTS, CLUSTER_HOSTS and ALL_HOSTS at
	all places, where lists of hosts are expected (except checks).
	This fixes various problems that arise when using all_hosts at
	those places:
	  * all_hosts might by changed by another file in conf.d
	  * all_hosts does not contain the cluster hosts
      * Config file 'final.mk' is read after all other config files -
	if it exists. You can put debug code there that prints the
	contents of your variables.
      * Use colored output only, if stdout is a tty. If you have
	problems with colors, then you can pipe the output
	through cat or less
      * Fixed bug with host tags: didn't strip off tags when
	processing configuration lists (occurs when using
	custom host lists)
      * mk_logwatch is now aware of inodes of logfiles. This
	is important for fast rotating files: If the inode
	of a logfile changes between two checks mk_logwatch
	assumes that the complete content is new, even if
	the new file is longer than the old one.
      * check_mk makes sure that you do not have duplicate
	hosts in all_hosts or clusters.

1.0.30:
      * Windows agent now automatically monitors all existing
	event logs, not only "System" and "Application".

1.0.29:
      * Improved default Nagios configuration file:
	added some missing templates, enter correct URLs
	asked at setup time.
      * IMPORANT: If you do not use the new default
	Nagios configuration file you need to rename
	the template for aggregated services (summary
	services) to check_mk_summarizes (old name
	was 'check_mk_passive-summary'). Aggregated
	services are *always* passive and do *never*
	have performance data.
      * Hopefully fixed CPU usage output on multi-CPU
	machines
      * Fixed Problem in Windows Agent: Eventlog monitoring
	does now also work, if first record has not number 1
	(relevant for larger/older eventlogs)
      * Fixed bug in administration.html: Filename for Nagios
	must be named check_mk.cfg and *not* main.mk. Nagios
	does not read files without the suffix .cfg.
      * magic factor for df, that allows to automatgically
        adapt levels for very big or very small filesystems.
      * new concept of host tags simplyfies configuration.
      * IMPORTANT: at all places in the configuration where
	lists of hosts are used those are not any longer
	interpreted as regular expressions. Hostnames
	must match exactly. Therefore the list [ "" ] does
	not any longer represent the list of all hosts.
	It is a bug now. Please write all_hosts instead
	of [ "" ]. The semantics for service expressions
	has not changed.
      * Fixed problem with logwatch.php: Begin with
	<?php, not with <?. This makes some older webservers
	happy.
      * Fixed problem in check ipmi: Handle corrupt output
	from agent
      * Cleaned up code, improved inline documentation
      * Fixed problem with vms_df: default_filesystem_levels,
	filesystem_levels and df magic number now are used
	for df, vms_df and df_netapp together. Works now also
	when precompiled.

1.0.28:
      * IMPORTANT: the config file has been renamed from
	check_mk.cfg to main.mk. This has been suggested
	by several of my customers in order to avoid
	confusion with Nagios configuration files. In addition,
	all check_mk's configuration file have to end in
	'.mk'. This also holds for the autochecks. The
	setup.sh script will automatically rename all relevant
	files. Users of RPM or DEB installations have to remove
	the files themselves - sorry.
      * Windows agent supports eventlogs. Current all Warning
        and Error messages from 'System' and 'Application' are
        being sent to check_mk. Events can be filtered on the
	Nagios host.
      * Fixed bug: direct RRD update didn't work. Should now.
      * Fixed permission problems when run as root.
      * Agent is expected to send its version in <<<check_mk>>>
	now (not any longer in <<<mknagios>>>
      * Fixed bug in Windows agent. Performance counters now output
	correct values
      * Change checks/winperf: Changed 'ops/sec' into MB/s.
	That measures read and write disk throughput
	(now warn/crit levels possible yet)
      * new SNMP check 'ifoperstatus' for checking link
        of network interfaces via SNMP standard MIB
      * translated setup script into english
      * fixed bug with missing directories in setup script
      * made setup script's output nicer, show version information
      * NEW: mk_logwatch - a new plugin for the linux/UNIX agent
	for watching logfiles
      * Better error handling with Nagios pipe
      * Better handling of global error: make check_mk return
	CRIT, when no data can retrieved at all.
      * Added missing template 'check_mk_pingonly' in sample
	Nagios config file (is needed for hosts without checks)

1.0.27:
      * Ship source code of windows agent
      * fix several typos
      * fix bug: option --list-hosts did not work
      * fix bug: precompile "-C" did not work because
	of missing extension .py
      * new option -U,--update: It combines -S, -H and
	-U and writes the Nagios configuration into a
	file (not to stdout).
      * ship templates for PNP4Nagios matching most check_mk-checks.
	Standard installation path is /usr/share/check_mk/pnp-templates

1.0.26:
      -	Changed License to GNU GPL Version 2
      * modules check_mk_admin and check_mk_base are both shipped
	uncompiled.
      * source code of windows agent togehter with Makefile shipped
	with normal distribution
      * checks/md now handles rare case where output of /proc/mdstat
	shows three lines per array

1.0.25:
      * setup skript remembers paths

1.0.24:
      * fixed bug with precompile: Version of Agent was always 0

1.0.23:
      * fixed bug: check_config_variables was missing in precompiled
	files
      * new logwatch agent in Python plus new logwatch-check that
	handles both the output from the old and the new agent

1.0.22:
      * Default timeout for TCP transfer increased from 3.0 to 60.0
      * Windows agent supports '<<<mem>>>' that is compatible with Linux
      * Windows agents performance counters output fixed
      * Windows agent can now be cross-compiled with mingw on Linux
      * New checktype winperf.cpuusage that retrieves the percentage
	of CPU usage from windows (still has to be tested on Multi-CPU
	machine)
      * Fixed bug: logwatch_dir and logwatch_groupid got lost when
	precompiling.
      * arithmetic for CPU usage on VMS multi-CPU machines changed

1.0.21:
      * fixed bug in checks/df: filesystem levels did not work
	with precompiled checks

1.0.20:
      * new administration guide in doc/
      * fixed bug: option -v now works independent of order
      * fixed bug: in statgrab_net: variable was missing (affected -C)
      * fixed bug: added missing variables, imported re (affected -C)
      * check ipmi: new option ipmi_summarize: create only one check for all sensors
      * new pnp-template for ipmi summarized ambient temperature

1.0.19:
      * Monitoring of Windows Services
      * Fixed bug with check-specific default parameters
      * Monitoring of VMS (agent not included yet)
      * Retrieving of data via an external programm (e.g. SSH/RSH)
      * setup.sh does not overwrite check_mk.cfg but installs
	the new default file as check_mk.cfg-1.0.19
      * Put hosts into default hostgroup if none is configured<|MERGE_RESOLUTION|>--- conflicted
+++ resolved
@@ -9,11 +9,8 @@
     * 2415 FIX: check_mail, check_mail_loop: fixed incorrect POP3 ssl setting (thanks to Bernhard Schmidt)...
     * 2452 FIX: cisco_temperature: Fixed handling of scaling...
     * 2416 FIX: agent_netapp: fixed rare problem where environmental sensor info (fan, psus, temp) were not shown...
-<<<<<<< HEAD
+    * 2418 FIX: agent_vsphere.pysphere: legacy agent no longer aborts when evaluating unknown ssl option...
     * 2504 FIX: cups_queues: Fixed wrong queue discovery on hosts running apcupsd
-=======
-    * 2418 FIX: agent_vsphere.pysphere: legacy agent no longer aborts when evaluating unknown ssl option...
->>>>>>> fe280beb
 
 
 1.2.7i2p1:
