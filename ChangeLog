--- conflicted
+++ resolved
@@ -57,13 +57,10 @@
     * 1920 df: Linux filesystem check now supports displaying data reserved for root...
     * 1675 esx_vsphere_hostsystem.cpu_util_cluster: Averaged CPU utilization of all cluster nodes...
     * 1216 hp_procurve_cpu: Can now be configured with Wato
-<<<<<<< HEAD
     * 1217 dell_om_sensors: Check now uses generic temperature template...
             NOTE: Please refer to the migration notes!
-=======
     * 1676 if.include: now able to detect grouped interfaces...
     * 1928 netapp_api_if: Improved handling and check output of virtual interfaces...
->>>>>>> 8cef5c8d
     * 1457 FIX: logins: new check renamed from "users" check...
             NOTE: Please refer to the migration notes!
     * 1762 FIX: lnx_thermal: Now ignoring trip points with level 0...
