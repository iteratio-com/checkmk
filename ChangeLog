--- conflicted
+++ resolved
@@ -3,11 +3,8 @@
     * 0011 Introduce optional lower limit for predicted levels...
     * 0217 FIX: More verbose error output for SNMP errors on the command line...
     * 0288 FIX: Error messages of datasource programs (e.g. VSphere Agent) are now visible within WATO...
-<<<<<<< HEAD
     * 0010 FIX: Fix computation of hour-of-the-day and day-of-month prediction...
-=======
     * 0292 FIX: Inline SNMP: Check_MK check helpers are closing UDP sockets now...
->>>>>>> f48dfcef
 
     Checks & Agents:
     * 0060 cisco_fantray: new check for monitoring fan trays of Cisco Nexus switches
