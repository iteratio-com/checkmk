1.2.3i7:
    Core & Setup:
    * 0217 FIX: More verbose error output for SNMP errors on the command line...

    Checks & Agents:
    * 0060 cisco_fantray: new check for monitoring fan trays of Cisco Nexus switches
    * 0061 cisco_cpu: check now recognizes new object cpmCPUTotal5minRev...
    * 0063 veeam_client: new check to monitor status of veeam clients with special agent plugin...
    * 0064 veeam_jobs: new check to monitor the backup jobs of the veeam backup tool...
    * 0047 fritz.conn fritz.config fritz.uptime fritz.wan_if fritz.link: New checks for monitoring Fritz!Box devices...
    * 0027 esx_vsphere_sensors: it is now possible override the state of sensors...
    * 0090 apc_ats_status: New Check for monitoring APC Automatic Transfer Switches
    * 0080 Added new checks for Brocade NetIron MLX switching / routing devices...
    * 0091 apc_ats_output: new check for output measurements on APC ATS devices
    * 0068 check_sql: support for mssql databases included
    * 0208 fileinfo.groups: Added minimum/maximum file size parameters...
    * 0093 check_http: Default service description prefix can be avoided...
    * 0004 df: dynamic filesystem levels now reorder levels automatically...
    * 0069 veeam_client: limits for time since last backup introduced
    * 0214 Logwatch: context lines can now be disabled using nocontext=1...
    * 0038 casa_cpu_mem casa_cpu_temp casa_cpu_util casa_fan casa_power: New checks for casa Cable Modem Termination Systems...
    * 0097 arc_raid_status: New check for Areca RAID controllers
    * 0070 cmciii_lcp_airin cmciii_lcp_airout cmciii_lcp_fans cmciii_lcp_waterflow cmciii_lcp_waterin cmciii_lcp_waterout: new checks for the Rittal CMC-III LCP device
    * 0098 apc_inrow_airflow, apc_inrow_fanspeed, apc_inrow_temp: New checks for APC inrow devices
    * 0099 apc_mod_pdu_modules: New check for APC Modular Power Distribution Unit
<<<<<<< HEAD
    * 0100 juniper_cpu: New check for CPU utilization on Juniper switches
=======
    * 0070 cmciii_lcp_airin cmciii_lcp_airout cmciii_lcp_fans cmciii_lcp_waterflow cmciii_lcp_waterin cmciii_lcp_waterout: new checks for the Rittal CMC-III LCP device
    * 0072 cmciii_pu_access cmciii_pu_canbus cmciii_pu_io cmciii_pu_temp: New checks for the Rittal CMC-III PU Unit
>>>>>>> 1207c96c
    * 0024 FIX: cisco_wlc: removed check configuration parameter ap_model...
    * 0065 FIX: veeam_client: check behaviour improved when backup is in progress
    * 0066 FIX: veeam_jobs: check behaviour improved when backup is in progress
    * 0003 FIX: ps: Remove exceeding [ and ] in service description when using process inventory...
    * 0037 FIX: checkman browser (cmk -m) was not working properly in network subtree...
    * 0283 FIX: Interface Checks: ignore invalid error counts while interface is down...
    * 0081 FIX: Fixed corruption in SNMP walks created with cmk --snmpwalk...

    Multisite:
    * 0001 New filters for selecting several host/service-groups at once...
    * 0050 New concept of favorite hosts and services plus matching filters and views...
    * 0211 GUI Notify: Added notify method "popup" to really create popup windows...
    * 0215 Added option to make HTML escape in plugin outputs configurable...
    * 0071 livedump: new option to include contact_groups instead of contacts when dumping configuration
    * 0043 FIX: LDAP: Improved error reporting during synchronisation...
    * 0044 FIX: LDAP: Fixed error with empty groups during non nested group sync...
    * 0045 FIX: LDAP: Fixed error when synchronizing non nested groups to roles...
    * 0046 FIX: Fixed editing contactgroup assignments of hosts or folders with "-" in names...
    * 0049 FIX: Fixed useless I/O during page processing...
    * 0203 FIX: Changed sidebar reload interval to be more random...
    * 0204 FIX: Reduced I/O on logins with access time recording or failed login counts...
    * 0206 FIX: Fixed logwatch permission check when using liveproxy for normal users...
    * 0210 FIX: LDAP: Fixed problem syncing contactgroups of a user with umlauts in CN
    * 0035 FIX: http[s] links are display again in the plugin output...
    * 0006 FIX: Checkboxes for hosts/services were missing on modified views...
    * 0284 FIX: Context help toggled on/off randomly...
    * 0285 FIX: Fixed bookmarking of absolute URLs or PNP/NagVis URLs in sidebar snapin...

    WATO:
    * 0053 New rule for configuring the display_name of a service...
    * 0216 Supporting float values as SNMP timeout value now...
    * 0082 Improved online help for LDAP connections...
    * 0048 FIX: Tests on host diagnose page are executed parallel now...
    * 0033 FIX: Fixed problem when saving settings in WATOs host diagnostic page...
    * 0205 FIX: NagVis related permissions of roles can be edited again...
    * 0207 FIX: Explicit communities were not saved in all cases...
    * 0094 FIX: Hide SNMPv3 credentials in WATO...
    * 0212 FIX: Fixed broken site edit page in case a TCP socket has been configured...
    * 0095 FIX: Fixed problem with portnumber in Wato Distributed Monitoring dialog
    * 0213 FIX: LDAP: Various small improvements for handling the LDAP user connector...
    * 0039 FIX: Fixed exception on displaying WATO helptexts in the global settings...
    * 0219 FIX: Fixed display problems in WATO folders with long contact group names
    * 0220 FIX: Added HTML escaping to several global settings attributes...
    * 0234 FIX: Improved handling of interface inventory states / types...

    Notifications:
    * 0005 Added notification script for sending SMS via mobilant.com...
    * 0032 FIX: Fixed problem when forwarding notification mails in windows...
    * 0218 FIX: Fixed rendering of HTML mails for Outlook (at least 2013)...

    Reporting & Availability:
    * 0051 Option for showing timeline directly in availability table...
    * 0052 Visual colorization of availability according to levels...
    * 0054 New labelling options for availability table...
    * 0055 Allow grouping by host, host group or service group...
    * 0056 New concept of service periods in availability reporting...
    * 0002 You can now annotate events in the availability reporting...

    Event Console:
    * 0026 FIX: snmptd_mkevent.py: fixed crash on startup
    * 0036 FIX: Fixed bug where multsite commands did not work properly...

    Livestatus:
    * 0067 livedump: new option to mark the mode at the beginning of the dump and documentation fixes...
    * 0023 FIX: Fixed incorrect starttime of table statehist entries...
    * 0034 FIX: Availability no longer showes incorrect entries when only one logfile exists...
    * 0233 FIX: Fixed missing entries in log file and availability view...


<<<<<<< HEAD
    * 0026 FIX: snmptd_mkevent.py: fixed crash on startup
    * 0036 FIX: fixed bug in multisite command execution...

    Livestatus:
    * 0067 livedump: new option to mark the mode at the beginning of the dump and documentation fixes...
    * 0023 FIX: table statehist: code cleanup / minor performance improvements
    * 0034 FIX: table statehist: no more missing entries if only one logfile exists
    * 0233 FIX: Fixed missing entries in log file and availability view...
=======
    * 0026 FIX: snmpd_mkevent.py: fixed crash on startup
    * 0036 FIX: Fixed bug where multsite commands did not work properly...

    Livestatus:
    * 0067 livedump: new option to mark the mode at the beginning of the dump and documentation fixes...
    * 0023 FIX: Fixed incorrect starttime of table statehist entries...
    * 0034 FIX: Availability no longer showes incorrect entries when only one logfile exists...
    * 0233 FIX: Fixed missing entries in log file or availability view...
>>>>>>> 76d0c2c483e7807fec360708fb2ad5b03479dead


1.2.3i6:
    Core & Setup:
    * 0041 FIX: setup.py now handles non existing wwwuser gracefully...

    Checks & Agents:
    * 0040 Add agent plugin to test local hostname resolving...
    * 0020 FIX: Inventory problem with inventory_processes parameter...

    Multisite:
    * 0000 Improved performance of LDAP sync by refactoring the group sync code

    WATO:
    * 0042 FIX: Removed debug outputs from service inventory...


1.2.3i5:
    Core:
    * Automatically remove duplicate checks when monitoring with Agent+SNMP
       at the same time. TCP based ones have precedence.
    * inventory check of SNMP devices now does scan per default (configurable)
    * FIX: inventory check now honors settings for exit code
    * FIX: avoid exception nodes of cluster have different agent type
    * FIX: continue inventory, if one check does not support it
    * FIX: fix configuration of explicit SNMP community, allow unicode
    * FIX: avoid invalid cache of 2nd and up hosts in bulk inventory
    * FIX: fixed error handling in SNMP scan, inventory check fails now
           if SNMP agent is not responding
    * FIX: Ignore snmp_check_interval cache in interactive situations (e.g.  -nv)
    * FIX: check_mk config generation: on computing the checks parameters
           there is no longer a small chance that existing rules get modified

    Event Console:
    * check_mkevents now available as C binary: check_mkevents_c
    * FIX: use default values for unset variables in actions

    Multisite:
    * Speed-O-Meter: now measure only service checks. Host checks
      are omitted, since they do not really matter and make the
      results less useful when using CMC.
    * Added host aliases filter to some views (host/service search)
    * It is now possible to enforce checkboxes in views upon view loading
      (needs to be confgured per view via the view editor)
    * Wiki Sidebar Snapin: showing navigation and quicksearch. OMD only.
    * Sidebar can now be folded. Simply click somewhere at the left 10 pixels.
    * Foldable sections now have an animated triangle icon that shows the folding state
    * Added new snapin "Folders", which interacts with the views snapin when
      both are enabled. You can use it to open views in a specific folder context
    * LDAP: Added option to make group and role sync plugin handle nested
            groups (only in Active Directory at the moment). Enabling this
	    feature might increase the sync time a lot - use only when really needed.
    * FIX: Fixed encoding problem in webservice column output
    * FIX: Fix output format python for several numeric columns
    * FIX: Fixed searching hosts by aliases/adresses
    * FIX: Remove duplicate entries from Quicksearch
    * FIX: Avoid timed browser reload after execution of exections
    * FIX: Hosttag filter now works in service related views
    * FIX: Added code to prevent injection of bogus varnames
           (This might break code which uses some uncommon chars for varnames)
    * FIX: Fixed computation of perfometer values, which did not care about
           the snmp_check_interval. Simplyfied computation of perfometer values
    * FIX: LDAP: Custom user attributes can now be synced again

    BI:
    * FIX: Fix exception when showing BI tree in reporting time warp
    * FIX: Fixed blue triangle link: would show more aggregations,
       if one name was the prefix of another

    Notifications:
    * Blacklisting for services in the felixble notification system
    * FIX: mail with graph plugin: set explicit session.save_path for php
           Fixes instances where the php command couldn't fetch any graphs

    Checks & Agents:
    * diskstat: removed (ever incorrect) latency computation for Linux
    * statgrab_load: support predictive levels, add perf-o-meter
    * ucd_cpu_load: support predictive levels
    * hpux_cpu, blade_bx_load: support predictive levels, add perf-o-meter,
       make WATO-configable
    * check_sql: Database port can now be explicitly set
    * steelhead_perrs: New check for Rivergate Gateways
    * alcatel_power: Check for power supplies on Alcatel switches
    * qnap_disks: New check for Hardisks in Qnap devices
    * Dell Open Manage: SNNP Checks for Physical Disks, CPU and Memory
    * check_tcp: Now able to set custom service description
    * Apache ActiveMQ: New Special Agent and Check to query ActiveMQ Queues
    * check_ftp: can now be configured via Wato
    * windows_tasks: New check to  monitor the Windows Task Scheduler
    * sensatronics_temp: New check for Sensatronic E4 Temperatur Sensor
    * akcp_sensor_drycontact: New Check for AKCP drycontact Sensors
    * esx_vsphere_vm.heartbeat: Heartbeat status alert level now configurable
    * ps:  new configuration option: handle_count (windows only)
    * FIX: Windows agent: gracefully handle garbled logstate.txt
    * FIX: esx_vsphere_counters: added missing ramdisk type upgradescratch
    * FIX: esx_vsphere_hostsystem: fixed bug in handling of params
    * FIX: local: tolerate invalid output lines
    * FIX: hp_proliant: Correct handling of missing snmp data
    * FIX: logwatch.ec: No longer forwards "I" lines to event console
    * FIX: check_dns: default to querying the DNS server on the localhost itself
    * FIX: ps: do not output perfdata of CPU averaging (use ps.perf for that)
    * FIX: nfsexports: also support systems with rpcbind instead of portmap
    * FIX: ups_in_freq: corrected spelling of service description
    * FIX: ups_bat_temp: renamed service description to "Temperature Battery",
           in order to make it consistent with the other temperature checks
    * FIX: hp_blade_blades: Fixed crash on inventory when receiving
           unexpected snmp data
    * FIX: apache_status: If ReqPerSec and BytesPerSec are not reported by
           the agent, no PNP graphs for them are drawn.
           (This is the case if ExtendedStatus set to Off in Apache config)
    * FIX: oracle_jobs: fixed issues with incorrect column count in check output
    * FIX: if/if64/...: layout fix in PNP template for packets


    WATO:
    * You can now have site-specific global settings when using
      distributed WATO (available in the "Distributed Monitoring")
    * bulk inventory: display percentage in progress bar
    * New option for full SNMP scan in bulk inventory
    * bulk operations now also available when checkboxes are off
    * LDAP: Added test to validate the configured role sync groups
    * LDAP: The sync hooks during activate changes can now be enabled/disabled
      by configuration (Global Settings)
    * Disabled replication type "peer" in site editor.
    * Added "permanently ignore" button to inventory services dialog which 
      links directly to the disabled services view
    * Added diagnose page linked from host edit dialog. This can be used to test
      connection capabilities of hosts
    * The rule "Process inventory" now offers the same configuration options 
      as its manual check equivalent "State and count of processes"
    * New configuration option handle_count (windows only) in the rules
      "Process inventory" and "State and count of processes"
    * FIX: correct display of number of hosts in bulk inventory
    * FIX: nailed down ".siteid" exception when added new site
    * FIX: fixed setting for locking mode from 'ait' to 'wait'
    * FIX: avoid removal of tags from rules when not yet acknowledged
    * FIX: avoid need for apache restart when adding new service levels
    * FIX: fix encoding problem on GIT integration

    Livestatus:
    * Removed "livecheck". It never was really stable. Nagios4 has something
      similar built in. And also the Check_MK Micro Core.
    * table statehist: no longer computes an unmonitored state for hosts and
                       services on certain instances.
                       (showed up as no hosts/services in the multisite gui)
    * table statehist: fixed SIGSEGV chance on larger queries

1.2.3i4:
    Core:
    * Create inventory check also for hosts without services, if they
          have *no* ping tag.

    WATO:
    * Bulk inventory: speed up by use of cache files and doing stuff in
          groups of e.g. 10 hosts at once
    * Multisite connection: new button for cloning a connection

    Checks & Agents:
    * Linux agent RPM: remove dependency to package "time". That package
         is just needed for the binary mk-job, which is useful but not
         neccessary.

    Multisite:
    * FIX: fix broken single-site setups due to new caching

1.2.3i3:
    Core:
    * FIX: fixed typo in core startup message "logging initial states"
    * FIX: livestatus table statehist: fixed rubbish entries whenever
           logfile instances got unloaded

    Livestatus:
    * FIX: check_mk snmp checks with a custom check interval no longer
           have an incorrect staleness value

    Notifications:
    * mkeventd: new notification plugin for forwarding notifications
       to the Event Console. See inline docu in share/check_mk/notification/mkeventd
       for documentation.
    * FIX: cleanup environment from notifications (needed for CMC)

    Checks & Agents:
    * Windows agent: increased maximum plugin output buffer size to 2MB
    * check_icmp: New WATO rule for custom PING checks
    * agent_vsphere: now able to handle < > & ' " in login credentials
    * if/if64 and friends: add 95% percentiles to graphs
    * services: inventory now also matches against display names of services
    * esx_vsphere_hostsystem.multipath: now able to set warn/crit levels
    * cpu_netapp: added Perf-O-Meter and PNP template
    * cisco_cpu: added Perf-O-Meter and PNP template
    * apc_symmetra: add input voltage to informational output
    * agent_vsphere: new debug option --tracefile
    * FIX: windows_agent: fixed bug in cleanup of open thread handles
    * FIX: cups default printer is now monitored again in linux agent
    * FIX: host notification email in html format: fixed formating error
           (typo in tag)
    * FIX: netapp_volumes: better output when volume is missing
    * FIX: winperf_phydisk: handle case where not performance counters are available
    * FIX: check_mk_agent.linux: limit Livestatus check to 3 seconds
    * FIX: esx_vsphere_vm: fixed exception when memory info for vm is missing
    * FIX: esx_vsphere_hostsystem: Fixed typo in check output
    * FIX: psperf.bat/ps: Plugin output processing no longer crashes when
           the ps service is clustered

    Multisite:
    * Filtering in views by Hostalias is possible now too
       (however the filter is not displayed in any standard view - user needs
       to enable it by customizing the needed views himself)
    * FIX: add missing service icons to view "All Services with this descr..."
    * FIX: ldap attribute plugins: fixed crash when parameters are None
    * FIX: avoid duplicate output of log message in log tables
    * FIX: fixed problem with ldap userid encoding
    * FIX: removed state-based colors from all Perf-O-Meters
    * FIX: brocade_fcport pnp-template: fixed incorrect display of average values
    * FIX: all log views are now correctly sorted from new to old

    Livestatus-Proxy:
    * Implement caching of non-status requests (together with Multisite)
    * FIX: fix exception when printing error message
    * FIX: honor wait time (now called cooling period) after failed TCP connection
    * FIX: fix hanging if client cannot accept large chunks (seen on RH6.4)

    WATO:
    * Rule "State and count of processes": New configuration options:
           virtual and resident memory levels
    * Added title of tests to LDAP diagnose table
    * Bulk inventory: new checkbox to only include hosts that have a failed
        inventory check.
    * Bulk inventory: yet another checkbox for skipping hosts where the
        Check_MK service is currently critical
    * New rule: Multipath Count (used by esx_vsphere_hostsystem.multipath)
    * FIX: The rule "State and count of processes" is no longer available
           in "Parameters for inventorized check". This rule was solely
           intented for "Manual checks" configuration
    * FIX: Trying to prevent auth.php errors while file is being updated

1.2.3i2:
    Core:
    * New option -B for just generating the configuration
    * Introduced persistent host address lookup cache to prevent issues
      loading an unchanged configuration after a single address is not resolvable anymore
    * Assigning a service to a cluster host no longer requires a reinventory
    * Setting a check_type or service to ignore no longer requires a reinventory
      Note: If the ignore rule is removed the services will reappear
    * Config creation: The ignore services rule now also applies to custom, active
                       and legacy checks
    * Predictive monitoring: correctly handle spaces in variable names (thanks
       to Karl Golland)
    * New man page browser for console (cmk -m)
    * New option explicit_snmp_communities to override rule based SNMP settings
    * Preparations for significant SNMP monitoring performance improvement
      (It's named Inline SNMP, which is available as special feature via subscriptions)
    * Allow to specify custom host check via WATO (arbitrary command line)
    * Implement DNS caching. This can be disabled with use_dns_cache = False

    Livestatus:
    * new service column staleness: indicator for outdated service checks
    * new host    column staleness: indicator for outdated host checks

    Checks & Agents:
    * esx_hostystem multipath: criticize standby paths only if not equal to active paths
    * mk_logwatch: fixed bug when rewriting logwatch messages
    * check_mk: Re-inventory is no longer required when a service is ignored via rule
    * check_mk: Now possible to assign services to clusters without the need to
                reinventorize
    * lnx_if: Fixed crash on missing "Address" field
    * viprinet_router: Now able to set required target state via rule
    * windows_agent: Now available as 64 bit version
    * agent_vsphere: fix problem where sensors were missing when
      you queried multiple host systems via vCenter
    * cached checks: no longer output cached data if the age of the
                     cache file is twice the maximum cache age
    * windows agent: no longer tries to execute directories
    * fileinfo: no longer inventorize missing files(reported by windows agent)
    * New checks for Brocade fans, temperature and power supplies
    * cluster hosts: removed agent version output from Check_MK service (this
      was misleading for different agent versions on multiple nodes)
    * job check: better handling of unexpected agent output
    * lnx_thermal: Added check for linux thermal sensors (e.g. acpi)
    * hwg_temp: Make WATO-Rule "Room Temperature" match, add man page, graph
                and Perf-O-Meter
    * ps.perf: Support Windows with new plugin "psperf.bat". wmicchecks.bat
               is obsolete now.
    * Special Agent vSphere: support ESX 4.1 (thanks to Mirko Witt)
    * esx_vsphere_object: make check state configurable
    * mk_logwatch: support continuation lines with 'A'. Please refer to docu.
    * mk_oracle: Added plugin for solaris
    * win_netstat: New check for Windows for checking the existance of a UDP/TCP
        connection or listener
    * ps/ps.perf: allow to set levels on CPU util, optional averaging of CPU
    * diskstat: Agent is now also processing data of mmcblk devices
    * qmail: Added check for mailqueue 
    * cisco_locif: removed obsolete and already disabled check completely
    * fc_brocade_port: removed obsolete check
    * fc_brocade_port_detailed: removed obsolete check
    * tsm_stgpool: removed orphaned check
    * vmware_state: removed ancient, now orphaned check. Use vsphere_agent instead.
    * vms_{df,md,netif,sys}: remove orphaned checks that are not needed by the current agent
    * tsm: Added new TSM checks with a simple windows agent plugin
    * windows_agent: now starts local/plugin scripts in separate threads/processes
                     new script parameters cache_age, retry_count, timeout
                     new script caching options "off", "async", "sync"
    * windows_agent: increased maximum local/plugin script output length to 512kB
                     (output buffer now grows dynamically)
    * jolokia_metrics: fixed incorrect plugin output for high warn/crit levels
    * jolokia_metrics.uptime: Added pnp template
    * hyperv: Added a check for checking state changes.
    * df / esx_vsphere_datastore: now able to set absolute levels and levels depending
                                  on total disk space of used and free space
    * cisco_wlc: New check for monitoring cisco wireless lan access points 
    * cisco_wlc_clients: New check for the nummber of clients in a wlc wifi
    * df: Negative integer levels for MB left on a device
    * win_printers: Monitoring of printer queue on a windows printserver
    * cisco_qos: Updated to be able to mintor IOS XR 4.2.1 (on a ASR9K device)
    * New active check, check_form_submit, to submit HTML forms and check the resulting page
    * mk-job: /var/lib/check_mk_agent/job directory is now created with mode 1777 so 
              mk-job can be used by unprivileged users too
    * ADD: etherbox: new check for etherbox (messpc) sensors.
           currently supported: temperature, humidity, switch contact and smoke sensors
    * cisco_wlc_client: now supports low/high warn and crit levels
    * cisco_wlc: now supports configuration options for missing AP
    * agent_vsphere: completely rewritten, now considerably faster
                     vCenter is still queried by old version
    * windows_agent: windows eventlog informational/audit logs now reported with O prefix
    * mk_logwatch: ignored loglines now reported with an "." prefix (if required)
    * apache_status: Nopw also supports multithreaded mpm
    * windows_agent: now able to suppress context messages in windows eventlogs
    * agent_vsphere: completely rewritten, now considerably faster
                     vCenter is still queried by old version
    * windows_agent: windows eventlog informational/audit logs now reported with O prefix
    * mk_logwatch: ignored loglines now reported with an "." prefix (if required)
    * check_mk-if.pnp: fixed bug with pnp template on esx hosts without perfdata
    * jolokia checks (JVM): uptime, threads, sessions, requests, queue
      now configurable via WATO
    * vSphere checks: secret is not shown to the user via WATO anymore
    * WATO rule to check state of physical switch (currently used by etherbox check)
    * cisco_wlc: Allows to configure handling of missing AP
    * logwatch.ec: show logfiles from that we forwarded messages
    * FIX: blade_blades: Fixed output of "(UNKNOWN)" even if state is OK
    * FIX: apache_status: fix exception if parameter is None
    * FIX: hr_mem: handle virtual memory correct on some devices
    * FIX: apache_status agent plugin: now also works, if prog name contains slashes
    * FIX: check_dns: parameter -A does not get an additional string
    * FIX: cisco_qos: Catch policies without post/drop byte information
    * FIX: cisco_qos: Catch policies without individual bandwidth limits
    * FIX: windows_agent: fixed bug on merging plugin output buffers
    * FIX: esx_vsphere_datastores: Fix incomplete performance data and Perf-O-Meter
    * FIX: cleaned up fileinfo.groups pattern handling, manual configuration
      is now possible using WATO
    * FIX: check_mk-ipmi.php: PNP template now displays correct units as delivered
           by the check plugin
    * FIX: check_disk_smb: Remove $ from share when creating service description.
           Otherwise Nagios will not accept the service description.
    * FIX: mrpe: gracefully handle invalid exit code of plugin

    Notifications:
    * notify.py: Matching service level: Use the hosts service level if a
                 service has no service level set
    * notify.py: fixed bug with local notification spooling
    * HTML notifications: Now adding optional links to host- and service names
      when second argument notification script is configured to the base url of the
      monitoring installation (e.g. http://<host>/<site>/ in case of OMD setups)
    * HTML notifications: Added time of state change

    Multisite:
    * Finally good handling of F5 / browser reloads -> no page switching to
      start page anymore (at least in modern browsers)
    * User accounts can now be locked after a specified amount of auth
      failures (lock_on_logon_failures can be set to a number of tries)
    * Column Perf-O-Meter is now sortable: it sorts after the *first*
      performance value. This might not always be the one you like, but
      its far better than nothing.
    * logwatch: Logwatch icon no longer uses notes_url
    * Inventory screen: Host inventory also displays its clustered services
    * Rules: Renamed "Ignored services" to "Disabled services"
             Renamed "Ignored checks" to "Disabled checks"
    * Sorter Host IP address: fixed sorting, no longer uses str compare on ip
    * Views: New: Draw rule editor icon in multisite views (default off)
             Can be activated in global settings
    * New global multisite options: Adhoc downtime with duration and comment
                                    Display current date in dashboard
    * LDAP: Using asynchronous searches / added optional support for paginated
      searches (Can be enabled in connection settings)
    * LDAP: It is now possible to provide multiple failover servers, which are
      tried when the primary ldap server fails
    * LDAP: Supporting posixGroup with memberUid as member attribute
    * LDAP: Added filter_group option to user configuration to make the
    synchonized users filterable by group memberships in directories without
    memberof attributes
    * LDAP: Moved configuration to dedicated page which also provides some
      testing mechanisms for the configuration
    * Added option to enable browser scrollbar to the multisite sidebar (only
      via "sidebar_show_scrollbar = True" in multisite.mk
    * Added option to disable automatic userdb synchronizations in multisite
    * Implemented search forms for most data tables
    * New icons in view footers: export as CSV, export as JSON
    * Availability: new columns for shortest, longest, average and count
    * Editing localized strings (like the title) is now optional when cloning
      views or editing cloned views. If not edited, the views inherit the
      localized strings from their ancestors
    * Added simple problems Dashboard
    * New filter and column painter for current notification number (escalations)
    * Added new painters for displaying host tags (list of tags, single tag
    groups). All those painters are sortable. Also added new filters for tags.
    * Added painters, icon and filters for visualizing staleness information
    * Improved filtering of the foldertree snapin by user permissions (when a user is
      only permitted on one child folder, the upper folder is removed from the
      hierarchy)
    * "Unchecked Services" view now uses the staleness of services for filtering
    * Globe dashlets make use of the parameter "id" to make it possible to
      provide unique ids in the render HTML code to the dashlets
    * Multisite can now track wether or not a user is online, this need to be
      enabled e.g. via Global Settings in WATO (Save last access times of
      users)
    * Added popup message notification system to make it possible to notify
      multisite users about various things. It is linked on WATO Users page at
      the moment. An image will appear for a user in the sidebar footer with
      the number of pending messages when there are pending messages for a user.
      To make the sidebar check for new messages on a regular base, you need
      to configure the interval of sidebar popup notification updates e.g. via
      WATO Global Settings.
    * Event views: changed default horizon from 31 to 7 days
    * New option for painting timestamp: as Unix Epoch time
    * New filters: Host state type and Service state type
    * FIX: better error message in case of exception in SNMP handling
    * FIX: Inventory screen: Now shows custom checks
    * FIX: Fixed locking problem of multisite pages related to user loading/saving
    * FIX: Fixed wrong default settings of view filters in localized multisite
    * FIX: line wrapping of logwatch entries
    * FIX: Fixed button dragging bug when opening the view editor
           (at least in Firefox)

    WATO:
    * Allow to configure check-/retry_interval in second precision
    * Custom user attributes can now be managed using WATO
    * Allow GIT to be used for change tracking (enable via global option)
    * Hosts/Folders: SNMP communities can now be configured via the host
      and folders hierarchy. Those settings override the rule base config.
    * Require unique alias names in between the following elements:
      Host/Service/Contact Groups, Timeperiods and Roles
    * Removed "do not connect" option from site socket editor. Use the
      checkbox "Disable" to disable the site for multisite.
    * Converted table of Event Console Rules to new implementation, make it sortable
    * FIX: do validation of check items in rule editor
    * FIX: More consistent handling of folderpath select in rule editor
    * FIX: Now correctly handling depends_on_tags on page rendering for
           inherited values
    * FIX: Changed several forms from GET to POST to prevent "Request-URI too
           large" error messages during submitting forms
    * FIX: automation snmp scan now adhere rules for shoddy snmp devices
           which have no sys description
    * FIX: Cisco ruleset "Cisco WLC WiFi client connections" has been generalized to
           "WLC WiFi client connections"
    * FIX: Snapshot handling is a little more robust agains manually created
           files in snapshot directory now
    * FIX: Slightly more transparent handling of syntax errors when loading rules.mk

    Notifications:
    * Flexible Notification can now filter service levels
    * FIX: check_tcp corrected order of parameters in definition

    Event Console:
    * New global setting "force message archiving", converts the EC into
      a kind of syslog archive
    * New built-in snmptrap server to directly receive snmp traps
    * FIX: fix layout of filter for history action type
    * FIX: better detect non-IP-number hosts in hostname translation

1.2.3i1:
    Core:
    * Agents can send data for other hosts "piggyback". This is being
      used by the vSphere and SAP plugins
    * New variable host_check_commands, that allows the definition of
      an alternative host check command (without manually defining one)
    * New variable snmp_check_interval which can be used to customize
      the check intervals of SNMP based checks
    * setup: Added missing vars rrd_path and rrdcached_sock
    * new variable check_mk_exit_status: allows to make Check_MK service OK,
      even if host in not reachable.
    * set always_cleanup_autochecks to True per default now
    * check_mk: new option --snmptranslate

    Multisite:
    * New availability view for arbitrary host/service collections
    * New option auth_by_http_header to use the value of a HTTP header
      variable for authentication (Useful in reverse proxy environments)
    * New permission that is needed for seeing views that other users
      have defined (per default this is contained in all roles)
    * New path back to the view after command exection with all
      checkboxes cleared
    * Added plugins to config module to make registration of default values
      possible for addons like mkeventd - reset to default values works now
      correctly even for multisite related settings
    * perfometer: Bit values now using base of 1000
    * Added PNP tempate for check_disk_smb
    * Dashboards can now be configured to be reloaded on resizing
      (automatically adds width/height url parameters)
    * LDAP authentification: New config option "Do not use persistent
                             connections to ldap server"
    * Hosttags and auxiliary tags can now be grouped in topics
    * Fixed output of time in view if server time differs from user time

    Event Console:
    * New rule feature: automatically delete event after actions
    * New filter for maximum service level (minimum already existed)
    * New global setting: hostname translation (allows e.g. to drop domain name)
    * New rule match: only apply rule within specified time period

    Checks & Agents:
    * solaris_mem: New check for memory and swap for Solaris agent
    * agent_vsphere: New VMWare ESX monitoring that uses pySphere and the VMWare
      API in order to get data very efficiently. Read (upcoming) documentation
      for details.
    * new special agent agent_random for creating random monitoring data
    * New checks: windows_intel_bonding / windows_broadcom_bonding
    * Implemented SAP monitoring based on the agent plugin mk_sap. This
      must be run on a linux host. It connects via RFC calls to SAP R/3
      systems to retrieve monitoring information for this or other machines.
    * sap.dialog: Monitors SAP dialog statistics like the response time
    * sap.value: Simply processes information provided by SAP to Nagios
    * openvpn_clients: new check for OpenVPN connections
    * if64_tplink: special new check for TP Link switches with broken SNMP output
    * job: Monitoring states and performance indicators of any jobs on linux systems
    * oracle_asm_diskgroups: Added missing agent plugin + asmcmd wrapper script
    * oracle_jobs: New check to monitor oracle database job execution
    * oracle_rman_backups: New check to monitor state of ORACLE RMAN backups
    * jar_signature: New check to monitor wether or not a jar is signed and
      certificate is not expired
    * cisco_qos: adhere qos-bandwidth policies
    * check_disk_smb: WATO formalization for active check check_disk_smb
    * if.include: new configurable parameters for assumed input and output speed
    * cisco_qos: new param unit:    switches between bit/byte display
                 new param average: average the values over the given minute
                 new params post/drop can be configured via int and float
                 fixed incorrect worst state if different parameters exceed limit
    * logwatch.ec: Added optional spooling to the check to prevent dataloss
      when processing of current lines needs more time than max execution time
    * mounts: ignore multiple occurrances of the same device
    * Linux agent: allow cached local/plugins checks (see docu)
    * mem.include: Linux memory check now includes size of page tables. This
      can be important e.g. on ORACLE systems with a lot of memory
    * windows_agent: Now buffers output before writing it to the socket
                     Results in less tcp packages per call
    * smart.stats: rewrote check. Please reinventorize. Error counters are now
      snapshotted during inventory.
    * smart.temp: add WATO configuration
    * windows_agent: check_mk.ini: new option "port" - specifies agent port
    * winperf_processor: introduce averaging, support predictive levels
    * cpu_util.include: fixed bug when params are set to None
    * predictive levels: fixed bug when existing predictive levels get new options
    * windows_plugin mssql.vbs: No longer queries stopped mssql instances
    * cisco_hsrp: fixed problem when HSRP groups had same ip address
    * winperf_if: hell has frozen over: a new check for network adapters on Windows
    * windows agent: new config section plugins, now able to set timeouts for specific plugins
                     new global config option: timeout_plugins_total
    * lnx_if in Linux agent: force deterministical order of network devices
    * Linux agent: remove obsolete old <<<netif>>> and <<<netctr>>> sections
    * logwatch, logwatch.ec: detect error in agent configuration
    * Linux agent: cups_queues: do not monitor non-local queues (thanks to Olaf Morgenstern)
    * AIX agent: call lparstat with argument 1 1, this give more accurate data
    * Check_MK check: enable extended performance data per default now
    * viprinet checks: New checks for firmware version/update, memory usage, power supply status, 
                       router mode, serialnumber and temperature sensors
    * uptime, snmp_uptime, esx_vsphere_counters.uptime: allow to set lower and upper levels
    * winperf_processor: Now displays (and scales) to number of cpus in pnpgraph
    * mk_postgres plugin: replace select * with list of explicit columns (fix for PG 9.1)
    * lnx_if: show MAC address for interfaces (needs also agent update)
    * winperf_tcp_conn: New check. Displays number of established tcpv4 connections in windows
                        Uses WATO Rule "TCP connection stats (Windows)"
    * windows_agent: fixed timeouts for powershell scripts in local/plugins
    * logwatch: Agent can now use logwatch.d/ to split config to multipe files
    * logwatch: Agent can now rewrite Messages
    * apache_status: New rule: set levels for number of remaining open slots
    * mrpe: handle long plugin output correctly, including performance data
    * cisco_qos: parameters now configurable via WATO

    Notifications:
    * notify.py: unique spoolfiles name no longer created with uuid
    * Warn user if only_services does never match

    Livestatus:
    * Table statehist: Improved detection of vanished hosts and services.
                       Now able to detect and remove nonsense check plugin output
    * FIX: able to handle equal comment_id between host and service
    * livestatus.log: show utf-8 decoding problems only with debug logging >=2
    * livestatus: fixed incorrect output formatting of comments_with_info column

    BI:
    * Integrated availability computing, including nifty time warp feature

    WATO:
    * Configuration of datasource programs via dedicated rules
    * New editor for Business Intelligence rules
    * Rule Editor: Now able to show infeffective rules
    * Valuespec: CascadingDropdown now able to process choice values from functions
    * Removed global option logwatch_forward_to_ec, moved this to the
      logwatch_ec ruleset. With this option the forwarding can now be enabled
      for each logfile on a host
    * Configuration of an alternative host check command
    * Inventory: Display link symbol for ps ruleset
    * New rule for notification_options of hosts and services
    * FIX: Rulesets: correct display of rules within subfolders
    * Remove Notification Command user settings, please use flexible notifications instead


1.2.2p3:
    Core:
    * FIX: get_average(): Gracefully handle time anomlies of target systems
    * FIX: notifications: /var/lib/check_mk/notify directory is now created 
           correctly during setup from tgz file. (Without it notifications
           did not get sent out.)
    * FIX: add missing $DESTDIR to auth.serials in setup.sh

    Checks & Agents:
    * FIX: winperf_processor: fix case where CPU percent is exactly 100%
    * FIX: blade_powerfan: fix mixup of default levels 50/40 -> 40/50
    * FIX: Cleaned up graph rendering of Check_MK services 
    * FIX: zypper: deal with output from SLES 10
    * FIX: zpool_status: Ignoring "No known data errors" text
    * FIX: dmi_sysinfo: Handling ":" in value correctly
    * FIX: check_http: Fixed syntax error when monitoring certificates
    * FIX: check_dns: parameter -A does not get an additional string
    * FIX: diskstat: Fixed wrong values for IO/s computation on linux hosts
    * FIX: blade_healts: Fixed wrong index checking resulting in exceptions
    * FIX: notifications: /var/lib/check_mk/notify directory is now created 
           correctly during setup from tgz file. (Without it notifications
           did not get sent out.)

    Multisite:
    * FIX: LDAP: Disabling use of referrals in active directory configuration
    * FIX: Fixed missing roles in auth.php (in some cases) which resulted in
           non visible pnp graphs and missing nagvis permissions
    * FIX: Fixed label color of black toner perfometers when fuel is low
    * FIX: Fixed wrong default settings of view filters in localized multisite
    * FIX: Fixed exception when enabling sounds for views relying on 
           e.g. alert statistics source
    * FIX: Folder Tree Snapin: make folder filter also work for remote
           folders that do not exist locally
    * FIX: correctly display sub-minute check/retry intervals
    * FIX: fix logic of some numeric sorters
    * FIX: Improved user provided variable validation in view code
    * FIX: Escaping html code in plugin output painters

    WATO:
    * FIX: fix layout of Auxiliary tags table
    * FIX: avoid exception when called first time and first page ist host tags
    * FIX: fix validation of time-of-day input field (24:00)
    * FIX: automation users can now be deleted again (bug was introduced in 1.2.2p1)
    * FIX: fix logwatch pattern analyzer message "The host xyz is not
           managed by WATO." after direct access via snapin
    * FIX: Fixed first toggle of flags in global settings when default is set to True
    * FIX: fix exception and loss of hosts in a folder when deleting all site connections
           of a distributed WATO setup
    * FIX: avoid Python exception for invalid parameters even in debug mode
    * FIX: check_ldap: Removed duplicate "-H" definition
    * FIX: Fixed some output encoding problem in snapshot restore / deletion code
    * FIX: Improved user provided variable validation in snapshot handling code
    * FIX: Improved user provided variable validation in inventory dialog

    Event Console:
    * FIX: apply rewriting of application/hostname also when cancelling events
    * FIX: check_mkevents now uses case insensitive host name matching

    Livestatus:
    * FIX: fixed incorrect output formatting of comments_with_info column
    * FIX: statehist table: fixed memory leak

1.2.2p2:
    Core:
    * FIX: livecheck: fixed handling of one-line plugin outputs and missing \n
           (Thanks to Florent Peterschmitt)

    Checks & Agents:
    * FIX: jolokia_info: ignore ERROR instances
    * FIX: apache_status: use (also) apache_status.cfg instead of apache_status.conf
    * FIX: f5_bigip_vserver: fix wrong OID (13 instead of 1), thanks to Miro Ramza
    * FIX: f5_bigip_psu: handle more than first power supply, thanks to Miro Ramza
    * FIX: ipmi_sensors: ignore sensors in state [NA] (not available)
    * FIX: aix_lvm: handle agents that output an extra header line
    * FIX: zfsget: do not assume that devices begin with /, but mountpoints
    * FIX: ipmi_sensors: handle two cases for DELL correctly (thanks to Sebastian Talmon)
    * FIX: check_dns: enable performance data
    * FIX: free_ipmi: fix name of sensor cache file if hostname contains domain part
    * FIX: ad_replication plugin: Fixed typo (Thanks to Dennis Honke)

    Multisite:
    * List of views: Output the alias of a datasource instead of internal name
    * FIX: fix column editor for join columns if "SERVICE:" is l10n'ed
    * FIX: fix invalid request in livestatus query after reconnect

    WATO:
    * FIX: convert editing of global setting to POST. This avoid URL-too-long
      when defining lots of Event Console actions
    * FIX: LDAP configuration: allow DNs without DC=

    Event Console:
    * FIX: fix icon in events check if host specification is by IP address
    * Renamed "Delete Event" to "Archive Event" to clearify the meaning

    Notifications:
    * FIX: contacts with notifications disabled no longer receive 
           custom notifications, unless forced

1.2.2p1:
    Core:
    * FIX: correctly quote ! and \ in active checks for Nagios
    * FIX: Performing regular inventory checks at configured interval even
           when the service is in problem state
    * Check_MK core now supports umlauts in host-/service- and contactgroup names

    Checks & Agents:
    * FIX: vsphere_agent: fix problems whith ! and \ in username or password
    * FIX: check_mk_agent.aix: fix shebang: was python, must be ksh
    * FIX: cisco_qos: Be compatible to newer IOS-XE versions (Thanks to Ken Smith)
    * FIX: mk_jolokia: Handling spaces in application server instances correctly

    Multisite:
    * FIX: do not remove directories of non-exisant users anymore. This lead to
           a deletion of users' settings in case of an external authentication
           (like mod_ldap).
    * FIX: Fixed handling of dashboards without title in sidebar view snapin
    * FIX: titles and services got lost when moving join-columns in views
    * FIX: Fixed exception during initial page rendering in python 2.6 in special cases
           (Internal error: putenv() argument 2 must be string, not list)

    Livestatus:
    * livestatus.log: show utf-8 decoding problems only with debug logging >=2

    Notifications:
    * FIX: HTML mails: Handle the case where plugin argument is not set
    * FIX: HTML mails: remove undefinded placeholders like $GRAPH_CODE$

    WATO:
    * Improved handling of valuespec validations in WATO rule editor. Displaying a
      warning message when going to throw away the current settings.
    * FIX: fix bug where certain settings where not saved on IE. This was mainly
           on IE7, but also IE8,9,10 in IE7 mode (which is often active). Affected
           was e.g. the nodes of a cluster or the list of services for service
           inventory

1.2.2:
    Core:
    * Added $HOSTURL$ and $SERVICEURL$ to notification macros which contain an
      URL to the host/service details views with /check_mk/... as base.

    Checks & Agents:
    * FIX: blade_bx_load: remove invalid WATO group
    * FIX: lnx_bonding: handle also 802.3ad type bonds

    Notifications:
    * FIX: Removing GRAPH_CODE in html mails when not available
    * Using plugin argument 1 for path to pnp4nagios index php to render graphs
    * Little speedup of check_mk --notify

    Multisite:
    * FIX: Fixed umlaut handling in reloaded snapins

    WATO:
    * FIX: Fix several cases where WATO rule analyser did not hilite all matching rules
    * Added tcp port parameter to SSL certificate check (Thanks to Marcel Schulte)

    Event Console:
    * FIX: Syslog server is now able to parse RFC 5424 syslog messages

1.2.2b7:
    Checks & Agents:
    * FIX: postfix_mailq: fix labels in WATO rule, set correct default levels
    

1.2.2b6:
    Core:
    * FIX: setup: detect check_icmp also on 64-Bit CentOS
           (thanks to あきら) 
    * FIX: setup.sh: create auth.serials, fix permissions of htpasswd
    * FIX: livecheck: now able to handle check output up to 16kB

    Checks & Agents:
    * FIX: apc_symmetra_power: resurrect garble PNP template for 
    * FIX: check_mk_agent.freebsd: remove garble from output
           (Thanks to Mathias Decker)
    * FIX: check_mk-mssql_counters.locks: fix computation, was altogether wrong
    * FIX: check_mk-mssql_counters.transactions: fix computation also
    * check_http: now support the option -L (urlizing the result)
    * Added mem section to Mac OSX agent (Thanks to Brad Davis)
    * FIX: mssql.vbs (agent plugin) now sets auth options for each instance
    * FIX: jolokia_metrics.mem: error when missing max values
    * Make levels for SMART temperature editable via WATO

    Multisite:
    * FIX: fix localization in non-OMD environment
           (thanks to あきら)
    * FIX: hopefully fix computation of Speed-O-Meter
    * Add $SERVICEOUTPUT$ and $HOSTOUTPUT$ to allowed macros for
      custom notes
    * FIX: Writing one clean message to webserver error_log when write fails
    * FIX: Escaping html entities when displaying comment fields
    * FIX: Monitored on site attribute always has valid default value

    Notifications:
    * FIX: fix event type for recoveries
    * FIX: fix custom notifications on older nagios versions
    * FIX: handle case where type HOST/SERVICE not correctly detected
    
    Livestatus:
    * FIX: memory leak when removing downtime / comment 

    WATO:
    * FIX: Removed "No roles assigned" text in case of unlocked role attribute
           in user management dialog
    * FIX: Fix output of rule search: chapters appeared twice sometimes

    Event Console:
    * FIX: check_mkevents: fix usage help if called with illegal options
    * check_mkevents now allows specification of a UNIX socket
      This is needed in non-OMD environments
    * setup.py now tries to setup Event Console even in non-OMD world

1.2.2b5:
    Core:
    * Checks can now omit the typical "OK - " or "WARN -". This text
      will be added automatically if missing.
    * FIX: livecheck: fixed compilation bug
    * FIX: check_mk: convert service description unicode into utf-8
    * FIX: avoid simultanous activation of changes by means of a lock
    
    Checks & Agents:
    * FIX: jolokia_metrics.mem - now able to handle negative/missing max values
    * ADD: tcp_conn_stats: now additionally uses /proc/net/tcp6
    * ADD: wmic_processs: cpucores now being considered when calculating 
           user/kernel percentages. (thanks to William Baum)
    * FIX: UPS checks support Eaton Evolution
    * FIX: windows agent plugin: mssql now exits after 10 seconds

    Notifications:
    * FIX: fixed crash on host notification when contact had explicit services set

    Livestatus:
    * FIX: possible crash with VERY long downtime comments

    WATO:
    * FIX: Fix hiliting of errors in Nagios output
    * FIX: localisation error

    Multisite:
    * FIX: Avoid duplicate "Services" button in host detail views
    * FIX: fix rescheduling icon for services with non-ASCII characters
    * New filter for IP address of a host
    * Quicksearch: allow searching for complete IP addresses and IP
      address prefixes
    * Add logentry class filter to view 'Host- and Service events'

    BI:
    * FIX: fix exception with expansion level being 'None'
    * FIX: speedup for single host tables joined by hostname (BI-Boxes)
    * FIX: avoid closing BI subtree while tree is being loaded

    Event Console:
    * FIX: make hostname matching field optional. Otherwise a .* was
           neccessary for the rule in order to match
    * FIX: event_simulator now also uses case insensitive matches

1.2.2b4:
    Core:
    * FIX: Fix output of cmk -D: datasource programs were missing
    * FIX: allow unicode encoded extra_service_conf
    * FIX: no default PING service if custom checks are defined
    * FIX: check_mk_base: fixed rounding error in get_bytes_human_readable
    * FIX: check_mk: improved support of utf-8 characters in extra_service_conf
    * FIX: livestatus: table statehist now able to check AuthUser permissions
    * New configuration variable contactgroup_members

    Checks & Agents:
    * FIX: smart - not trying to parse unhandled lines to prevent errors
    * FIX: winperf_processor - fixed wrong calculations of usage
    * FIX: WATO configuration of filesystem trends: it's hours, not days!
    * FIX: mysql: fixed crash on computing IO information
    * FIX: diskstat: fix local variable 'ios_per_sec' referenced before assignment
    * FIX: multipath: ignore warning messages in agent due to invalid multipath.conf
    * FIX: megaraid_bbu: deal with broken output ("Adpater"), found in Open-E
    * FIX: megaraid_pdisk: deal with special output of Open-E
    * FIX: jolokia_metrics.mem: renamed parameter totalheap to total
    * FIX: megaraid_bbu: deal with broken output ("Adpater")
    * FIX: check_ldap: added missing host address (check didn't work at all)
    * FIX: check_ldap: added missing version option -2, -3, -3 -T (TLS)
    * FIX: mssql: Agent plugin now supports MSSQL Server 2012
    * FIX: hr_mem: fix max value in performance data (thanks to Michaël COQUARD)
    * FIX: f5_bigip_psu: fix inventory function (returned list instead of tuple)
    * FIX: mysql.connections: avoid crash on legacy agent output
    * FIX: tcp_conn_stats: use /proc/net/tcp instead of netstat -tn. This
           should avoid massive performance problems on system with many
           connections
    * Linux agent: limit netstat to 10 seconds
    * ps: Allow %1, %2, .. instead of %s in process_inventory. That allows
      reordering of matched groups
    * FIX: f5_bigip_psu - fixed inventory function
    * FIX: printer_supply - fixed inventory function for some kind of OKI printers

    Multisite:
    * FIX: Fixed problem with error during localization scanning
    * FIX: Fixed wrong localization right after a user changed its language
    * FIX: Improved handling of error messages in bulk inventory
    * FIX: fixed focus bug in transform valuespec class
    * FIX: stop doing snapin refreshes after they have been removed
    * FIX: sidebar snapins which refresh do not register for restart detection anymore
    * FIX: fix user database corruption in case of a race condition
    * FIX: added checks wether or not a contactgroup can be deleted
    * FIX: Avoid deadlock due to lock on contacts.mk in some situations
    * Changed sidebar snapin reload to a global interval (option:
      sidebar_update_interval), defaults to 30 seconds
    * Sidebar snapins are now bulk updated with one HTTP request each interval

    BI:
    * FIX: fixed invalid links to hosts and services in BI tree view
    * FIX: fix exception in top/down and bottom/up views
    * FIX: fix styling of top/down and bottom/up views (borders, padding)
    * FIX: fix style of mouse pointer over BI boxes
    * FIX: list of BI aggregates was incomplete in some cases
    * FIX: single host aggregations didn't work for aggregations += [...]
    * FIX: top-down and bottom-up was broken in case of "only problems"
    * FIX: BI see_all permission is now working again
    * Do not handle PENDING as "problem" anymore
    * Make titles of non-leaf tree nodes klickable

    WATO:
    * FIX: flexible notification valuespec is now localizable
    * FIX: Alias values of host/service/contact groups need to be set and unique
           within the group
    * FIX: Fixed exception when editing contactgroups without alias
    * FIX: Fix localization of rule options
    * FIX: ValueSpec OptionalDropDown: fix visibility if default is "other"
    * Suggest use default value for filesystem levels that make sense
    * Valuespec: CascadingDropdown now able to process choice values from functions
    * Freshness checking for classical passive Nagios checks (custom_checks)

1.2.2b3:
    Checks & Agents:
    * FIX: Fixed date parsing code ignoring the seconds value in several checks
           (ad_replication, cups_queues, heartbeat_crm, mssql_backup, smbios_sel)
    * FIX: Fixed pnp template for apc_symmetra check when using multiple rrds

    Multisite:
    * FIX: Removed uuid module dependency to be compatible to python < 2.5
    * FIX: remove Javascript debug popup from multi-string input fields
    * FIX: list of strings (e.g. host list in rule editor) didn't work anymore

1.2.2b2:
    Checks & Agents:
    * Added dynamic thresholds to the oracle_tablespace check depending on the
      size of the tablespaces.

    BI:
    * FIX: fix exception in BI-Boxes views of host groups
    * FIX: fix problem where BI-Boxes were invisible if not previously unfolded

    Event Console:
    * FIX: support non-Ascii characters in matching expressions. Note:
           you need to edit and save each affected rule once in order
           to make the fix work.
    * FIX: Fixed exception when logging actions exectuted by mkeventd
    * FIX: etc/init.d/mkeventd flush did not work when mkeventd was stopped

    Multisite:
    * FIX: Fixed several minor IE7 related layout bugs
    * FIX: title of pages was truncated and now isn't anymore
    * Cleanup form for executing commands on hosts/services

    WATO:
    * FIX: Fixed layout of rulelist table in IE*
    * FIX: Fixed adding explicit host names to rules in IE7
    * Add: Improved navigation convenience when plugin output contains [running on ... ]

1.2.2b1:
    Core:
    * cmk --notify: added notification script to generate HTML mails including
      the performance graphs of hosts and services
    * cmk --notify: added the macros NOTIFY_LASTHOSTSTATECHANGE, NOTIFY_HOSTSTATEID,
      NOTIFY_LASTSERVICESTATECHANGE, NOTIFY_SERVICESTATEID, NOTIFY_NOTIFICATIONCOMMENT,
      NOTIFY_NOTIFICATIONAUTHOR, NOTIFY_NOTIFICATIONAUTHORNAME, NOTIFY_NOTIFICATIONAUTHORALIAS
    * FIX: more robust deletion of precompiled files to ensure the correct 
      creation of the files (Thanks to Guido Günther)
    * FIX: Inventory for cluster nodes who are part of multiple clusters 
    * cmk --notify: added plugin for sms notification
    * FIX: precompiled checks: correct handling of sys.exit() call when using python2.4 
    * cmk --notify: improved logging on wrong notification type
    * RPM: Added check_mk-agent-scriptless package (Same as normal agent rpm,
      but without RPM post scripts)

    Checks & Agents:
    * winperf_processor now outputs float usage instead of integer
    * FIX: mssql_counters.file_sizes - Fixed wrong value for "Log Files" in output
    * FIX: drbd: Parameters for expected roles and disk states can now be set to 
           None to disable alerting on changed values
    * printer_supply_ricoh: New check for Ricoh printer supply levels
    * jolokia_metrics.mem: now supports warn/crit levels for heap, nonheap, totalheap
    * jolokia_metrics.mem: add dedicated PNP graph
    * FIX: logwatch.ec: use UNIX socket instead of Pipe for forwarding into EC 
    * FIX: logwatch.ec: fixed exception when forwarding "OK" lines
    * FIX: logwatch.ec: fixed forwarding of single log lines to event console
    * Improved performance of logwatch.ec check in case of many messages
    * livestatus_status: new check for monitoring performance of monitoring
    * FIX: diskstat.include: fix computation of queue length on windows
      (thanks to K.H. Fiebig)
    * lnx_bonding: new check for bonding interfaces on Linux
    * ovs_bonding: new check for bonding interfaces on Linux / Open vSwitch
    * if: Inventory settings can now be set host based
    * FIX: lnx_bonding/ovs_bonding: correct definition of bonding.include
    * Add: if check now able to handle interface groups  (if_groups)
    * Add: New check for DB2 instance memory levels
    * Add: winperf_phydisk can now output IOPS
    * Add: oracle_tablespace now with flexible warn/crit levels(magic number)
    
    Livestatus:
    * Add: new column in hosts/services table: comments_with_extra_info
    Adds the entry type and entry time

    Multisite:
    * Added comment painter to notification related views
    * Added compatibility code to use hashlib.md5() instead of md5.md5(), which
      is deprecated in python > 2.5 to prevent warning messages in apache error log
    * Added host filter for "last host state change" and "last host check"
    * FIX: Preventing autocomplete in password fields of "edit profile" dialog
    * The ldap member attribute of groups is now configruable via WATO
    * Added option to enforce lower User-IDs during LDAP sync
    * Improved debug logging of ldap syncs (Now writing duration of queries to log)
    * Displaying date/time of comments in comment icon hover menu (Please
      note: You need to update your livestatus to current version to make this work)
    * FIX: Making "action" context link unclickable during handling actions / confirms

    BI:
    * Use Ajax to delay rendering of invisible parts of the tree (this
      saves lots of HTML code)

    WATO:
    * Added hr_mem check to the memory checkgroup to make it configurable in WATO
    * Make page_header configurable in global settings
    * FIX: Fixed some typos in ldap error messages
    * FIX: Fixed problem on user profile page when no alias set for a user
    * FIX: list valuespecs could not be extended after once saving
    * FIX: fix title of foldable areas contained in list valuespecs
    * FIX: Fixed bug where pending log was not removed in multisite setup
    * FIX: Fixed generation of auth.php (Needed for NagVis Multisite Authorisation)
    * FIX: Fixed missing general.* permissions in auth.php on slave sites in 
      case of distributed WATO setups
    * Added oracle_tablespaces configuration to the application checkgroup
    * FIX: Fixed synchronisation of mkeventd configs in distributed WATO setups
    * FIX: "Sync & Restart" did not perform restart in distributed WATO setups
    * FIX: Fixed exception in editing code of ldap group to rule plugin
    * FIX: Don't execute ldap sync while performing actions on users page

    Event Console:
    * Added UNIX socket for sending events to the EC
    * Speed up rule matches in some special cases by factor of 100 and more
    * Init-Script: Improved handling of stale pidfiles
    * Init-Script: Detecting and reporting already running processes
    * WATO: Added hook to make the mkeventd reload in distributed WATO setups
      during "activate changes" process
    * Added hook mkeventd-activate-changes to add custom actions to the mkeventd
      "activate changes" GUI function
    * FIX: When a single rule matching raises an exception, the line is now
      matched agains the following rules instead of being skipped. The
      exception is logged to mkeventd.log

1.2.1i5:
    Core:
    * Improved handling of CTRL+C (SIGINT) to terminate long runnining tasks 
      (e.g.  inventory of SNMP hosts)
    * FIX: PING services on clusters are treated like the host check of clusters
    * cmk --notify: new environment variable NOTIFY_WHAT which has HOST or SERVICE as value
    * cmk --notify: removing service related envvars in case of host notifications
    * cmk --notify: added test code to help developing nitofication plugins.
      Can be called with "cmk --notify fake-service debug" for example

    Checks & Agents:
    * Linux Agent, diskstat: Now supporting /dev/emcpower* devices (Thanks to Claas Rockmann-Buchterkirche)
    * FIX: winperf_processor: Showing 0% on "cmk -nv" now instead of 100%
    * FIX: win_dhcp_pools: removed faulty output on non-german windows 2003 servers 
           with no dhcp server installed (Thanks to Mathias Decker)
    * Add: fileinfo is now supported by the solaris agent. Thanks to Daniel Roettgermann
    * Logwatch: unknown eventlog level ('u') from windows agent treated as warning
    * FIX: logwatch_ec: Added state undefined as priority
    * Add: New Check for Raritan EMX Devices
    * Add: mailman_lists - New check to gather statistics of mailman mailinglists
    * FIX: megaraid_bbu - Handle missing charge information (ignoring them)
    * FIX: myssql_tablespaces - fix PNP graph (thanks to Christian Zock)
    * kernel.util: add "Average" information to PNP graph
    * Windows Agent: Fix startup crash on adding a logfiles pattern, but no logfile specified
    * Windows Agent: check_mk.example.ini: commented logfiles section

    Multisite:
    * FIX: Fixed rendering of dashboard globes in opera
    * When having row selections enabled and no selected and performing
      actions an error message is displayed instead of performing the action on
      all rows
    * Storing row selections in user files, cleaned up row selection 
      handling to single files. Cleaned up GET/POST mixups in confirm dialogs
    * Add: New user_options to limit seen nagios objects even the role is set to see all
    * Fix: On site configaration changes, only relevant sites are marked as dirty
    * Fix: Distributed setup: Correct cleanup of pending changes logfile after "Activate changes"
    * FIX: LDAP: Fixed problem with special chars in LDAP queries when having
    contactgroup sync plugin enabled
    * FIX: LDAP: OpenLDAP - Changed default filter for users
    * FIX: LDAP: OpenLDAP - Using uniqueMember instead of member when searching for groups of a user
    * FIX: LDAP: Fixed encoding problem of ldap retrieved usernames
    * LDAP: Role sync plugin validates the given group DNs with the group base dn now
    * LDAP: Using roles defined in default user profile in role sync plugin processing
    * LDAP: Improved error handling in case of misconfigurations
    * LDAP: Reduced number of ldap querys during a single page request / sync process
    * LDAP: Implemnted some kind of debug logging for LDAP communication
    * FIX: Re-added an empty file as auth.py (wato plugin) to prevent problems during update 

    WATO:
    * CPU load ruleset does now accept float values
    * Added valuespec for cisco_mem check to configure thresholds via WATO
    * FIX: Fixed displaying of tag selections when creating a rule in the ruleeditor
    * FIX: Rulesets are always cloned in the same folder
    * Flexibile notifications: removed "debug notification" script from GUI (you can make it
      executable to be choosable again)
    * Flexibile notifications: added plain mail notification which uses the
      mail templates from global settings dialog

    BI:
    * Added FOREACH_SERVICE capability to leaf nodes
    * Add: Bi views now support debug of livestatus queries

1.2.1i4:
    Core:
    * Better exception handling when executing "Check_MK"-Check. Printing python
      exception to status output and traceback to long output now.
    * Added HOSTTAGS to notification macros which contains all Check_MK-Tags
      separated by spaces
    * Output better error message in case of old inventory function
    * Do object cache precompile for monitoring core on cmk -R/-O
    * Avoid duplicate verification of monitoring config on cmk -R/-O
    * FIX: Parameter --cleanup-autochecks (long for -u) works now like suggested in help
    * FIX: Added error handling when trying to --restore with a non existant file

    Notifications:
    * Fix flexible notifications on non-OMD systems
    
    Checks & Agents:
    * Linux Agent, mk_postgres: Supporting pgsql and postgres as user
    * Linux Agent, mk_postgres: Fixed database stats query to be compatible
      with more versions of postgres
    * apache_status: Modified to be usable on python < 2.6 (eg RHEL 5.x)
    * apache_status: Fixed handling of PIDs with more than 4 numbers
    * Add: New Check for Rittal CMC PSM-M devices
    * Smart plugin: Only use relevant numbers of serial
    * Add: ibm_xraid_pdisks - new check for agentless monitoring of disks on IBM SystemX servers.
    * Add: hp_proliant_da_cntlr check for disk controllers in HP Proliant servers
    * Add: Check to monitor Storage System Drive Box Groups attached to HP servers
    * Add: check to monitor the summary status of HP EML tape libraries
    * Add: apc_rackpdu_status - monitor the power consumption on APC rack PDUs
    * Add: sym_brightmail_queues - monitor the queue levels on Symantec Brightmail mail scanners.
    * Add: plesk_domains - List domains configured in plesk installations
    * Add: plesk_backups - Monitor backup spaces configured for domains in plesk
    * Add: mysql_connections - Monitor number of parallel connections to mysql daemon
    * Add: flexible notifcations: filter by hostname
    * New script multisite_to_mrpe for exporting services from a remote system
    * FIX: postgres_sessions: handle case of no active/no idle sessions
    * FIX: correct backslash representation of windows logwatch files
    * FIX: postgres_sessions: handle case of no active/no idle sessions
    * FIX: zfsget: fix exception on snapshot volumes (where available is '-')
    * FIX: zfsget: handle passed-through filesystems (need agent update)
    * FIX: loading notification scripts in local directory for real
    * FIX: oracle_version: return valid check result in case of missing agent info
    * FIX: apache_status: fixed bug with missing 'url', wrote man page
    * FIX: fixed missing localisation in check_parameteres.py 
    * FIX: userdb/ldap.py: fixed invalid call site.getsitepackages() for python 2.6
    * FIX: zpool_status: fixed crash when spare devices were available
    * FIX: hr_fs: handle negative values in order to larger disks (thanks to Christof Musik)
    * FIX: mssql_backup: Fixed wrong calculation of backup age in seconds


    Multisite:
    * Implemented LDAP integration of Multisite. You can now authenticate your
      users using the form based authentication with LDAP. It is also possible
      to synchronize some attributes like mail addresses, names and roles from
      LDAP into multisite.
    * Restructured cookie auth cookies (all auth cookies will be invalid
      after update -> all users have to login again)
    * Modularized login and cookie validation
    * Logwatch: Added buttons to acknowledge all logs of all hosts or really
      all logs which currently have a problem
    * Check reschedule icon now works on services containing an \
    * Now showing correct representation of SI unit kilo ( k )
    * if perfometer now differs between byte and bit output
    * Use pprint when writing global settings (makes files more readable)
    * New script for settings/removing downtimes: doc/treasures/downtime
    * New option when setting host downtimes for also including child hosts
    * Option dials (refresh, number of columns) now turnable by mouse wheel
    * Views: Commands/Checkboxes buttons are now activated dynamically (depending on data displayed)
    * FIX: warn / crit levels in if-check when using "bit" as unit
    * FIX: Fixed changing own password when notifications are disabled
    * FIX: On page reload, now updating the row field in the headline
    * FIX: ListOfStrings Fields now correctly autoappend on focus
    * FIX: Reloading of sidebar after activate changes
    * FIX: Main Frame without sidebar: reload after activate changes
    * FIX: output_format json: handle newlines correctly
    * FIX: handle ldap logins with ',' in distinguished name
    * FIX: quote HTML variable names, fixes potential JS injection
    * FIX: Sidebar not raising exceptions on configured but not available snapins
    * FIX: Quicksearch: Fixed Up/Down arrow handling in chrome
    * FIX: Speedometer: Terminating data updates when snapin is removed from sidebar
    * FIX: Views: toggling forms does not disable the checkbox button anymore
    * FIX: Dashboard: Fixed wrong display options in links after data reloads
    * FIX: Fixed "remove all downtimes" button in views when no downtimes to be deleted 
    * FIX: Services in hosttables now use the service name as header (if no custom title set)
    * New filter for host_contact and service_contact
    
    WATO:
    * Add: Creating a new rule immediately opens its edit formular
    * The rules formular now uses POST as transaction method
    * Modularized the authentication and user management code
    * Default config: add contact group 'all' and put all hosts into it
    * Reverse order of Condition, Value and General options in rule editor
    * Allowing "%" and "+" in mail prefixes of contacts now
    * FIX: Fixed generated manual check definitions for checks without items
      like ntp_time and tcp_conn_stats
    * FIX: Persisting changing of folder titles when only the title has changed
    * FIX: Fixed rendering bug after folder editing

    Event Console:
    * Replication slave can now copy rules from master into local configuration
      via a new button in WATO.
    * Speedup access to event history by earlier filtering and prefiltering with grep
    * New builtin syslog server! Please refer to online docu for details.
    * Icon to events of host links to view that has context button to host
    * FIX: remove event pipe on program shutdown, prevents syslog freeze
    * FIX: hostnames in livestatus query now being utf8 encoded
    * FIX: fixed a nastiness when reading from local pipe
    * FIX: fix exception in rules that use facility local7
    * FIX: fix event icon in case of using TCP access to EC
    * FIX: Allowing ":" in application field (e.g. needed for windows logfiles)
    * FIX: fix bug in Filter "Hostname/IP-Address of original event"

    Livestatus:
    * FIX: Changed logging output "Time to process request" to be debug output

1.2.1i3:
    Core:
    * added HOST/SERVICEPROBLEMID to notification macros
    * New configuration check_periods for limiting execution of
      Check_MK checks to a certain time period.

    Checks & Agents:
    * Windows agent: persist offsets for logfile monitoring

    Notifications:
    * fix two errors in code that broke some service notifications

    Event Console:
    * New performance counter for client request processing time
    * FIX: fixed bug in rule optimizer with ranges of syslog priorities

    WATO:
    * Cloning of contact/host/service groups (without members)

    Checks & Agents:
    * logwatch: Fixed confusion with ignore/ok states of log messages
    * AIX Agent: now possible to specify -d flag. Please test :)

1.2.1i2:
    Core:
    * Improved validation of inventory data reported by checks
    * Added -d option to precompiled checks to enable debug mode
    * doc/treasures: added script for printing RRD statistics

    Notifications:
    * New system of custom notification, with WATO support

    Event Console:
    * Moved source of Event Console into Check_MK project 
    * New button for resetting all rule hits counters
    * When saving a rule then its hits counter is always reset
    * New feature of hiding certain actions from the commands in the status GUI
    * FIX: rule simulator ("Try out") now handles cancelling rules correctly
    * New global option for enabling log entries for rule hits (debugging)
    * New icon linking to event views for the event services
    * check_mkevents outputs last worst line in service output
    * Max. number of queued connections on status sockets is configurable now
    * check_mkevents: new option -a for ignoring acknowledged events
    * New sub-permissions for changing comment and contact while updating an event
    * New button for generating test events directly via WATO
    * Allow Event Console to replicate from another (master) console for
      fast failover.
    * Allow event expiration also on acknowledged events (configurable)

    Multisite:
    * Enable automation login with _username= and _secret=, while
      _secret is the content of var/check_mk/web/$USER/automation.secret
    * FIX: Fixed releasing of locks and livestatus connections when logging out
    * FIX: Fixed login/login confusions with index page caching
    * FIX: Speed-o-meter: Fixed calculation of Check_MK passive check invervals
    * Removed focus of "Full name" attribute on editing a contact
    * Quicksearch: Convert search text to regex when accessing livestatus
    * FIX: WATO Folder filter not available when WATO disabled
    * WATO Folder Filter no longer available in single host views
    * Added new painters "Service check command expanded" and
      "Host check command expanded"
    * FIX: Corrected garbled description for sorter "Service Performance data" 
    * Dashboard globes can now be filtered by host_contact_group/service_contact_group
    * Dashboard "iframe" attribute can now be rendered dynamically using the
      "iframefunc" attribute in the dashlet declaration
    * Dashboard header can now be hidden by setting "title" to None
    * Better error handling in PNP-Graph hover menus in case of invalid responses

    Livestatus:
    * Added new table statehist, used for SLA queries
    * Added new column check_command_expanded in table hosts
    * Added new column check_command_expanded in table services
    * New columns livestatus_threads, livestatus_{active,queued}_connections

    BI:
    * Added missing localizations
    * Added option bi_precompile_on_demand to split compilations of
      the aggregations in several fragments. If possible only the needed
      aggregations are compiled to reduce the time a user has to wait for
      BI based view. This optimizes BI related views which display
      information for a specific list of hosts or aggregation groups.
    * Added new config option bi_compile_log to collect statistics about
      aggregation compilations
    * Aggregations can now be part of more than one aggregation group
      (just configure a list of group names instead of a group name string)
    * Correct representation of (!), (!!) and (?) markers in check output
    * Corrected representation of assumed state in box layout
    * Feature: Using parameters for hosttags

    WATO:
    * Added progress indicator in single site WATO "Activate Changes"
    * Users & Contacts: Case-insensitive sorting of 'Full name' column
    * ntp/ntp.time parameters are now configurable via WATO
    * FIX: Implemented basic non HTTP 200 status code response handling in interactive
           progress dialogs (e.g. bulk inventory mode)
    * FIX: Fixed editing of icon_image rules
    * Added support of locked hosts and folders ( created by CMDB )
    * Logwatch: logwatch agents/plugins now with ok pattern support 
    * Valuespec: Alternative Value Spec now shows helptext of its elements
    * Valuespec: DropdownChoice, fixed exception on validate_datatype

    Checks & Agents:
    * New check mssql_counters.locks: Monitors locking related information of
      MSSQL tablespaces
    * Check_MK service is now able to output additional performance data
      user_time, system_time, children_user_time, children_system time
    * windows_updates agent plugin: Fetching data in background mode, caching
      update information for 30 minutes
    * Windows agent: output ullTotalVirtual and ullAvailVirtual (not yet
      being used by check)
    * Solaris agent: add <<<uptime>>> section (thanks to Daniel Roettgermann)
    * Added new WATO configurable option inventory_services_rules for the
      windows services inventory check
    * Added new WATO configurable option inventory_processes_rules for the
      ps and ps.perf inventory
    * FIX: mssql_counters checks now really only inventorize percentage based
      counters if a base value is set
    * win_dhcp_pools: do not inventorize empty pools any more. You can switch
      back to old behaviour with win_dhcp_pools_inventorize_empty = True
    * Added new Check for Eaton UPS Devices
    * zfsget: new check for monitoring ZFS disk usage for Linux, Solaris, FreeBSD
      (you need to update your agent as well)
    * Added new Checks for Gude PDU Units
    * logwatch: Working around confusion with OK/Ignore handling in logwatch_rules
    * logwatch_ec: Added new subcheck to forward all incoming logwatch messages
      to the event console. With this check you can use the Event Console 
      mechanisms and GUIs instead of the classic logwatch GUI. It can be 
      enabled on "Global Settings" page in WATO for your whole installation.
      After enabling it you need to reinventorize your hosts.
    * Windows Update Check: Now with caching, Thanks to Phil Randal and Patrick Schlüter
    * Windows Check_MK Agent: Now able to parse textfiles for logwatch output
    * Added new Checks sni_octopuse_cpu, sni_octopuse_status, sni_octopuse_trunks: These
      allow monitoring Siemens HiPath 3000/5000 series PBX.
    * if-checks now support "bit" as measurement unit
    * winperf_phydisk: monitor average queue length for read/write

1.2.0p5:
    Checks & Agents:
    * FIX: windows agent: fixed possible crash in eventlog section

    BI:
    * FIX: fixed bug in aggregation count (thanks Neil) 

1.2.0p4:
    WATO:
    * FIX: fixed detection of existing groups when creating new groups
    * FIX: allow email addresses like test@test.test-test.com
    * FIX: Fixed Password saving problem in user settings

    Checks & Agents:
    * FIX: postgres_sessions: handle case of no active/no idle sessions
    * FIX: winperf_processor: handle parameters "None" (as WATO creates)
    * FIX: mssql_counters: remove debug output, fix bytes output
    * FIX: mssql_tablespaces: gracefully handle garbled agent output

    Multisite:
    * FIX: performeter_temparature now returns unicode string, because of °C
    * FIX: output_format json in webservices now using " as quotes

    Livestatus:
    * FIX: fix two problems when reloading module in Icinga (thanks to Ronny Biering)

1.2.0p3:
    Mulitisite
    * Added "view" parameter to dashlet_pnpgraph webservice
    * FIX: BI: Assuming "OK" for hosts is now possible
    * FIX: Fixed error in makeuri() calls when no parameters in URL
    * FIX: Try out mode in view editor does not show context buttons anymore
    * FIX: WATO Folder filter not available when WATO disabled
    * FIX: WATO Folder Filter no longer available in single host views
    * FIX: Quicksearch converts search text to regex when accessing livestatus
    * FIX: Fixed "access denied" problem with multisite authorization in PNP/NagVis
           in new OMD sites which use the multisite authorization
    * FIX: Localize option for not OMD Environments

    WATO:
    * FIX: Users & Contacts uses case-insensitive sorting of 'Full name' column  
    * FIX: Removed focus of "Full name" attribute on editing a contact
    * FIX: fix layout bug in ValueSpec ListOfStrings (e.g. used in
           list of explicit host/services in rules)
    * FIX: fix inheritation of contactgroups from folder to hosts
    * FIX: fix sorting of users, fix lost user alias in some situations
    * FIX: Sites not using distritubed WATO now being skipped when determining
           the prefered peer
    * FIX: Updating internal variables after moving hosts correctly
      (fixes problems with hosts tree processed in hooks)

    BI:
    * FIX: Correct representation of (!), (!!) and (?) markers in check output

    Livestatus:
    * FIX: check_icmp: fixed calculation of remaining length of output buffer
    * FIX: check_icmp: removed possible buffer overflow on do_output_char()
    
    Livecheck:
    * FIX: fixed problem with long plugin output
    * FIX: added /0 termination to strings
    * FIX: changed check_type to be always active (0)
    * FIX: fix bug in assignment of livecheck helpers 
    * FIX: close inherited unused filedescriptors after fork()
    * FIX: kill process group of called plugin if timeout is reached
           -> preventing possible freeze of livecheck
    * FIX: correct escaping of character / in nagios checkresult file
    * FIX: fixed SIGSEGV on hosts without defined check_command
    * FIX: now providing correct output buffer size when calling check_icmp 

    Checks & Agents:
    * FIX: Linux mk_logwatch: iregex Parameter was never used
    * FIX: Windows agent: quote '%' in plugin output correctly
    * FIX: multipath check now handles '-' in "user friendly names"
    * New check mssql_counters.locks: Monitors locking related information of
      MSSQL tablespaces
    * FIX: mssql_counters checks now really only inventorize percentage based
      counters if a base value is set
    * windows_updates agent plugin: Fetching data in background mode, caching
      update information for 30 minutes
    * FIX: netapp_vfiler: fix inventory function (thanks to Falk Krentzlin)
    * FIX: netapp_cluster: fix inventory function
    * FIX: ps: avoid exception, when CPU% is missing (Zombies on Solaris)
    * FIX: win_dhcp_pools: fixed calculation of perc_free
    * FIX: mssql_counters: fixed wrong log size output

1.2.0p3:
    Multisite:
    * Added "view" parameter to dashlet_pnpgraph webservice

    WATO:
    * FIX: It is now possible to create clusters in empty folders
    * FIX: Fixed problem with complaining empty ListOf() valuespecs

    Livestatus:
    * FIX: comments_with_info in service table was always empty

1.2.1i1:
    Core:
    * Allow to add options to rules. Currently the options "disabled" and
      "comment" are allowed. Options are kept in an optional dict at the
      end of each rule.
    * parent scan: skip gateways that are reachable via PING
    * Allow subcheck to be in a separate file (e.g. foo.bar)
    * Contacts can now define *_notification_commands attributes which can now
      override the default notification command check-mk-notify
    * SNMP scan: fixed case where = was contained in SNMP info
    * check_imap_folder: new active check for searching for certain subjects
      in an IMAP folder
    * cmk -D shows multiple agent types e.g. when using SNMP and TCP on one host

    Checks & Agents:
    * New Checks for Siemens Blades (BX600)
    * New Checks for Fortigate Firewalls
    * Netapp Checks for CPU Util an FC Port throughput
    * FIX: megaraid_pdisks: handle case where no enclosure device exists
    * FIX: megaraid_bbu: handle the controller's learn cycle. No errors in that period.
    * mysql_capacity: cleaned up check, levels are in MB now
    * jolokia_info, jolokia_metrics: new rewritten checks for jolokia (formerly
      jmx4perl). You need the new plugin mk_jokokia for using them
    * added preliminary agent for OpenVMS (refer to agents/README.OpenVMS) 
    * vms_diskstat.df: new check file usage of OpenVMS disks
    * vms_users: new check for number of interactive sessions on OpenVMS
    * vms_cpu: new check for CPU utilization on OpenVMS
    * vms_if: new check for network interfaces on OpenVMS
    * vms_system.ios: new check for total direct/buffered IOs on OpenVMS
    * vms_system.procs: new check for number of processes on OpenVMS
    * vms_queuejobs: new check for monitoring current VMS queue jobs
    * FIX: mssql_backup: Fixed problems with datetime/timezone calculations
    * FIX: mssql agent: Added compatibility code for MSSQL 9
    * FIX: mssql agent: Fixed connection to default instances ("MSSQLSERVER")
    * FIX: mssql agent: Fixed check of databases with names starting with numbers
    * FIX: mssql agent: Fixed handling of databases with spaces in names
    * f5_bigip_temp: add performance data
    * added perf-o-meters for a lot of temperature checks
    * cmctc_lcp.*: added new checks for Rittal CMC-TC LCP
    * FIX: diskstat (linux): Don't inventorize check when data empty
    * Cisco: Added Check for mem an cpu util
    * New check for f5 bigip network interfaces
    * cmctc.temp: added parameters for warn/crit, use now WATO rule
      "Room temperature (external thermal sensors)"
    * cisco_asa_failover: New Check for clustered Cisco ASA Firewalls 
    * cbl_airlaser.status: New Check for CBL Airlaser IP1000 laser bridge.
    * cbl_airlaser.hardware: New Check for CBL Airlaser IP1000 laser bridge.
      Check monitors the status info and allows alerting based on temperature.
    * df, hr_fs, etc.: Filesystem checks now support grouping (pools)
      Please refer to the check manpage of df for details
    * FIX: windows agent: try to fix crash in event log handling
    * FreeBSD Agent: Added swapinfo call to mem section to make mem check work again
    * windows_multipath: Added the missing check for multipath.vbs (Please test)
    * carel_uniflair_cooling: new check for monitoring datacenter air conditioning by "CAREL"
    * Added Agent for OpenBSD
    * Added Checks for UPS devices
    * cisco_hsrp: New Check for monitoring HSRP groups on Cisco Routers. (SMIv2 version)
    * zypper: new check and plugin mk_zypper for checking zypper updates.
    * aironet_clients: Added support for further Cisco WLAN APs (Thanks to Stefan Eriksson for OIDs)
    * aironet_errors: Added support for further Cisco WLAN APs
    * apache_status: New check to monitor apache servers which have the status-module enabled.
      This check needs the linux agent plugin "apache_status" installed on the target host.

    WATO:
    * Added permission to control the "clone host" feature in WATO
    * Added new role/permission matrix page in WATO to compare
      permissions of roles
    * FIX: remove line about number of rules in rule set overview
      (that garbled the logical layout)
    * Rules now have an optional comment and an URL for linking to 
      documntation
    * Rule now can be disabled without deleting them.
    * Added new hook "sites-saved"
    * Allow @ in user names (needed for some Kerberos setups)
    * Implemented new option in WATO attributes: editable
      When set to False the attribute can only be changed during creation
      of a new object. When editing an object this attribute is only displayed.
    * new: search for rules in "Host & Service Configuration"
    * parent scan: new option "ping probes", that allows skipping 
      unreachable gateways.
    * User managament: Added fields for editing host/service notification commands
    * Added new active check configuration for check_smtp
    * Improved visualization of ruleset lists/dictionaries
    * Encoding special chars in RegExp valuespec (e.g. logwatch patterns)
    * Added check_interval and retry_interval rules for host checks
    * Removed wmic_process rule from "inventory services" as the check does not support inventory
    * Made more rulegroup titles localizable
    * FIX: Fixed localization of default permissions
    * FIX: Removed double collect_hosts() call in activate changes hook
    * FIX: Fixed double hook execution when using localized multisite
    * FIX: User list shows names of contactgroups when no alias given
    * FIX: Reflecting alternative mode of check_http (check ssl certificate
    age) in WATO rule editor
    * FIX: Fixed monitoring of slave hosts in master site in case of special
      distributed wato configurations
    * FIX: Remove also user settings and event console rule on factory reset
    * FIX: complex list widgets (ListOf) failed back to old value when
           complaining
    * FIX: complex list widgets (ListOf) lost remaining entries after deleting one
    * FIX: Fixed error in printer_supply valuespec which lead to an exception
           when defining host/service specific rules
    * FIX: Fixed button url icon in docu-url link

    BI:
    * Great speed up of rule compilation in large environments

    Multisite:
    * Added css class="dashboard_<name>" to the dashboard div for easier
    customization of the dashboard style of a special dashboard
    * Dashboard: Param wato_folder="" means WATO root folder, use it and also
      display the title of this folder
    * Sidebar: Sorting aggregation groups in BI snapin now
    * Sidebar: Sorting sites in master control snapin case insensitive
    * Added some missing localizations (error messages, view editor)
    * Introducted multisite config option hide_languages to remove available
      languages from the multisite selection dialogs. To hide the builtin
      english language simply add None to the list of hidden languages.
    * FIX: fixed localization of general permissions
    * FIX: show multisite warning messages even after page reload
    * FIX: fix bug in Age ValueSpec: days had been ignored
    * FIX: fixed bug showing only sidebar after re-login in multisite
    * FIX: fixed logwatch loosing the master_url parameter in distributed setups
    * FIX: Fixed doubled var "site" in view editor (site and siteopt filter)
    * FIX: Don't crash on requests without User-Agent HTTP header
    * Downtimes: new conveniance function for downtime from now for ___ minutes.
      This is especially conveniant for scripting.
    * FIX: fixed layout of login dialog when showing up error messages
    * FIX: Fixed styling of wato quickaccess snapin preview
    * FIX: Made printer_supply perfometer a bit more robust against bad perfdata
    * FIX: Removed duplicate url parameters e.g. in dashboard (display_options)
    * FIX: Dashboard: If original request showed no "max rows"-message, the
           page rendered during reload does not show the message anymore
    * FIX: Fixed bug in alert statistics view (only last 1000 lines were
           processed for calculating the statistics)
    * FIX: Added missing downtime icon for comment view
    * FIX: Fixed handling of filter configuration in view editor where filters
           are using same variable names. Overlaping filters are now disabled
	   in the editor.
    * FIX: Totally hiding hidden filters from view editor now

    Livecheck:
    * FIX: Compile livecheck also if diet libc is missing

1.2.0p2:
    Core:
    * simulation_mode: legacy_checks, custom_checks and active_checks
      are replaced with dummy checks always being OK
    * FIX: Precisely define order of reading of configuration files. This
      fixes a WATO rule precedence problem

    Checks & Agents:
    * FIX: Fixed syntax errors in a bunch of man pages
    * if_lancom: silently ignore Point-To-Point interfaces
    * if_lancom: add SSID to logical WLAN interface names
    * Added a collection of MSSQL checks for monitoring MSSQL servers
      (backups, tablespaces, counters)
    * New check wut_webio_io: Monitor the IO input channels on W&T Web-IO 
      devices
    * nfsmounts: reclassify "Stale NFS handle" from WARN to CRIT
    * ORACLE agent/checks: better error handling. Let SQL errors get
      through into check output, output sections even if no database
      is running.
    * oracle_version: new check outputting the version of an ORACLE
      database - and using uncached direct SQL output.
    * ORACLE agent: fix handling of EXCLUDE, new variable ONLY_SIDS
      for explicitely listing SIDs to monitor
    * mk_logwatch on Linux: new options regex and iregex for file selection
    * remove obsolete ORACLE checks where no agent plugins where available
    * FIX: printer_supply: Fix problem on DELL printers with "S/N" in output
      (thanks to Sebastian Talmon)
    * FIX: winperf_phydisk: Fix typo (lead to WATO rule not being applied)
    * Windows agent: new [global] option crash_debug (see online docu)
    * AIX agent: new check for LVM volume status in rootvg.
    * PostgreSQL plugin: agent is now modified to work with PostgreSQL 
      versions newer than 8.1. (multiple reports, thanks!)

    Multisite:
    * Show number of rows and number of selected rows in header line
      (also for WATO hosts table)
    * FIX: fix problem in showing exceptions (due to help function)
    * FIX: fixed several localization problems in view/command processing
    * FIX: fixed duplicated settings in WATO when using localisation
    * FIX: fixed exception when refering to a language which does not exist
    * FIX: Removing all downtimes of a host/service is now possible again
    * FIX: The refresh time in footer is updated now when changing the value
    * FIX: view editor shows "(Mobile)" hint in view titles when linking to views

    WATO: 
    * Main menu of ruleeditor (Host & Service Parameters) now has
      a topic for "Used rules" - a short overview of all non-empty
      rulesets.
    * FIX: add missing context help to host details dialog
    * FIX: set new site dirty is host move due to change of
      folder attributes
    * FIX: fix exception on unknown value in DropdownChoice
    * FIX: add service specification to ruleset Delay service notifications
    * FIX: fixed problem with disabled sites in WATO
    * FIX: massive speedup when changing roles/users and activing changes
      (especially when you have a larger number of users and folders)
    * Add variable CONTACTPAGER to allowed macros in notifications
    * FIX: fixed default setting if "Hide names of configuration variables"
      in WATO
    * FIX: ListOfString Textboxes (e.g. parents of folders) do now extend in IE
    * FIX: fixed duplicated sections of permissions in rule editor

    BI:
    * New iterators FOREACH_CHILD and FOREACH_PARENT
    * FIX: fix handling of FOREACH_ in leaf nodes (remove hard coded
      $HOST$, replace with $1$, $2$, ..., apply argument substitution)
    * New logical datatable for aggregations that have the same name
      as a host. Converted view "BI Boxes" to this new table. This allows
      for Host-Aggregations containing data of other hosts as well.
    * count_ok: allow percentages, e.g. "count_ok!70%!50%"

1.2.0p1:
    Core:
    * Added macros $DATE$, $SHORTDATETIME$ and $LONGDATETIME$' to
      notification macros

    Checks & Agents:
    * FIX: diskstat: handle output 'No Devices Found' - avoiding exception
    * 3ware_units: Following states now lead to WARNING state instead of
      CRITICAL: "VERIFY-PAUSED", "VERIFYING", "REBUILDING"
    * New checks tsm_stagingpools, tsm_drive and tsm_storagepools
      Linux/UNIX
    * hpux_fchba: new check for monitoring FibreChannel HBAs und HP-UX

    Multisite:
    * FIX: fix severe exception in all views on older Python versions
      (like RedHat 5.5).

    WATO:
    * FIX: fix order of rule execution: subfolders now take precedence
      as they should.

1.2.0:
    Setup:
    * FIX: fix building of RPM packages (due to mk_mysql, mk_postgres)

    Core:
    * FIX: fix error message in case of duplicate custom check

    WATO:
    * FIX: add missing icon on cluster hosts to WATO in Multisite views
    * FIX: fix search field in host table if more than 10 hosts are shown
    * FIX: fix bulk edit and form properties (visibility of attributes was broken)
    * FIX: fix negating hosts in rule editor

    Checks & Agents: 
    * fileinfo: added this check to Linux agent. Simply put your
      file patterns into /etc/check_mk/fileinfo.cfg for configuration.
    * mysql.sessions: New check for MySQL sessions (need new plugin mk_mysql)
    * mysql.innodb_io: New check for Disk-IO of InnoDB
    * mysql_capacity: New check for used/free capacity of MySQL databases
    * postgres_sessions: New check for PostgreSQL number of sessions
    * postgres_stat_database: New check for PostgreSQL database statistics
    * postgres_stat_database.size: New check for PostgreSQL database size
    * FIX: hpux_if: convert_to_hex was missing on non-SNMP-hosts -replace
      with inline implementation
    * tcp_conn_stats: handle state BOUND (found on Solaris)
    * diskstat: support for checking latency, LVM and VxVM on Linux (needs 
      updated agent)
    * avoid duplicate checks cisco_temp_perf and cisco_sensor_temp

1.2.0b6:
    Multisite:
    * FIX: Fixed layout of some dropdown fields in view filters
    * Make heading in each page clickable -> reload page
    * FIX: Edit view: couldn't edit filter settings
    * FIX: Fixed styling of links in multisite context help
    * FIX: Fixed "select all" button for IE
    * FIX: Context links added by hooks are now hidden by the display
           option "B" again
    * FIX: preselected "refresh" option did not reflect view settings
           but was simply the first available option - usually 30.
    * FIX: fixed exception with custom views created by normal users

    WATO:
    * FIX: Fixed "select all" button in hosts & folders for IE
    * Optically mark modified variables in global settings
    * Swapped icons for rule match and previous rule match (makes for sense)

    Core:
    * FIX: Fixed "make_utf is not defined" error when having custom
           timeperiods defined in WATO

    Checks & Agents: 
    * MacOS X: Agent for MacOS (Thanks to Christian Zigotzky)
    * AIX: New check aix_multipath: Supports checking native AIX multipathing from AIX 5.2 onward
    * Solaris: New check solaris_multipath: Supports checking native Solaris multipath from Solaris10 and up.
    * Solaris: The ZFS Zpool status check now looks more closely at the reported messages. (It's also tested to work on Linux now)

1.2.0b5:
    Core:
    * FIX: handle UTF-8 encoded binary strings correctly (e.g. in host alias)
    * FIX: fix configuration of passive checks via custom_checks
    * Added NOTIFICATIONTYPE to host/service mail bodies

    WATO:
    * Site management: "disabled" only applies to Livestatus now
    * FIX: fix folding problems with dependent host tags
    * FIX: Detecting duplicate tag ids between regular tags and auxtags
    * FIX: Fixed layout problem of "new special rule" button in rule editor
    * FIX: Fixed layout problem on "activate changes" page
    * FIX: Added check if contacts belong to contactgroup before contactgroup deletion
    * FIX: fix site configuration for local site in Multisite environments
    * FIX: "(no not monitor)" setting in distributed WATO now works
    * FIX: Site management: replication setting was lost after re-editing
    * FIX: fixed problems after changing D/WATO-configuration
    * FIX: D/WATO: mark site dirty after host deletion
    * FIX: D/WATO: replicate auth.secret, so that login on one site also
           is valid on the replication slaves
    * FIX: implement locking in order to prevent data corruption on
           concurrent changes
    * FIX: Fixed handling of validation errors in cascading dropdown fields
    * FIX: fix cloning of users
    * Keep track of changes made by other users before activating changes,
      let user confirm this, new permission can be used to prevent a user
      from activating foreign changes.
    * FIX: Allowing german umlauts in users mail addresses
    * Allow list of aux tags to be missing in host tag definitions. This
      makes migration from older version easier.
    * FIX: user management modules can now deal with empty lines in htpasswd
    * FIX: Fixed js error on hostlist page with search form

    Multisite:
    * New display type 'boxes-omit-root' for BI views
    * Hostgroup view BI Boxes omits the root level
    * Finalized layout if view options and commands/filters/painteroptions.
    * Broken plugins prevent plugin caching now
    * FIX: remove refresh button from dashboard.
    * FIX: remove use of old option defaults.checkmk_web_uri
    * FIX: fixed outgoing bandwidth in fc port perfometer
    * FIX: remove nasty JS error in sidebar
    * FIX: fix folding in custom links (directories would not open)
    * FIX: animation of rotation treeangle in trees works again
    * FIX: Logwatch: Changed font color back to black
    * FIX: show toggle button for checkboxes in deactivated state
    * FIX: fix repeated stacked refresh when toggling columns
    * FIX: disable checkbox button in non-checkboxable layouts
    * FIX: fix table layout for views (gaps where missing sometimes)
    * FIX: Fixed sorting views by perfdata values which contain floats
    * FIX: fix sometimes-broken sizing of sidebar and dashboard on Chrome
    * FIX: fix dashboard layout on iPad
    * FIX: Fixed styling issues of sidebar in IE7
    * FIX: fix problem where filter settings (of checkboxes) are not effective
           when it comes to executing commands
    * FIX: Fixed styling issues of view filters with dropdown fields
    * FIX: multisite login can now deal with empty lines in htpasswd
    * FIX: Fixed a bunch of js/css errors

    Mobile:
    * FIX: Fixed logtime filter settings in all mobile views
    * FIX: fix some layout problems

    BI:
    * New aggregation function count_ok, that counts the number
      of nodes in state OK.
    * FIX: Removed debug output int count_ok aggregation

    Checks & Agents:
    * Linux: Modified cluster section to allow pacemaker/corosync clusters without heartbeat
    * AIX: convert NIC check to lnx_if (now being compatible with if/if64)
    * AIX: new check for CPU utilization (using section lparstat_aix)
    * ntp checks: Changed default value of time offsets to be 200ms (WARN) / 500ms (CRIT)
    * aironet_{errors,clients}: detect new kinds of devices (Thanks to Tiago Sousa)
    * check_http, check_tcp: allow to omit -I and use dynamic DNS name instead

1.2.0b4:
    Core:
    * New configuration variable snmp_timing, allowing to 
      configure timeout and retries for SNMP requests (also via WATO)
    * New configuration variable custom_checks. This is mainly for
      WATO but also usable in main.mk It's a variant of legacy_checks that
      automatically creates the required "define command" sections.

    WATO:
    * ps and ps.perf configurable via WATO now (without inventory)
    * New layout of main menu and a couple of other similar menus
    * New layout of ruleset overviews
    * Hide check_mk variable names per default now (change via global settings)
    * New layout of global settings
    * Folder layout: show contact groups of folder
    * Folder movement: always show complete path to target folder
    * Sidebar snapin: show pending changes
    * New rule for configuring custom_checks - allowing to run arbitrary
      active checks even if not yet formalized (like HTTP and TCP)
    * Added automation_commands to make automations pluginable
    * New layout and new internal implementation of input forms
    * New layout for view overview and view editor
    * Split up host search in two distinct pages
    * Use dynamic items in rule editor for hosts and items (making use
      of ListOfStrings())
    * FIX: audit log was not shown if no entry for today existed
    * FIX: fix parent scan on single site installations
    * FIX: fix folder visibility permission handling
    * FIX: honor folder-permissions when creating, deleting 
           and modifiying rules
    * FIX: detect non-local site even if unix: is being used
    * FIX: better error message if not logged into site during 
           action that needs remote access
    * FIX: send automation data via POST not GET. This fixes inventory
           on hosts with more than 500 services.
    * FIX: make config options directly active after resetting them
           to their defaults (didn't work for start_url, etc.
    * FIX: Fixed editing of ListOf in valuespec editors (e.g. used in logwatch
    pattern editor)
    * FIX: Reimplemented correct behaviour of the logwatch pattern "ignore"
    state which is used to drop the matching log lines

    Multisite:
    * FIX: fixed filter of recent event views (4 hours didn't catch)
    * FIX: convert more buttons to new graphical style
    * FIX: Logwatch handles logs with only OK lines in it correctly in logfile list views
    * FIX: Fixed syntax error in "Single-Host Problems" view definition
    * New help button at top right of each page now toggles help texts
    * Snapin Custom Links allows to specify HTTP link target
    * Redesign of bar with Display/Filter/Commands/X/1,2,3,4,6,8/30,60,90/Edit

    Mobile GUI:
    * FIX: commands can be executed again
    * FIX: fixed styling of buttons

    Checks & Agents:
    * FIX: Logwatch: fixed missing linebreak during reclassifing lines of logfiles
    * FIX: Logwatch: Logwatch services in rules configured using WATO must be
      given as item, not as whole service name
    * New active check via WATO: check_ldap
    * printer_alerts: new configuration variable printer_alerts_text_map. Make
      'Energiesparen' on Brother printers an OK state.
    * services: This check can now be parameterized in a way that it warn if
      a certain service is running. WATO formalization is available.

    BI:
    * FIX: make rotating folding arrows black (white was not visible)
    * Display format 'boxes' now in all BI views available
    * Display format 'boxes' now persists folding state

1.2.0b3:
    Core:
    * FIX: fixed SNMP info declaration in checks: could be garbled
      up in rare cases
    * avoid duplicate parents definition, when using 'parents' and
      extra_host_conf["parents"] at the same time. The later one has
      precedence.

    Multisite:
    * Logwatch: Colorizing OK state blocks correctly
    * FIX: allow web plugins to be byte compiled (*.pyc). Those
      are preferred over *.py if existing
    * View Editor: Fixed jump to top of the page after moving painters during
      editing views
    * FIX: Fixed login redirection problem after relogging
    * Filter for times now accept ranges (from ... until)
    * New view setting for page header: repeat. This repeats the
      column headers every 20'th row.
    * FIX: Fixed problem with new eval/pickle
    * FIX: Fixed commands in host/service search views

    Checks & Agents:
    * FIX: Made logwatch parsing mechanism a little more robust
      (Had problems with emtpy sections from windows agent)
    * FIX: brocade_fcport: Configuration of portsates now possible  
    * if_lancom: special version for if64 for LANCOM devices (uses
      ifName instead of ifDescr)


    WATO:
    * Reimplemented folder listing in host/folders module
    * Redesigned the breadcrumb navigation
    * Global settings: make boolean switches directly togglable
    * New button "Recursive Inventory" on folder: Allows to do
      a recursive inventory over all hosts. Also allows to selectively
      retry only hosts that have failed in a previous inventory.
    * You can configure parents now (via a host attribute, no rules are
      neccessary).
    * You can now do an automated scan for parents and layer 3 (IP)
    * You can configure active checks (check_tcp, ...) via WATO now
    * FIX: fix page header after confirmation dialogs
    * FIX: Fixed umlaut problem in host aliases and ip addresses created by WATO
    * FIX: Fixed exception caused by validation problems during editing tags in WATO
    * FIX: create sample config only if both rules.mk and hosttags.mk are missing
    * FIX: do not loose host tags when both using WATO-configured and 
      manual ones (via multisite.mk)
    * Timeperiods: Make list of exceptions dynamic, not fixed to 10 entries
    * Timeperiods: Configure exclusion of other timeperiods
    * Configuration of notification_delay and notification_interval

1.2.0b2:
    Core:
    * FIX: Cluster host checks were UNKNOWN all the time
    * FIX: reset counter in case of (broken) future time
    * FIX: Automation try-inventory: Fixed problem on where checks which
      produce equal service descriptions could lead to invalid inventory
      results on cluster hosts.
    * FIX: do not create contacts if they won't be assigned to any host
      or service. Do *not* assign to dummy catch-all group "check_mk".

    WATO:
    * Added new permission "move hosts" to allow/deny moving of hosts in WATO
    * Also write out contact definitions for users without contactgroups to
      have the mail addresses and other notification options persisted
    * FIX: deletion of automation accounts now works
    * FIX: Disabling notifications for users does work now
    * New main overview for rule editor
    * New multisite.mk option wato_hide_varnames for hiding Check_MK 
      configuration variable names from the user
    * New module "Logwatch Pattern Analyzer" to verify logwatch rules
    * Added new variable logwatch_rules which can also be managed through the
      WATO ruleset editor (Host/Service Parameters > Parameters and rules for
      inventorized checks > Various applications > Logwatch Patterns)
    * Users & Contacts: Added new option wato_hidden_users which holds a list
      of userids to hide the listed users from the WATO user management GUI.
    * WATO API: Added new method rewrite_configuration to trigger a rewrite of
      all host related wato configuration files to distribute changed tags
    * Added new internal hook pre-activate-changes to execute custom
      code BEFORE Check_MK is called to restart Nagios
    * FIX: Only showing sudo hint message on sudo error message in automation
      command
    * FIX: Fixed js eror in IE7 on WATO host edit page
    * FIX: Using pickle instead of repr/eval when reading data structures from
      urls to prevent too big security issues
    * Rule editor: improve sorting of groups and rulesets
    * FIX: Escaping single quotes in strings when writing auth.php
    * FIX: Fix resorting of host tags (was bug in ListOf)

    Multisite
    * Added config option default_ts_format to configure default timestamp
      output format in multisite
    * Layout and design update
    * Quicksearch: display site name if more than one different site
      is present in the current search result list
    * FIX: Fixed encoding problem in "custom notification" message
    * New configuration parameter page_heading for the HTML page heads
      of the main frameset (%s will be replaced with OMD site name)
    * FIX: Fix problem where snapins where invisible
    * FIX: Fixed multisite timeout errors when nagios not running
    * Sidebar: some new layout improvements
    * Login page is not shown in framesets anymore (redirects framed page to
      full screen login page)
    * FIX: fix exception when disallowing changing display options
    * FIX: Automatically redirect from login page to target page when already
      logged in
    * FIX: Updating the dashboard header time when the dashlets refresh

    BI:
    * Added new painter "affected hosts (link to host page)" to show all
      host names with links to the "hosts" view
    * FIX: Fixed filtering of Single-Host Aggregations
    * New sorter for aggregation group
    * FIX: fix sorting of Single-Host Aggregations after group
    * Avoid duplicate rule incarnations when using FOREACH_*
    * BI Boxes: allow closing boxes (not yet persisted)
    * New filter for services (not) contained in any aggregate
    * Configure sorting for all BI views

    Checks & Agents:
    * FIX: snmp_uptime handles empty snmp information without exception
    * FIX: Oracle checks try to handle ORA-* errors reported by the agent
      All oracle checks will return UNKNOWN when finding an ORA-* message
    * FIX: filesystem levels set via WATO didn't work, but do now
    * FIX: Group filters can handle groups without aliases now
    * nfsmounts: Added nfs4 support thanks to Thorsten Hintemann
    * megaraid_pdisks megaraid_ldisks: Support for Windows.  Thanks to Josef Hack

1.2.0b1:
    Core, Setup, etc.:
    * new tool 'livedump' for dumping configuration and status
      information from one monitoring core and importing this
      into another.
    * Enable new check registration API (not yet used in checks)
    * FIX: fix handling of prefix-tag rules (+), needed for WATO
    * FIX: handle buggy SNMP devices with non-consecutive OIDS
      (such as BINTEC routers)
    * Check API allows a check to get node information
    * FIX: fix problem with check includes in subchecks
    * Option --checks now also applies to ad-hoc check (e.g.
      cmk --checks=mrpe,df -v somehost)
    * check_mk_templates.cfg: added s to notification options
      of host and service (= downtime alerts)

    WATO:
    * Hosttag-editor: allow reordering of tags
    * Create very basic sample configuration when using
      WATO the first time (three tag groups, two rules)
    * Much more checks are configurable via WATO now
    * Distributed WATO: Made all URL calls using curl now
    * FIX: fix bug in inventory in validate_datatype()
    * Better output in case of inventory error
    * FIX: fix bug in host_icon rule on non OMD
    * FIX: do not use isdisjoint() (was in rule editor on Lenny)
    * FIX: allow UTF-8 encoded permission translations
    * FIX: Fixed several problems in OMD apache shared mode
    * FIX: Do not use None$ as item when creating new rules
    * FIX: Do load *all* users from htpasswd, so passwords from
      users not created via WATO will not be lost.
    * FIX: honor site disabling in replication module
    * FIX: honor write permissions on folder in "bulk delete"
    * FIX: honor permissions for "bulk cleanup" and "bulk edit"
    * FIX: honor write permissions and source folder when moving hosts
    * FIX: honor permissions on hosts also on bulk inventory
    * Only create contacts in Nagios if they are member of at
      least one contact group.
    * It is now possible to configure auxiliary tags via WATO
      (formerly also called secondary tags)
    * FIX: Fixed wrong label "Main Overview" shown for moved WATO folders
      in foldertree snapin
    * FIX: Fixed localization of empty host tags
    * FIX: User alias and notification enabling was not saved

    Checks & Agents:
    * hpux_if: fix missing default parameter errors
    * hpux_if: make configurable via WATO
    * if.include: fix handling of NIC with index 0
    * hpux_lunstats: new check for disk IO on HP-UX
    * windows - mk_oracle tablespace: Added missing sid column
    * diskstat: make inventory mode configurable via WATO
    * added new checks for Fujitsu ETERNUS DX80 S2 
      (thanks to Philipp Höfflin)
    * New checks: lgp_info, lgp_pdu_info and lgp_pdu_aux to monitor Liebert
      MPH/MPX devices
    * Fix Perf-O-Meter of fileage
    * hpux_snmp_cs.cpu: new SNMP check for CPU utilization
      on HP-UX.
    * if/if64: inventory also picks up type 62 (fastEther). This
      is needed on Cisco WLC 21xx series (thanks to Ralf Ertzinger)
    * FIX: fix inventory of f5_bigip_temp
    * mk_oracle (lnx+win): Fixed TEMP tablespace size calculations
    * ps: output node process is running on (only for clusters)
    * FIX: Linux Agent: Fixed ipmi-sensors handling of Power_Unit data
    * hr_mem: handle rare case where more than one entry is present
      (this prevents an exception of pfSense)
    * statgrab_load: level is now checked against 15min average - 
      in order to be consistent with the Linux load check
    * dell_powerconnect_cpu: hopefully correctly handle incomplete
      output from agent now.
    * ntp: do not check 'when' anymore since it can produce false
      alarms.
    * postfix_mailq: handle output with 'Total requests:' in last line
    * FIX: check_mk-hp_blade_psu.php: allow more than 4 power supplies
    * FIX: smart plugin: handle cases with missing vendor (thanks
      to Stefan Kärst)
    * FIX: megaraid_bbu: fix problem with alternative agent output
      (thanks to Daniel Tuecks)
    * mk_oracle: fix quoting problem, replace sessions with version,
      use /bin/bash instead of /bin/sh

    Multisite:
    * Added several missing localization strings
    * IE: Fixed problem with clicking SELECT fields in the new wato foldertree snapin
    * Fixed problem when trying to visit dashboards from new wato foldertree snapin
    * Chrome: Fixed styling problem of foldertree snapin
    * Views: Only show the commands and row selection options for views where
      commands are possible
    * The login mask honors the default_language definition now
    * check_bi_local.py: works now with cookie based authentication
    * FIX: Fixed wrong redirection after login in some cases
    * FIX: Fixed missing stats grouping in alert statistics view
    * FIX: Fixed preview table styling in view editor
    * FIX: Multisite authed users without permission to multisite are
      automatically logged out after showing the error message
    * Retry livestatus connect until timeout is used up. This avoids
      error messages when the core is being restarted
    * Events view now shows icon and text for "flapping" events
    * Use buffer for HTML creation (this speeds up esp. HTTPS a lot)
    * FIX: Fixed state filter in log views

    Livestatus:
    * Add missing column check_freshness to services table

    BI:
    * New column (painter) for simplistic box display of tree.
      This is used in a view for a single hostgroup.

1.1.13i3:
    Core, Setup, etc.:
    * *_contactgroups lists: Single group rules are all appended. When a list
      is found as a value this first list is used exclusively. All other
      matching rules are ignored
    * cmk -d does now honor --cache and --no-tcp
    * cmk -O/-R now uses omd re{start,load} core if using OMD
    * FIX: setup.sh now setups up permissions for conf.d/wato
      correctly
    * cmk --localize update supports an optional ALIAS which is used as
      display string in the multisite GUI
    * FIX: Fixed encoding problems with umlauts in group aliases
    * FIX: honor extra_summary_host_conf (was ignored)
    * new config variable snmpv2c_hosts that allows to enable SNMP v2c
      but *not* bulkwalk (for some broken devices). bulkwalk_hosts still
      implies v2c.

    Checks & Agents:
    * Windows agent: output eventlog texts in UTF-8 encoding. This
      should fix problems with german umlauts in message texts.
    * Windows agent: Added installer for the windows agent (install_agent.exe)
    * Windows agent: Added dmi_sysinfo.bat plugin (Thanks to Arne-Nils Kromer for sharing)
    * Disabled obsolete checks fc_brocade_port and fc_brocade_port_detailed.
      Please use brocade_fcport instead.
    * aironet_errors, statgrab_disk, statgrab_net: Performance data has
      been converted from counters to rates. You might need to delete your
      existing RRDs of these checks. Sorry, but these have been that last
      checks still using counters...
    * ibm_imm_health: added last missing scan function
    * Filesystem checks: trend performance data is now normalized to MB/24h.
      If you have changed the trend range, then your historic values will
      be displayed in a wrong scale. On the other hand - from now on changes
      in the range-setting will not affect the graph anymore.
    * if/if64/lnx_if: pad port numbers with zeros in order to sort correctly.
      This can be turned off with if_inventory_pad_portnumbers = False.
    * Linux agent: wrap freeipmi with lock in order to avoid cache corruption
    * New check: megaraid_bbu - check existance & status of LSI MegaRaid BBU module
    * HP-UX Agent: fix mrpe (remove echo -e and test -e, thanks to Philipp Lemke)
    * FIX: ntp checks: output numeric data also if stratum too high
    * Linux agent: new check for dmraid-based "bios raid" (agent part as plugin)
    * FIX: if64 now uses ifHighSpeed instead of ifSpeed for determining the
      link speed (fixes speed of 10GBit/s and 20GBit/s ports, thanks Marco Poet)
    * cmctc.temp: serivce has been renamed from "CMC Temperature %s" to just
      "Temperature %s", in order to be consistent with the other checks.
    * mounts: exclude changes of the commit option (might change on laptops),
      make only switch to ro critical, other changes warning.
    * cisco_temp_sensor: new check for temperature sensors of Cisco NEXUS
      and other new Cisco devices
    * oracle_tablespace: Fixed tablespace size/free space calculations
    * FIX: if/if64: omit check result on counter wrap if bandwidth traffic levels
      are used.

    Multisite:
    * Improve transaction handling and reload detection: user can have 
      multiple action threads in parallel now
    * Sounds in views are now enabled per default. The new configuration
      variable enable_sounds can be set to False in multisite.mk in order
      to disable sounds.
    * Added filter for log state (UP,DOWN,OK,CRIT...) to all log views
    * New painter for normal and retry check interval (added to detail views)
    * Site filter shows "(local)" in case of non multi-site setup
    * Made "wato folder" columns sortable
    * Hiding site filter in multisite views in single site setups
    * Replaced "wato" sidebar snapin which mixed up WATO and status GUIs with
      the new "wato_foldertree" snapin which only links to the status views
      filtered by the WATO folder.
    * Added "Dashboard" section to views snapin which shows a list of all dashboards
    * FIX: Fixed auth problem when following logwatch icon links while using
      the form based auth
    * FIX: Fix problem with Umlaut in contact alias
    * FIX: Creating auth.php file on first login dialog based login to ensure
      it exists after login when it is first needed
    * Dashboard: link problem views to *unhandled* views (this was
      inconsistent)
    * Localization: Fixed detection of gettext template file when using the
      local/ hierarchy in OMD

    Mobile:
    * Improved sorting of views in main page 
    * Fix: Use all the availiable space in header
    * Fix: Navigation with Android Hardwarekeys now working
    * Fix: Links to pnp4nagios now work better
    * Fix: Host and Service Icons now finger friendly
    * Fix: Corrected some buildin views

    WATO:
    * Removed IP-Address attribute from folders
    * Supporting localized tag titles
    * Using Username as default value for full names when editing users
    * Snapshot/Factory Reset is possible even with a broken config
    * Added error messages to user edit dialog to prevent notification problems
      caused by incomplete configuration
    * Activate Changes: Wato can also reload instead of restarting nagios
    * Replication: Can now handle replication sites which use the form based auth
    * Replication: Added option to ignore problems with the ssl certificates
                   used in ssl secured replications
    * WATO now supports configuring Check_MK clusters
    * FIX: Fixed missing folders in "move to" dropdown fields
    * FIX: Fixed "move to target folders" after CSV import
    * FIX: Fixed problem with duplicate extra_buttons when using the i18n of multiisite
    * FIX: Fixed problem with duplicate permissions when using the i18n of multiisite
    * FIX: Writing single host_contactgroups rules for each selected
      contactgroup in host edit dialog
    * FIX: Fixed wrong folder contacgroup related permissions in auth.php api
    * FIX: Fixed not up-to-date role permission data in roles_saved hook
    * FIX: Fixed duplicate custom columns in WATO after switching languages

    BI:
    * improve doc/treasures/check_bi_local.py: local check that creates
      Nagios services out of BI aggregates

    Livestatus:
    * ColumnHeaders: on is now able to switch column header on even if Stats:
      headers are used. Artifical header names stats_1, stats_2, etc. are
      begin used. Important: Use "ColumnHeaders: on" after Columns: and 
      after Stats:.

1.1.13i2:
    Core, Setup, etc.:
    * cmk -I: accept host tags and cluster names

    Checks & Agents:
    * linux agent - ipmi: Creating directory of cache file if not exists
    * dell_powerconnect_cpu: renamed service from CPU to "CPU utilization", in
      order to be consistent with other checks
    
    Multisite:
    * Several cleanups to prevent css/js warning messages in e.g. Firefox
    * Made texts in selectable rows selectable again
    * Adding reschedule icon to all Check_MK based services. Clicks on these
      icons will simply trigger a reschedule of the Check_MK service
    * FIX: ship missing CSS files for mobile GUI
    * FIX: rename check_mk.js into checkmk.js in order to avoid browser
      caching problems during version update

    WATO:
    * Optimized wraps in host lists tag column
    * Bulk inventory: Remove leading pipe signs in progress bar on main
      folder inventory
    * NagVis auhtorization file generation is also executed on activate_changes
    * Implemented a new inclusion based API for using multisite permissions
      in other addons
    * Inventory of SNMP devices: force implicit full scan if no services
      are configured yet
    * FIX: Calling activate_changes hook also in distributed WATO setups
    * FIX: Fixed display bug in host tags drop down menu after POST of form
    * FIX: Fixed javascript errors when doing replication in distributed
      wato environments when not having the sidebar open
    * FIX: Fixed search form dependant attribute handling
    * FIX: Fixed search form styling issues
    * You can now move folders to other folders
    * FIX: Distributed WATO: Supressing site sync progress output written in
      the apache error log

1.1.13i1:
    Multisite:
    * New nifty sidebar snapin "Speed-O-Meter"
    * Implemented new cookie based login mechanism including a fancy login GUI
    * Implemented logout functionality for basic auth and the new cookie based auth
    * Implemented user profile management page for changing the user password and
      the default language (if available)
    * New filter for the (new) state in host/service alerts
    * New command for sending custom notifications
    * FIX: Fixed encoding problem when opening dashboard
    * New icon on a service whos host is in downtime
    * Only show most frequently used context buttons (configurable
      in multisite.mk via context_buttons_to_show)
    * Show icon if user has modified a view's filter settings
    * New config option debug_livestatus_queries, normal debug
      mode does not include this anymore
    * Icons with link to page URL at bottom of each page
    * Logwatch: Switched strings in logwatch to i18n strings
    * Logwatch: Fixed styling of context button when acknowleding log messages
    * Logwatch: Implemented overview page to show all problematic logfiles
    * Add Snapin page: show previews of all snapins
    * Add Snapin page: Trying to prevent dragging confusions by using other click event
    * New (hidden) button for reloading a snapin (left to the close button)
    * Automatically falling back to hardcoded default language if configured
    language is not available
    * Repair layout of Perf-O-Meter in single dataset layout
    * FIX: Fixed duplicate view plugin loading when using localized multisite
    * FIX: Host-/Servicegroup snapin: Showing group names when no alias is available
    * FIX: Removed double "/" from pnp graph image urls in views

    BI:
    * Host/Service elements are now iterable via FOREACH_HOST, e.g.
      (FOREACH_HOST, ['server'], ALL_HOSTS, "$HOST$", "Kernel" ),
    * FIX: Assuming host states is possible again (exception: list index "3")

    WATO:
    * Evolved to full featured monitoring configuration tool!
    * Major internal code cleanup
    * Hosts can now be created directly in folders. The concept of host lists
      has been dropped (see migration notes!)
    * Configuration of global configuration variables of Check_MK via WATO
    * Configuration of main.mk rules
    * Configuration of Nagios objects and attributes
    * Configuration of users and roles
    * Configuration of host tags
    * Distributed WATO: replication of the configuration to slaves and peers
    * Added missing API function update_host_attributes() to change the
      attributes of a host
    * Added API function num_hosts_in_folder() to count the number of hosts
      below the given folder
    * Added option to download "latest" snapshot
    * extra_buttons can now register a function to gather the URL to link to
    * Implemented NagVis Authorisation management using WATO users/permissions

    Livestatus:
    * Experimental feature: livecheck -> super fast active check execution
      by making use of external helper processes. Set livecheck=PATH_TO_bin/livecheck
      in nagios.cfg where you load Livestatus. Optional set num_livecheck_helpers=NUM
      to set number of processes. Nagios will not fork() anymore for check exection.
    * New columns num_hosts and num_services in status table
    * New aggregation functions suminv and avginv (see Documentation)

    Core, Setup, etc.:
    * New configuration variable static_checks[] (used by WATO)
    * New configuration variable checkgroup_parameters (mainly for WATO)
    * check_submission defaults now to "file" (was "pipe")
    * Added pre-configured notification via cmk --notify
    * Drop RRA-configuration files for PNP4Nagios completely
    * New configuration variable ping_levels for configuring parameters
      for the host checks.
    * cmk --notify: new macros $MONITORING_HOST$, $OMD_ROOT$ and $OMD_SITE$
    * make ping_levels also apply to PING services for ping-only hosts
      (thanks to Bernhard Schmidt)

    Checks & Agents:
    * if/if64: new ruleset if_disable_if64_hosts, that force if on
      hosts the seem to support if64
    * Windows agent: new config variable "sections" in [global], that
      allows to configure which sections are being output.
    * Windows agent: in [logwatch] you can now configure which logfiles
      to process and which levels of messages to send.
    * Windows agent: new config variable "host" in all sections that
      restricts the folling entries to certain hosts.
    * Windows agent: finally implemented <<<mrpe>>. See check_mk.ini
      for examples.
    * Windows agent: do not execute *.txt and *.dir in <<<plugins>>> and
      <<<local>>>
    * Windows agent: make extensions to execute configurable (see
      example check_mk.ini)
    * Windows agent: agent now reuses TCP port even when taskkill'ed, so
      a system reboot is (hopefully) not neccessary anymore
    * Windows agent: section <<<df>>> now also outputs junctions (windows
      mount points). No external plugin is needed.
    * Windows agent: new section <<<fileinfo>>> for monitoring file sizes
      (and later possible ages)
    * logwatch: allow to classify messages based on their count (see
      man page of logwatch for details)
    * fileinfo: new check for monitoring age and size of files
    * heartbeat_crm: apply patches from Václav Ovsík, so that the check
      should work on Debian now.
    * ad_replication: added warninglevel 
    * fsc_*: added missing scan functions
    * printer_alerts: added further state codes (thanks to Matthew Stew)
    * Solaris agent: changed shell to /usr/bin/bash (fixes problems with LC_ALL=C)

1.1.12p7:
    Multisite:
    * FIX: detail view of host was missing column headers
    * FIX: fix problem on IE with background color 'white'
    * FIX: fix hitting enter in host search form on IE
    * FIX: fix problem in ipmi_sensors perfometer

    Checks & Agents:
    * FIX: fixed man pages of h3c_lanswitch_sensors and statgrab_cpu
    * FIX: netapp_volumes: added raid4 as allowed state (thanks to Michaël Coquard)

    Livestatus
    * FIX: fix type column in 'GET columns' for dict-type columns (bug found
      by Gerhard Lausser)

1.1.12p6:
    Checks & Agents:
    * FIX: lnx_if: remove debug output (left over from 1.1.12p5)
    
1.1.12p5:
    Multisite:
    * FIX: fix hitting enter in Quicksearch on IE 8
    * FIX: event/log views: reverse sorting, so that newest entries
      are shown first
    * FIX: fix dashboard dashlet background on IE
    * FIX: fix row highlight in status GUI on IE 7/8
    * FIX: fix row highlight after status page reload
    * FIX: single dataset layout honors column header settings
    * FIX: quote '#' in PNP links (when # is contained in services)
    * FIX: quote '#' in PNP image links also
    * FIX: add notifications to host/service event view

    Checks & Agents:
    * FIX: lnx_if: assume interfaces as up if ethtool is missing or
      not working but interface has been used since last reboot. This
      fixes the problem where interface are not found by inventory.
    * FIX: snmp_uptime: handels alternative timeformat
    * FIX: netapp_*: scan functions now detect IBM versions of firmware
    * FIX: bluecoat_diskcpu: repair scan function
    * FIX: mem.vmalloc: fix default levels (32 and 64 was swapped)
    * FIX: smart: make levels work (thanks to Bernhard Schmidt)
    * FIX: PNP template if if/if64: reset LC_ALL, avoids syntax error
    * FIX: dell_powerconnect_cpu: handle sporadic incomplete output
      from SNMP agent

1.1.12p4:
    Multisite:
    * FIX: sidebar snapin Hostgroups and Servicegroups sometimes
           failed with non-existing "available_views".
    * FIX: Fix host related WATO context button links to point to the hosts site
    * FIX: Fixed view editor redirection to new view after changing the view_name
    * FIX: Made icon painter usable when displaying hostgroup rows
    * Logwatch: Switched strings in logwatch to i18n strings
    * Logwatch: Fixed styling of context button when acknowleding log messages
    * Logwatch: Implemented overview page to show all problematic logfiles

    WATO:
    * FIX: add missing icon_csv.png
    * FIX: WATO did not write values of custom macros to extra_host_conf definitions

1.1.12p3:
    Core, Setup, etc.:
    * FIX: really suppress precompiling on PING-only hosts now

1.1.12p2:
    Core, Setup, etc.:
    * FIX: fix handling of empty suboids
    * FIX: do not create precomiled checks for host without Check_MK services

    Checks & Agents:
    * FIX: mem.win: Default levels now works, check not always OK
    * FIX: blade_health: fix OID specification
    * FIX: blade_bays: fix naming of item and man page

    Multisite:
    * FIX: Fixed styling of view header in older IE browsers
    * FIX: Do not show WATO button in views if WATO is disabled
    * FIX: Remove WATO Folder filter if WATO is disabled 
    * FIX: Snapin 'Performance': fix text align for numbers
    * FIX: Disallow setting downtimes that end in the past
    * FIX: Fix links to downtime services in dashboard
    * FIX: Fix popup help of reschedule icon

1.1.12p1:
    Core, Setup, etc.:
    * FIX: fix aggregate_check_mk (Summary host agent status)

    Checks & Agents:
    * FIX: mk_oracle now also detects XE databases
    * FIX: printer_alerts: handle 0-entries of Brother printers
    * FIX: printer_supply: fix Perf-O-Meter if no max known
    * FIX: Added id parameter to render_statistics() method to allow more than
      one pie dashlet for host/service stats
    * FIX: drbd: fixed inventory functions
    * FIX: printer_supply: handle output of Brother printers
    * FIX: ps.perf PNP template: show memory usage per process and not
      summed up. This is needed in situations where one process forks itself
      in irregular intervals and rates but you are interested just in the
      memory usage of the main process.

    Multisite:
    * FIX: finally fixed long-wanted "NagStaMon create hundreds
      of Apache processes" problem!
    * FIX: query crashed when sorting after a join columns without
      an explicit title.
    * FIX: filter for WATO file/folder was not always working.
    * Added filter for hard services states to search and service
      problems view
    * FIX: dashboard problem views now ignore notification period,
      just as tactical overview and normal problem views do
    * FIX: Loading dashboard plugins in dashboard module
 

1.1.12:
    Checks & Agents:
    * dell_powerconnect_*: final fixed, added PNP-templates
    * ps.perf: better error handling in PNP template

    Multisite:
    * Dashboard: fix font size of service statistics table
    * Dashboard: insert links to views into statistics
    * Dashboard: add links to PNP when using PNP graphs
    
1.1.12b2:
    Core, Setup, etc.:
    * FIX: fix crash with umlauts in host aliases
    * FIX: remove duplicate alias from Nagios config

    Checks & Agents:
    * services: better handling of invalid patterns
    * FIX: multipath: fix for another UUID format
    * AIX agent: fix implementation of thread count
    * blade_bays: detect more than 16 bays
    * statgrab_*: added missing inventory functions
    * FIX: fix smart.temp WARN/CRIT levels were off by one degree

    Multisite:
    * Remove Check_MK logo from default dashboard
    * Let dashboard use 10 more pixels right and bottom
    * FIX: do not show WATO icon if no WATO permission
    * Sidebar sitestatus: Sorting sites by sitealias
    * FIX: removed redundant calls of view_linktitle()

    WATO:
    * FIX: fix update of file/folder title after title property change

    Livestatus:
    * FIX: fix crash on imcomplete log lines (i.e. as
      as result of a full disk)
    * FIX: Livestatus-API: fix COMMAND via persistent connections
	

1.1.12b1:
    Core, Setup, etc.:
    * FIX: fix cmk -D on cluster hosts
    * Made profile output file configurable (Variable: g_profile_path)

    Checks & Agents:
    * FIX: j4p_performance: fix inventory functions 
    * FIX: mk_oracle: fix race condition in cache file handling (agent data
      was missing sections in certain situations)
    * mrpe: make check cluster-aware and work as clustered_service
    * cups_queues: Run agent part only on directly on CUPS servers,
      not on clients
    * FIX: mbg_lantime_state: Fixed output UOM to really be miliseconds
    * FIX: ntp: Handling large times in "poll" column correctly
    * New check dmi_sysinfo to gather basic hardware information
    * New check bintec_info to gather the software version and serial number
    of bintec routers

    Multisite:
    * FIX: fix rescheduling of host check
    * FIX: fix exception when using status_host while local site is offline
    * FIX: Fixed not updating pnp graphs on dashboard in some browsers (like chrome)
    * FIX: fix URL-too-long in permissions page
    * FIX: fix permission computation
    * FIX: fixed sorting of service perfdata columns
    * FIX: fixed sorting of multiple joined columns in some cases
    * FIX: fixed some localisation strings
    * Cleanup permissions page optically, add comments for views and snapins
    * Added some missing i18n strings in general HTML functions
    * Added display_option "w" to disable limit messages and livestatus errors in views
    * Service Perfdata Sorters are sorting correctly now
    * Added "Administration" snapin to default sidebar
    * Tactical Overview: make link clickable even if count is zero
    * Minor cleanup in default dashboard
    * Dashboard: new dashlet attribute title_url lets you make a title into a link
    * Dashboard: make numbers match "Tactical Overview" snapin

    Livestatus:
    * Write messages after initialization into an own livestatus.log

    WATO:
    * FIX: "bulk move to" at the top of wato hostlists works again
    * FIX: IE<9: Fixed problem with checkbox events when editing a host
    * FIX: "move to" dropdown in IE9 works again

1.1.11i4:
    Core, Setup, etc.:
    * FIX: use hostgroups instead of host_groups in Nagios configuration.
      This fixes a problem with Shinken
    * --scan-parents: detected parent hosts are now tagged with 'ping', so
      that no agent will be contacted on those hosts

    Checks & Agents:
    * Added 4 new checks dell_powerconnect_* by Chris Bowlby
    * ipmi_sensors: correctly handle further positive status texts
      (thanks to Sebastian Talmon)
    * FIX: nfsmounts handles zero-sized volumes correctly
    * AIX agent now outputs the user and performance data in <<<ps>>>

    Multisite:
    * FIX: WATO filtered status GUIs did not update the title after changing
      the title of the file/folder in WATO
    * FIX: Removed new python syntax which is incompatible with old python versions
    * FIX: Made bulk inventory work in IE
    * FIX: Fixed js errors in IE when having not enough space on dashboard 
    * FIX: fix error when using non-Ascii characters in view title
    * FIX: fix error on comment page caused by missing sorter
    * FIX: endless javascript when fetching pnp graphs on host/service detail pages
    * FIX: Not showing the action form in "try" mode of the view editor
    * FIX: Preventing up-then-over effect while loading the dashboard in firefox
    * Added missing i18n strings in command form and list of views
    * Views are not reloaded completely anymore. The data tables are reloaded
      on their own.
    * Open tabs in views do not prevent reloading the displayed data anymore
    * Added display_option "L" to enable/disable column title sortings
    * Sorting by joined columns is now possible
    * Added missing sorters for "service nth service perfdata" painters
    * Implemented row selection in views to select only a subset of shown data
      for actions
    * Sort titles in views can be enabled by clicking on the whole cells now
    * Submitting the view editor via ENTER key saves the view now instead of try mode
    * Host comments have red backgrounded rows when host is down
    * Implemented hook api to draw custom link buttons in views

    WATO:
    * Changed row selection in WATO to new row selection mechanism
    * Bulk action buttons are shown at the top of hostlists too when the lists
      have more than 10 list items
    * New function for backup and restore of the configuration

    Livestatus:
    * FIX: fix compile error in TableLog.cc by including stddef.h
    * FIX: tables comments and downtimes now honor AuthUser
    * Table log honors AuthUser for entries that belong to hosts
      (not for external commands, though. Sorry...)
    * FIX: fix Stats: sum/min/max/avg for columns of type time

1.1.11i3:
    Core, Setup, etc.:
    * FIX: allow host names to have spaces
    * --snmpwalk: fix missing space in case of HEX strings
    * cmk --restore: be aware of counters and cache being symbolic links
    * do_rrd_update: direct RRD updates have completely been removed.
      Please use rrdcached in case of performance problems.
    * install_nagios.sh has finally been removed (was not maintained anyway).
      Please use OMD instead.
    * Inventory functions now only take the single argument 'info'. The old
      style FUNC(checkname, info) is still supported but deprecated.
    * Show datasource program on cmk -D
    * Remove .f12 compile helper files from agents directory
    * Output missing sections in case of "WARNING - Only __ output of __..."
    * Remove obsolete code of snmp_info_single
    * Remove 'Agent version (unknown)' for SNMP-only hosts
    * Options --version, --help, --man, --list-checks and --packager now
      work even with errors in the configuration files
    * Minor layout fix in check man-pages

    Checks & Agents:
    * FIX: hr_mem: take into account cache and buffers
    * FIX: printer_pages: workaround for trailing-zero bug in HP Jetdirect
    * mk_logwatch: allow to set limits in processing time and number of
      new log messages per log file
    * Windows Agent: Now supports direct execution of powershell scripts
    * local: PNP template now supports multiple performance values
    * lnx_if: make lnx_if the default interface check for Linux
    * printer_supply: support non-Ascii characters in items like
      "Resttonerbehälter". You need to define snmp_character_encodings in main.mk
    * mem.win: new dedicated memory check for Windows (see Migration notes)
    * hr_mem: added Perf-O-Meter
    * Renamed all temperature checks to "Temperature %s". Please
      read the migration notes!
    * df and friends: enabled trend performance data per default. Please
      carefully read the migration notes!
    * diskstat: make summary mode the default behavious (one check per host)

    MK Livestatus:
    * WaitObject: allow to separate host name and service with a semicolon.
      That makes host names containing spaces possible.
    * Better error messages in case of unimplemented operators

    Multisite:
    * FIX: reschedule now works for host names containing spaces
    * FIX: correctly sort log views in case of multi site setups
    * FIX: avoid seven broken images in case of missing PNP graphs
    * FIX: Fixed javascript errors when opening dashboard in IE below 9
    * FIX: Views: Handling deprecated value "perpage" for option
      column_headers correctly
    * FIX: Fixed javascript error when saving edited views without sidebar
    * FIX: Showing up PNP hover menus above perfometers
    * Host/Service Icon column is now modularized and can be extended using
      the multisite_icons list.
    * New sorters for time and line number of logfile entries
    * Bookmarks snapin: save relative URLs whenever possible
    * Man-Pages of Check_MK checks shown in Multisite honor OMD's local hierarchy
    * nicer output of substates, translate (!) and (!!) into HTML code
    * new command for clearing modified attributes (red cross, green checkmark)
    * Perf-O-Meters: strip away arguments from check_command (e.g.
      "check-foo!17!31" -> "check-foo").
    * Added several missing i18n strings in view editor
    * Views can now be sorted by the users by clicking on the table headers.
      The user sort options are not persisted.
    * Perf-O-Meters are now aware if there really is a PNP graph

    WATO:
    * Show error message in case of empty inventory due to agent error
    * Commited audit log entries are now pages based on days
    * Added download link to download the WATO audit log in CSV format

1.1.11i2:
    Core, Setup, etc.:
    * FIX: sort output of cmk --list-hosts alphabetically
    * FIX: automatically remove leading and trailing space from service names
      (this fixes a problem with printer_pages and an empty item)
    * Great speed up of cmk -N/-C/-U/-R, especially when number of hosts is
      large.
    * new main.mk option delay_precompile: if True, check_mk will skip Python 
      precompilation during cmk -C or cmk -R, but will do this the first 
      time the host is checked.  This speeds up restarts. Default is False.
      Nagios user needs write access in precompiled directory!
    * new config variable agent_ports, allowing to specify the agent's
      TCP port (default is 6556) on a per-host basis.
    * new config variable snmp_ports, allowing to specify the UDP port
      to used with SNMP, on a per-host basis.
    * new config variable dyndns_hosts. Hosts listed in this configuration
      list (compatible to bulkwalk_hosts) use their hostname as IP address.
    
    Checks & Agents:
    * FIX: AIX agent: output name of template in case of MRPE
    * FIX: cisco_temp: skip non-present sensors at inventory
    * FIX: apc_symmetra: fix remaining runtime calculation (by factor 100)
    * FIX: Added PNP-template for winperf_phydisk
    * FIX: if64: fix UNKNOWN in case of non-unique ifAlias
    * FIX: lnx_if/if/if64: ignore percentual traffic levels on NICs without
           speed information.
    * FIX: cisco_temp_perf: add critical level to performance data
    * FIX: windows agent: hopefully fix case with quotes in directory name
    * FIX: printer_supply: fixed logic of Perf-O-Meter (mixed up crit with ok)
    * FIX: Solaris agent: reset localization to C, fixes problems with statgrab
    * FIX: blade_*: fix SNMP scan function for newer firmwares (thanks to Carlos Peón)
    * snmp_uptime, snmp_info: added scan functions. These checks will now
      always be added. Please use ingored_checktypes to disable, if non needed.
    * brocade_port: check for Brocade FC ports has been rewritten with
      lots of new features.
    * AIX agent now simulates <<<netctr>>> output (by Jörg Linge)
    * mbg_lantime_state: Handling refclock offsets correctly now; Changed
      default thresholds to 5/10 refclock offset
    * brocade_port: parameter for phystate, opstate and admstate can now
      also be lists of allowed states.
    * lnx_if: treat interfaces without information from ethtool as
      softwareLoopback interface. The will not be found by inventory now.
    * vbox_guest: new check for checking guest additions of Linux virtual box hosts
    * if/if64: Fixed bug in operstate detection when using old tuple based params
    * if/if64: Fixed bug in operstate detection when using tuple of valid operstates
    * mk_oracle: Added caching of results to prevent problems with long
    running SQL queries. Cache is controlled by CACHE_MAXAGE var which is preset to
    120 seconds 
    * mk_oracle: EXCLUDE_<sid>=ALL or EXCLUDE_<sid>=oracle_sessions can be
    used to exclude specific checks now
    * mk_oracle: Added optional configuration file to configure the new options
    * j4p_performance agent plugin: Supports basic/digest auth now
    * New checks j4p_performance.threads and j4p_performance.uptime which
      track the number of threads and the uptime of a JMX process
    * j4p_performance can fetch app and servlet specific status data. Fetching
      the running state, number of sessions and number of requests now. Can be
      extended via agent configuration (j4p.cfg).
    * Added some preflight checks to --scan-parents code
    * New checks netapp_cluster, netapp_vfiler for checking NetAPP filer 
      running as cluster or running vfilers.
    * megaraid_pdisks: Better handling of MegaCli output (Thanks to Bastian Kuhn)
    * Windows: agent now also sends start type (auto/demand/disabled/boot/system)
    * Windows: inventory_services now allowes regexes, depends and state/start type
      and also allows host tags.

    Multisite:
    * FIX: make non-Ascii characters in services names work again
    * FIX: Avoid exceptions in sidebar on Nagios restart
    * FIX: printer_supply perfometer: Using white font for black toners
    * FIX: ipmi: Skipping items with invalid data (0.000 val, "unspecified" unit) in summary mode
    * FIX: ipmi: Improved output formating in summary mode
    * FIX: BI - fixed wrong variable in running_on aggregation function
    * FIX: "view_name" variable missing error message when opening view.py
      while using the "BI Aggregation Groups" and "Hosts" snapins in sidebar
    * FIX: Fixed styling of form input elements in IE + styling improvements
    * FIX: Fixed initial folding state on page loading on pages with multiple foldings opened
    * Introduced basic infrastructure for multilanguage support in Multisite
    * Make 'Views' snapin foldable
    * Replace old main view by dashboard
    * Sidebar: Snapins can register for a triggered reload after a nagios
      restart has been detected. Check interval is 30 seconds for now.
    * Quicksearch snapin: Reloads host lists after a detected nagios restart.
    * New config directory multisite.d/ - similar to conf.d/
    * great speed up of HTML rendering
    * support for Python profiling (set profile = True in multisite.mk, profile
      will be in var/check_mk/web)
    * WATO: Added new hook "active-changes" which calls the registered hosts
      with a dict of "dirty" hosts
    * Added column painter for host contacts
    * Added column painters for contact groups, added those to detail views
    * Added filters for host and service contact groups
    * Detail views of host/service now show contacts
    * Fix playing of sounds: All problem views now have play_sounds activated,
      all other deactivated.
    * Rescheduling of Check_MK: introduce a short sleep of 0.7 sec. This increases
      the chance of the passive services being updated before the repaint.
    * Added missing i18n strings in filter section of view editor
    * Added filter and painter for the contact_name in log table
    * Added several views to display the notification logs of Nagios

    WATO:
    * Configration files can now be administered via the WEB UI
      (config_files in multisite.mk is obsolete)
    * Snapin is tree-based and foldable
    * Bulk operation on host lists (inventory, tags changed, etc)
    * Easy search operation in host lists
    * Dialog for global host search
    * Services dialog now tries to use cached data. On SNMP hosts
      no scan will be done until new button "Full Scan" is pressed.

    BI:
    * FIX: Fixed displaying of host states (after i18n introduction)h
    * FiX: Fixed filter for aggregation group
    * FIX: Fixed assumption button for services with non-Ascii-characters

    MK Livestatus:
    * FIX: fix compile problem on Debian unstable (Thanks to Sven Velt)
    * Column aggregation (Stats) now also works for perf_data
    * New configuration variable data_encoding and full UTF-8 support.
    * New column contact_groups in table hosts and services (thanks to
      Matthew Kent)
    * New headers Negate:, StatsNegate: and WaitConditionNegate:

1.1.11i1:
    Core, Setup, etc.:
    * FIX: Avoid duplicate SNMP scan of checktypes containing a period
    * FIX: honor ignored_checktypes also on SNMP scan
    * FIX: cmk -II also refreshes cluster checks, if all nodes are specified
    * FIX: avoid floating points with 'e' in performance data
    * FIX: cmk -D: drop obsolete (and always empty) Notification:
    * FIX: better handling of broken checks returning empty services
    * FIX: fix computation of weight when averaging
    * FIX: fix detection of missing OIDs (led to empty lines) 
    * SNMP scan functions can now call oid(".1.3.6.1.4.1.9.9.13.1.3.1.3.*")
      That will return the *first* OID beginning with .1.3.6.1.4.1.9.9.13.1.3.1.3
    * New config option: Set check_submission = "file" in order to write
      check result files instead of using Nagios command pipe (safes
      CPU ressources)
    * Agent simulation mode (for internal use and check development)
    * Call snmpgetnext with the option -Cf (fixes some client errors)
    * Call snmp(bulk)walk always with the option -Cc (fixes problems in some
      cases where OIDs are missing)
    * Allow merging of dictionary based check parameters
    * --debug now implies -v
    * new option --profile: creates execution profile of check_mk itself
    * sped up use of stored snmp walks
    * find configuration file in subdirectories of conf.d also
    * check_mk_templates.cfg: make check-mk-ping take arguments

    Multisite:
    * FIX: Display limit-exceeded message also in multi site setups
    * FIX: Tactical Overview: fix unhandled host problems view
    * FIX: customlinks snapin: Suppressing exception when no links configured
    * FIX: webservice: suppress livestatus errors in multi-site setups
    * FIX: install missing example icons in web/htdocs/images/icons
    * FIX: Nagios-Snapin: avoid duplicate slash in URL
    * FIX: custom_style_sheet now also honored by sidebar
    * FIX: ignore case when sorting groups in ...groups snapin
    * FIX: Fixed handling of embedded graphs to support the changes made to
    * FIX: avoid duplicate import of plugins in OMD local installation
    the PNP webservice
    * FIX: Added host_is_active and host_flapping columns for NagStaMon views
    * Added snmp_uptime, uptime and printer_supply perfometers
    * Allow for displaying service data in host tables
    * View editor foldable states are now permament per user
    * New config variable filter_columns (default is 2)

    BI:
    * Added new component BI to Multisite.

    WATO:
    * FIX: fix crash when saving services after migration from old version
    * Allow moving hosts from one to another config file

    Checks & Agents:
    * FIX: hr_mem: ignore devices that report zero memory
    * FIX: cisco_power: fix syntax error in man page (broke also Multisite)
    * FIX: local: fixed search for custom templates PNP template
    * FIX: if/if64: always generate unique items (in case ifAlias is used)
    * FIX: ipmi: fix ugly ouput in case of warning and error
    * FIX: vms_df: fix, was completely broken due to conversion to df.include
    * FIX: blade_bays: add missing SNMP OIDs (check was always UNKNOWN)
    * FIX: df: fix layout problems in PNP template
    * FIX: df: fix trend computation (thanks to Sebastian Talmon)
    * FIX: df: fix status in case of critical trend and warning used
    * FIX: df: fix display of trend warn/crit in PNP-graph
    * FIX: cmctc: fix inventory in case of incomplete entries
    * FIX: cmctc: add scan function
    * FIX: ucd_cpu_load and ucd_cpu_util: make scan function find Rittal
    * FIX: ucd_cpu_util: fix check in case of missing hi, si and st
    * FIX: mk_logwatch: improve implementation in order to save RAM
    * FIX: mk_oracle: Updated tablespace query to use 'used blocks' instead of 'user blocks'
    * FIX: mk_oracle: Fixed computation for TEMP table spaces
    * FIX: bluecoat_sensors: Using scale parameter provided by the host for reported values
    * FIX: fjdarye60_devencs, fjdarye60_disks.summary: added snmp scan functions
    * FIX: decru_*: added snmp scan functions
    * FIX: heartbeat_rscstatus handles empty agent output correctly
    * FIX: hp_procurve_cpu: fix synatx error in man page
    * FIX: hp_procurve_memory: fix syntax error in man page
    * FIX: fc_brocade_port_detailed: fix PNP template in MULTIPLE mode
    * FIX: ad_replication.bat only generates output on domain controllers now.
           This is useful to prevent checks on non DC hosts (Thanks to Alex Greenwood)
    * FIX: cisco_temp_perf: handle sensors without names correctly
    * printer_supply: Changed order of tests. When a printer reports -3 this
      is used before the check if maxlevel is -2.
    * printer_supply: Skipping inventory of supplies which have current value
    and maxlevel both set to -2.
    * cisco_locif: The check has been removed. Please switch to if/if64
      has not the index 1
    * cisco_temp/cisco_temp_perf: scan function handles sensors not beginning
      with index 1
    * df: split PNP graphs for growth/trend into two graphs
    * omd_status: new check for checking status of OMD sites
    * printer_alerts: Added new check for monitoring alert states reported by
      printers using the PRINTER-MIB
    * diskstat: rewritten check: now show different devices, r+w in one check
    * canon_pages: Added new check for monitoring processed pages on canon
    printer/multi-function devices
    * strem1_sensors: added check to monitor sensors attached to Sensatorinc EM1 devices
    * windows_update: Added check to monitor windows update states on windows
      clients. The check monitors the number of pending updates and checks if
      a reboot is needed after updates have been installed.
    * lnx_if: new check for Linux NICs compatible with if/if64 replacing 
      netif.* and netctr.
    * if/if64: also output performance data if operstate not as expected
    * if/if64: scan function now also detects devices where the first port
    * if/if64: also show perf-o-meter if speed is unknown
    * f5_bigip_pool: status of F5 BIP/ip load balancing pools
    * f5_bigip_vserver: status of F5 BIP/ip virtual servers
    * ipmi: new configuration variable ipmi_ignored_sensors (see man page)
    * hp_procurve_cpu: rename services description to CPU utilization
    * ipmi: Linux agent now (asynchronously) caches output of ipmitool for 20 minutes
    * windows: agent has new output format for performance counters
    * winperf_process.util: new version of winperf.cpuusage supporting new agent
    * winperf_system.diskio: new version of winperf.diskstat supporting new agent
    * winperf_msx_queues: new check for MS Exchange message queues
    * winperf_phydisk: new check compatible with Linux diskstat (Disk IO per device!)
    * smart.temp/smart.stats: added new check for monitoring health of HDDs
      using S.M.A.R.T
    * mcdata_fcport: new check for ports of MCData FC Switches
    * hp_procurve_cpu: add PNP template
    * hp_procurve_cpu: rename load to utilization, rename service to CPU utilizition
    * df,df_netapp,df_netapp32,hr_fs,vms_df: convert to mergeable dictionaries
    * mbg_lantime_state,mbg_lantime_refclock: added new checks to monitor 
      Meinberg LANTIME GPS clocks

    Livestatus:
    * Updated Perl API to version 0.74 (thanks to Sven Nierlein)

1.1.10:
    Core, Setup, etc.:
    * --flush now also deletes all autochecks 
    
    Checks & Agents:
    * FIX: hr_cpu: fix inventory on 1-CPU systems (thanks to Ulrich Kiermayr)


1.1.10b2:
    Core, Setup, etc.:
    * FIX: setup.sh on OMD: fix paths for cache and counters
    * FIX: check_mk -D did bail out if host had no ip address
    * cleanup: all OIDs in checks now begin with ".1.3.6", not "1.3.6"

    WATO:
    * FIX: Fixed bug that lost autochecks when using WATO and cmk -II together

    Checks & Agents:
    * Added check man pages for systemtime, multipath, snmp_info, sylo,
      ad_replication, fsc_fans, fsc_temp, fsc_subsystems
    * Added SNMP uptime check which behaves identical to the agent uptime check


1.1.10b1:
    Core, Setup, etc.:
    * FIX: do not assume 127.0.0.1 as IP address for usewalk_hosts if
      they are not SNMP hosts.
    * FIX: precompile: make sure check includes are added before actual
      checks
    * FIX: setup.sh: do not prepend current directory to url_prefix
    * FIX: output agent version also for mixed (tcp|snmp) hosts
    * RPM: use BuildArch: noarch in spec file rather than as a command
      line option (thanks to Ulrich Kiermayr)
    * setup.sh: Allow to install Check_MK into existing OMD site (>= 0.46).
      This is still experimental!

    Checks & Agents:
    * FIX: Windows agent: fix output of event ID of log messages
    * FIX: if/if64: output speed correctly (1.50MB/s instead of 1MB/s)
    * FIX: drbd now handles output of older version without an ep field
    * FIX: repaired df_netapp32
    * FIX: Added SNMP scan function of df_netapp and df_netapp32
    * FIX: repaired apc_symmetra (was broken due to new option -Ot 
      for SNMP)
    * FIX: df, hr_fs and other filesystem checks: fix bug if using
      magic number. levels_low is now honored.
    * FIX: scan function avoids hr_cpu and ucd_cpu_utilization
      at the same time
    * FIX: HP-UX agent: fixed output of df for long mount points
      (thanks to Claas Rockmann-Buchterkirche)
    * FIX: df_netapp/32: fixed output of used percentage (was always
      0% due to integer division)
    * FIX: fixed manual of df (magic_norm -> magic_normsize)
    * FIX: removed filesystem_trend_perfdata. It didn't work. Use
      now df-parameter "trend_perfdata" (see new man page of df)
    * FIX: cisco_temp_perf: fix return state in case of WARNING (was 0 = OK)
    * FIX: repair PNP template for df when using trends
    * FIX: cisco_qos: fix WATO exception (was due to print command in check)
    * FIX: check_mk check: fixed template for execution time
    * FIX: blade_health, fc_brocade_port_detailed removed debug outputs
    * FIX: netapp_volumes: The check handled 64-bit aggregates correctly
    * FIX: netapp_volumes: Fixed snmp scan function
    * FIX: blade_*: Fixed snmp scan function
    * FIX: nfsmount: fix exception in check in case of 'hanging'
    * systemtime: new simple check for time synchronization on Windows
      (needs agent update)
    * Added Perf-O-Meter for non-df filesystem checks (e.g. netapp)
    * hp_proliant_*: improve scan function (now just looks for "proliant")

    Multisite:
    * FIX: fix json/python Webservice

1.1.9i9:
    Core, Setup, etc.:
    * FIX: check_mk_templates.cfg: add missing check_period for hosts
      (needed for Shinken)
    * FIX: read *.include files before checks. Fixes df_netapp not finding
      its check function
    * FIX: inventory checks on SNMP+TCP hosts ignored new TCP checks
    * local.mk: This file is read after final.mk and *not* backup up
      or restored
    * read all files in conf.d/*.mk in alphabetical order now.
    * use snmp commands always with -Ot: output time stamps as UNIX epoch
      (thanks to Ulrich Kiermayr)

    Checks & Agents:
    * ucd_cpu_load: new check for CPU load via UCD SNMP agent
    * ucd_cpu_util: new check for CPU utilization via UCD SNMP agent
    * steelhead_status: new check for overall health of Riverbed Steelhead appliance
    * steelhead_connections: new check for Riverbed Steelhead connections
    * df, df_netapp, df_netapp32, hr_fs, vms_df: all filesystem checks now support
      trends. Please look at check manpage of df for details.
    * FIX: heartbeat_nodes: Fixed error handling when node is active but at least one link is dead
    * 3ware_units: Handling INITIALIZING state as warning now
    * FIX: 3ware_units: Better handling of outputs from different tw_cli versions now
    * FIX: local: PNP template for local now looks in all template directories for
      specific templates (thanks to Patrick Schaaf)

    Multisite:
    * FIX: fix "too many values to unpack" when editing views in single layout
      mode (such as host or service detail)
    * FIX: fix PNP icon in cases where host and service icons are displayed in 
      same view (found by Wolfgang Barth)
    * FIX: Fixed view column editor forgetting pending changes to other form
           fields
    * FIX: Customlinks snapin persists folding states again
    * FIX: PNP timerange painter option field takes selected value as default now
    * FIX: Fixed perfometer styling in single dataset layouts
    * FIX: Tooltips work in group headers now
    * FIX: Catching exceptions caused by unset bandwidth in interface perfometer

    WATO:
    * FIX: fix problem with vanishing services on Windows. Affected were services
      containing colons (such as fs_C:/).

    Livestatus:
    * FIX: fix most compiler warnings (thanks to patch by Sami Kerola)
    * FIX: fix memory leak. The leak caused increasing check latency in some
      situations
    
1.1.9i8:
    Multisite:
    * New "web service" for retrieving data from views as JSON or 
      Python objects. This allows to connect with NagStaMon 
      (requires patch in NagStaMon). Simply add &output_format=json
      or &output_format=python to your view URL.
    * Added two builtin views for NagStaMon.
    * Acknowledgement of problem now has checkboxes for sticky,
      send notification and persisten comment
    * Downtimes: allow to specify fixed/flexible downtime
    * new display_options d/D for switching on/off the tab "Display"
    * Improved builtin views for downtimes
    * Bugfix: Servicegroups can be searched with the quicksearch snapin using
      the 'sg:' prefix again

    WATO:
    * Fixed problem appearing at restart on older Python version (RH)

1.1.9i7:
    Core, Setup, etc.:
    * Fix crash on Python 2.4 (e.g. RedHat) with fake_file
    * Fixed clustering of SNMP hosts
    * Fix status output of Check_MK check in mixed cluster setups

    Checks & Agents:
    * PNP templates for if/if64: fix bugs: outgoing packets had been
      same as incoming, errors and discards were swapped (thanks to 
      Paul Freeman)
    * Linux Agent: Added suport for vdx and xvdx volumes (KVM+Virtio, XEN+xvda)

    Multisite:
    * Fix encoding problem when host/service groups contain non-ascii
      characters.

    WATO:
    * Fix too-long-URL problem in cases of many services on one host


1.1.9i6:
    INCOMPATIBLE CHANGES:
    * Removed out-dated checks blade_misc, ironport_misc and snia_sml. Replaced
      with dummy checks begin always UNKNOWN.

    Core, Setup, etc.:
    * cmk -D: show ip address of host 
    * Fix SNMP inventory find snmp misc checks inspite of negative scan function
    * Fix output of MB and GB values (fraction part was zero)

    Checks & Agents:
    * megaraid_ldisks: remove debug output
    * fc_brocade_port: hide on SNMP scan, prefer fc_brocade_port_detailed
    * fc_brocade_port_detailed: improve scan function, find more devices
    * New agent for HP-UX
    * hpux_cpu: new check for monitoring CPU load average on HP-UX
    * hpux_if: New check for monitoring NICs on HP-UX (compatible to if/if64)
    * hpux_multipath: New check for monitoring Multipathing on HP-UX
    * hpux_lvm: New check for monitoring LVM mirror state on HP-UX
    * hpux_serviceguard: new check for monitoring HP-UX Serviceguard
    * drbd: Fixed var typo which prevented inventory of drbd general check
      (Thanks to Andreas Behler)
    * mk_oracle: new agent plugin for monitoring ORACLE (currently only
      on Linux and HP-UX, but easily portable to other Unices)
    * oracle_sessions: new check for monitoring the current number of active
      database sessions.
    * oracle_logswitches: new check for monitoring the number of logswitches
      of an ORACLE instances in the last 60 minutes.
    * oracle_tablespaces: new check for monitoring size, state and autoextension
      of ORACLE tablespaces.
    * h3c_lanswitch_cpu: new check for monitoring CPU usage of H3C/HP/3COM switches
    * h3c_lanswitch_sensors: new check for monitoring hardware sensors of H3C/HP/3COM switches
    * superstack3_sensors: new check for monitoring hardware sensors of 3COM Superstack 3 switches

    Multisite:
    * Fixed aligns/widths of snapin contents and several small styling issues
    * Fixed links and border-styling of host matrix snapin
    * Removed jQuery hover menu and replaced it with own code

1.1.9i5:
    Multisite:
    * custom notes: new macros $URL_PREFIX$ and $SITE$, making 
      multi site setups easier
    * new intelligent logwatch icon, using url_prefix in multi site
      setups


1.1.9i4:
    Core, Setup, etc.:
    * added missing 'register 0' to host template
    * setup: fix creation of symlink cmk if already existing

    Multisite:
    * New reschedule icon now also works for non-local sites.
    * painter options are now persisted on a per-user-base
    * new optional column for displaying host and service comments
      (not used in shipped views but available in view editor)

    Livestatus:
    * Check for buffer overflows (replace strcat with strncat, etc.)
    * Reduce number of log messages (reclassify to debug)

    Checks & Agents:
    * apc_symmetra: handle empty SNMP variables and treat as 0.


1.1.9i3:
    INCOMPATIBLE CHANGES:
    * You need a current version of Livestatus for Multisite to work!
    * Multisite: removed (undocumented) view parameters show_buttons and show_controls.
      Please use display_options instead.
    * Finally removed deprecated filesystem_levels. Please use check_parameters instead.
    * Livestatus: The StatsGroupBy: header is still working but now deprecated.
      Please simply use Columns: instead. If your query contains at least one Stats:-
      header than Columns: has the meaning of the old StatsGroupBy: header

    Core, Setup, etc.:
    * Create alias 'cmk' for check_mk in bin/ (easier typing)
    * Create alias 'mkp' for check_mk -P in bin/ (easier typing) 

    Multisite:
    * Each column can now have a tooltip showing another painter (e.g.
      show the IP address of a host when hovering over its name)
    * Finally show host/services icons from the nagios value "icon_image".
      Put your icon files in /usr/share/check_mk/web/htdocs/images/icons.
      OMD users put the icons into ~/local/share/check_mk/web/htdocs/images/icons.
    * New automatic PNP-link icons: These icons automatically appear, if
      the new livestatus is configured correctly (see below). 
    * new view property "hidebutton": allow to hide context button to a view.
    * Defaults views 'Services: OK', 'Services: WARN, etc. do now not create
      context buttons (cleans up button bar).
    * new HTML parameter display_options, which allows to switch off several
      parts of the output (e.g. the HTML header, external links, etc).
    * View hoststatus: show PNP graph of host (usually ping stats)
    * new tab "Display": here the user can choose time stamp
      display format and PNP graph ranges
    * new column "host_tags", showing the Check_MK host tags of a host
    * new datasource "alert_stats" for computing alert statistics
    * new view "Alert Statistics" showing alert statistics for all hosts
      and services
    * Sidebar: Fixed snapin movement to the bottom of the snapin list in Opera
    * Sidebar: Fixed scroll position saving in Opera
    * Fixed reloading button animation in Chrome/IE (Changed request to async mode)
    * Sidebar: Removed scrollbars of in older IE versions and IE8 with compat mode
    * Sidebar: Fixed scrolling problem in IE8 with compat mode (or maybe older IE versions)
      which broke the snapin titles and also the tactical overview table
    * Sidebar: Fixed bulletlist positioning
    * Sidebar: The sidebar quicksearch snapin is case insensitive again
    * Fixed header displaying on views when the edit button is not shown to the user
    * View pages are not refreshed when at least one form (Filter, Commands,
      Display Options) is open
    * Catching javascript errors when pages from other domain are opened in content frame
    * Columns in view editor can now be added/removed/moved easily

    Checks & Agents:
    * Fixed problem with OnlyFrom: in Linux agent (df didn't work properly)
    * cups_queues: fixed plugin error due to invalid import of datetime,
      converted other checks from 'from datetime import...' to 'import datetime'.
    * printer_supply: handle the case where the current value is missing
    * megaraid_ldisks: Fixed item detection to be compatible with different versions of megaraid
    * Linux Agent: Added new 3ware agent code to support multiple controllers
      (Re-inventory of 3ware checks needed due to changed check item names)

    Livestatus:
    * new column pnpgraph_present in table host and service. In order for this
      column to work you need to specify the base directory of the PNP graphs
      with the module option pnp_path=, e.g. pnp_path=/omd/sites/wato/var/pnp4nagios/perfdata
    * Allow more than one column for StatsGroupBy:
    * Do not use function is_contact_member_of_contactgroup anymore (get compatible
      with Nagios CVS)
    * Livestatus: log timeperiod transitions (active <-> inactive) into Nagios
      log file. This will enable us to create availability reports more simple
      in future.

    Multisite:
    * allow include('somefile.mk') in multisite.mk: Include other files.
      Paths not beginning with '/' are interpreted relative to the directory
      of multisite.mk

    Livestatus:
    * new columns services_with_info: similar to services_with_state but with
      the plugin output appended as additional tuple element. This tuple may
      grow in future so do not depend on its length!

1.1.9i2:
    Checks & Agents:
    * ibm_imm_health: fix inventory function
    * if/if64: fix average line in PNP-template, fix display of speed for 20MBit
      lines (e.g. Frame Relay)

    Multisite:
    * WATO: Fixed omd mode/site detection and help for /etc/sudoers
    * WATO: Use and show common log for pending changes 
    * Sidebar Quicksearch: Now really disabling browser built-in completion
      dropdown selections
    
1.1.9i1:
    INCOMPATIBLE CHANGES:
    * TCP / SNMP: hosts using TCP and SNMP now must use the tags 'tcp'
      and 'snmp'. Hosts with the tag 'ping' will not inventorize any
      service. New configuration variable tcp_hosts.
    * Inventory: The call syntax for inventory has been simplified. Just
      call check_mk -I HOSTNAME now. Omit the "tcp" or "snmp". If you
      want to do inventory just for certain check types, type "check_mk --checks=snmp_info,if -I hostnames..."
      instead
    * perfdata_format now defaults to "pnp". Previous default was "standard".
      You might have to change that in main.mk if you are not using PNP (only
      relevant for MRPE checks)
    * inventory_check_severity defaults to 1 now (WARNING)
    * aggregation_output_format now defaults to "multiline"
    * Removed non_bulkwalk_hosts. You can use bulkwalk_hosts with NEGATE
      instead (see docu)
    * snmp_communites is now initialized with [], not with {}. It cannot
      be a dict any longer.
    * bulkwalk_hosts is now initizlized with []. You can do += here just
      as with all other rule variables.
    * Configuration check (-X) is now always done. It is now impossible to
      call any Check_MK action with an invalid configuration. This saves
      you against mistyped variables.
    * Check kernel: converted performance data from counters to rates. This
      fixes RRD problems (spikes) on reboots and also allows better access 
      to the peformance data for the Perf-O-Meters.  Also changed service 
      descriptions. You need to reinventurize the kernel checks. Your old
      RRDs will not be deleted, new ones will be created.
    * Multisite: parameters nagios_url, nagios_cgi_url and pnp_url are now
      obsolete. Instead the new parameter url_prefix is used (which must
      end with a /).

    Core, Setup, etc.:
    * Improve error handling: if hosts are monitored with SNMP *and* TCP,
      then after an error with one of those two agents checks from the
      other haven't been executed. This is fixed now. Inventory check
      is still not complete in that error condition.
    * Packages (MKP): Allow to create and install packages within OMD!
      Files are installed below ~/local/share/check_mk. No root permissions
      are neccessary
    * Inventory: Better error handling on invalid inventory result of checks
    * setup.sh: fix problem with missing package_info (only appears if setup
      is called from another directory)
    * ALL_SERVICES: Instead of [ "" ] you can now write ALL_SERVICES
    * debug_log: also output Check_MK version, check item and check parameters
    * Make sure, host has no duplicate service - this is possible e.g. by
      monitoring via agent and snmp in parallel. duplicate services will
      make Nagios reject the configuration.
    * --snmpwalk: do not translate anymore, use numbers. All checks work
      with numbers now anyway.
    * check_mk -I snmp will now try all checktypes not having an snmp scan
      function. That way all possible checks should be inventorized.
    * new variable ignored_checks: Similar to ignored_checktypes, but allows
      per-host configuration
    * allow check implementations to use common include files. See if/if64
      for an example
    * Better handling for removed checks: Removed exceptions in check_mk calls
      when some configured checks have been removed/renamed

    Checks & Agents:
    * Renamed check functions of imm_health check from test_imm to imm_health
      to have valid function and check names. Please remove remove from
      inventory and re-inventory those checks.
    * fc_brocade_port_detailed: allow to specify port state combinations not 
      to be critical
    * megaraid_pdisks: Using the real enclosure number as check item now
    * if/if64: allow to configure averaging of traffic over time (e.g. 15 min) 
      and apply traffic levels and averaged values. Also allow to specify relative
      traffic levels. Allow new parameter configuration via dictionary. Also
      allow to monitor unused ports and/or to ignore link status.
    * if/if64: Added expected interface speed to warning output
    * if/if64: Allow to ignore speed setting (set target speed to None)
    * wut_webtherm: handle more variants of WuT Webtherms (thanks to Lefty)
    * cisco_fan: Does not inventorize 'notPresent' sensors anymore. Improved output
    * cisco_power: Not using power source as threshold anymore. Improved output
    * cisco_fan: Does not inventorize 'notPresent' sensors anymore. Improved output
    * cisco_power: Not using power source as threshold anymore. Improved output
    * cisco_power: Excluding 'notPresent' devices from inventory now
    * cisco_temp_perf: Do not crash if device does not send current temperature
    * tcp_conn_stats: new check for monitoring number of current TCP connections
    * blade_*: Added snmp scan functions for better automatic inventory
    * blade_bays: Also inventorizes standby blades and has a little more
                  verbose output.
    * blade_blowers: Can handle responses without rpm values now. Improved output
    * blade_health: More detailed output on problems
    * blade_blades: Added new check for checking the health-, present- and
                    power-state of IBM Bladecenter blades
    * win_dhcp_pools: Several cleanups in check
    * Windows agent: allow restriction to ip addresses with only_hosts (like xinetd)
    * heartbeat_rscstatus: Catching empty output from agent correctly
    * tcp_conn_stats: Fixed inventory function when no conn stats can be inventoried
    * heartbeat_nodes: fix Linux agent for hostname with upper case letters (thanks to
            Thorsten Robers)
    * heartbeat_rscstatus: Catching empty output from agent correctly
    * heartbeat_rscstatus: Allowing a list as expected state to expect multiple OK states
    * win_dhcp_pools agent plugin: Filtering additional error message on
      systems without dhcp server
    * j4p_performance: Added experimental agent plugin fetching data via 
      jmx4perl agent (does not need jmx4perl on Nagios)
    * j4p_performance.mem: added new experimental check for memory usage via JMX.
    * if/if64: added Perf-O-Meter for Multisite
    * sylo: fix performance data: on first execution (counter wrap) the check did
      output only one value instead of three. That lead to an invalid RRD.
    * Cleaned up several checks to meet the variable naming conventions
    * drbd: Handling unconfigured drbd devices correctly. These devices are
      ignored during nventory
    * printer_supply: In case of OKI c5900 devices the name of the supply units ins not
      unique. The color of the supply unit is reported in a dedicated OID and added to the
      check item name to have a unique name now.
    * printer_supply: Added simple pnp template to have better graph formating for the check results
    * check_mk.only_from: new check for monitoring the IP address access restriction of the
      agent. The current Linux and Windows agents provide this information.
    * snmp_info check: Recoded not to use snmp_info_single anymore
    * Linux Agent: Fixed <<<cpu>>> output on SPARC machines with openSUSE
    * df_netapp/df_netapp32: Made check inventory resistant against empty size values
    * df_netapp32: Added better detection for possible 32bit counter wrap
    * fc_brocade_port_detailed: Made check handle phystate "noSystemControlAccessToSlot" (10)
      The check also handles unknown states better now
    * printer_supply: Added new parameter "printer_supply_some_remaining_status" to
      configure the reported state on small remaining capacity.
    * Windows agent: .vbs scripts in agents plugins/ directory are executed
      automatically with "cscript.exe /Nologo" to prevent wrong file handlers
    * aironet_clients: Only counting clients which don't have empty values for strength
    * statgrab_disk: Fixed byte calculation in plugin output
    * statgrab_disk: Added inventory function
    * 3ware_disks: Ignoring devices in state NOT-PRESENT during inventory

    Multisite:
    * The custom open/close states of custom links are now stored for each
      user
    * Setting doctype in sidebar frame now
    * Fixed invalid sidebar css height/width definition
    * Fixed repositioning the sidebar scroll state after refreshing the page
    * Fixed mousewheel scrolling in opera/chrome
    * Fixed resize bug on refresh in chrome
    * New view for all services of a site
    * Sidebar snapin site_status: make link target configurable
    * Multisite view "Recently changed services": sort newest first
    * Added options show_header and show_controls to remove the page headers
      from views
    * Cool: new button for an immediate reschedule of a host or service
      check: the view is redisplayed exactly at the point of time when
      Nagios has finished the check. This makes use of MK Livestatus'
      unique waiting feature.

   Livestatus:
    * Added no_more_notifications and check_flapping_recovery_notification
      fields to host table and no_more_notifications field to service table.
      Thanks to Matthew Kent

1.1.8:
    Core, Setup, etc.:
    * setup.sh: turn off Python debugging
    * Cleaned up documentation directory
    * cluster host: use real IP address for host check if cluster has
      one (e.g. service IP address)

    Checks & Agents:
    * Added missing PNP template for check_mk-hr_cpu
    * hr_fs: inventory now ignores filesystem with size 0,
      check does not longer crash on filesystems with size 0
    * logwatch: Fixed typo in 'too many unacknowledged logs' error message
    * ps: fix bug: inventory with fixed user name now correctly puts
      that user name into the resulting check - not None.
    * ps: inventory with GRAB_USER: service description may contain
      %u. That will be replaced with the user name and thus makes the
      service description unique.
    * win_dhcp_pools: better handle invalid agent output
    * hp_proliant_psu: Fixed multiple PSU detection on one system (Thanks to Andreas Döhler)
    * megaraid_pdisks: Fixed coding error
    * cisco_fan: fixed check bug in case of critical state
    * nfsmounts: fix output (free and used was swapped), make output identical to df

    Livestatus:
    * Prohibit { and } in regular expressions. This avoids a segmentation
      fault caused by regcomp in glibc for certain (very unusual) regular
      expressions.
    * Table status: new columns external_command_buffer_slots,
      external_command_buffer_usage and external_command_buffer_max
      (this was implemented according to an idea and special request of
       Heinz Fiebig. Please sue him if this breaks anything for you. I was
       against it, but he thinks that it is absolutely neccessary to have
       this in version 1.1.8...)
    * Table status: new columns external_commands and external_commands_rate
      (also due to Mr. Fiebig - he would have quit our workshop otherwise...)
    * Table downtimes/comments: new column is_service

    Multisite:
    * Snapin Performance: show external command per second and usage and
      size of external command buffer
    * Downtimes view: Group by hosts and services - just like comments
    * Fix links for items containing + (e.g. service descriptionen including
      spaces)
    * Allow non-ASCII character in downtimes and comments
    * Added nagvis_base_url to multisite.mk example configuration
    * Filter for host/service groups: use name instead of alias if 
      user has no permissions for groups

1.1.8b3:
    Core, Setup, etc.:
    * Added some Livestatus LQL examples to documentation
    * Removed cleanup_autochecks.py. Please use check_mk -u now.
    * RRA configuration for PNP: install in separate directory and do not
      use per default, since they use an undocumented feature of PNP.

    Checks & Agents:
    * postfix_mailq: Changed limit last 6 lines which includes all needed
		information
    * hp_proliant_temp/hp_proliant_fans: Fixed wrong variable name
    * hp_procurve_mem: Fixed wrong mem usage calculation
    * ad_replication: Works no with domain controller hostnames like DC02,DC02
    * aironet_client: fix crash on empty variable from SNMP output
    * 3ware_disks, 3ware_units: hopefully repaired those checks
    * added rudimentary agent for HP-UX (found in docs/)

    Multisite:
    * added Perf-O-Meter to "Problems of Host" view
    * added Perf-O-Meter to "All Services" view
    * fix bug with cleaning up persistent connections
    * Multisite now only fetches the available PNP Graphs of hosts/services
    * Quicksearch: limit number of items in dropdown to 80
      (configurable via quicksearch_dropdown_limit)
    * Views of hosts: make counts of OK/WARN/CRIT klickable, new views
      for services of host in a certain state
    * Multisite: sort context buttons in views alphabetically
    * Sidebar drag scrolling: Trying to compensate lost mouse events when
	leaving the sidebar frame while dragging

    Livestatus:
    * check for event_broker_options on start
    * Fix memory leakage caused by Filter: headers using regular expressions
    * Fix two memory leaks in logfile parser

1.1.8b2:
    Core, Setup, etc.:
    * Inventory: skip SNMP-only hosts on non-SNMP checktypes (avoids timeouts)
    * Improve error output for invalid checks
    
    Checks & Agents:
    * fix bug: run local and plugins also when spaces are in path name
      (such as C:\Program Files\Check_MK\plugins
    * mem.vmalloc: Do not create a check for 64 bit architectures, where
      vmalloc is always plenty
    * postfix_mailq: limit output to 1000 lines
    * multipath: handle output of SLES 11 SP1 better
    * if/if64: output operstatus in check output
    * if/if64: inventory now detects type 117 (gigabitEthernet) for 3COM
    * sylo: better handling of counter wraps.

    Multisite:
    * cleanup implementation of how user settings are written to disk
    * fix broken links in 'Edit view -> Try out' situation
    * new macros $HOSTNAME_LOWER$, $HOSTNAME_UPPER$ and $HOSTNAME_TITLE$ for
      custom notes

1.1.8b1:
    Core, Setup, etc.:
    * SNMPv3: allow privProtocol and privPassword to be specified (thanks
      to Josef Hack)
    * install_nagios.sh: fix problem with broken filenames produced by wget
    * install_nagios.sh: updated software to newest versions
    * install_nagios.sh: fix Apache configuration problem
    * install_nagios.sh: fix configuration vor PNP4Nagios 0.6.6
    * config generation: fix host check of cluster hosts
    * config generation: add missing contact groups for summary hosts
    * RPM package of agent: do not overwrite xinetd.d/check_mk, but install
      new version with .rpmnew, if admin has changed his one
    * legacy_checks: fix missing perfdata, template references where in wrong
      direction (thanks Daniel Nauck for his precise investigation)

    Checks & Agents:
    * New check imm_health by Michael Nieporte
    * rsa_health: fix bug: detection of WARNING state didn't work (was UNKNOWN
            instead)
    * check_mk_agent.solaris: statgrab now excludes filesystems. This avoids hanging
      in case of an NFS problem. Thanks to Divan Santana.
    * multipath: Handle new output of multipath -l (found on SLES11 SP1)
    * ntp: fix typo in variable ntp_inventory_mode (fixes inventory problem)
    * if64: improve output formatting of link speed
    * cisco_power: inventory function now ignores non-redundant power supplies
    * zpool_status: new check from Darin Perusich for Solaris zpools

    Multisite:
    * fix several UTF-8 problems: allow non-ascii characters in host names
      (must be UTF 8 encoded!)
    * improve compatibility with Python 2.3
    * Allow loading custom style sheet overriding Check_MK styles by setting
      custom_style_sheet in multisite.mk
    * Host icons show link to detail host, on summary hosts.
    * Fix sidebar problem: Master Control did not display data correctly
    * status_host: honor states even if sites hosting status hosts is disabled
      (so dead-detection works even if local site is disabled)
    * new config variable start_url: set url for welcome page
    * Snapin Quicksearch: if no host is matching, automatically search for
      services
    * Remove links to legacy Nagios GUI (can be added by user if needed)
    * Sidebar Quicksearch: fix several annoyances
    * Views with services of one host: add title with host name and status

    Livestatus:
    * fix memory leak: lost ~4K on memory on each StatsAnd: or StatsOr:
      header (found by Sven Nierlein)
    * fix invalid json output for empty responses (found by Sven Nierlein)
    * fix Stats: avg ___ for 0 matching elements. Output was '-nan' and is
      now '0.0'
    * fix output of floating point numbers: always use exponent and make
      sure a decimal point is contained (this makes JSON/Python detect
      the correct type)

1.1.7i5:
    Core, Setup, etc.:
    * SNMP: do not load any MIB files (speeds up snmpwalk a lot!)
    * legacy_checks: new config variable allowing creating classical
      non-Check_MK checks while using host tags and config options
    * check_mk_objects.cfg: beautify output, use tabs instead of spaces
    * check_mk -II: delete only specified checktypes, allow to reinventorize
      all hosts
    * New option -O, --reload: Does the same as -R, but reloads Nagios
      instead of restarting it.
    * SNMP: Fixed string detection in --snmpwalk calls
    * SNMP: --snmpwalk does walk the enterprises tree correctly now
    * SNMP: Fixed missing OID detection in SNMP check processing. There was a problem
      when the first column had OID gaps in the middle. This affected e.g. the cisco_locif check.
    * install_nagios.sh: correctly detect Ubuntu 10.04.1
    * Config output: make order of service deterministic
    * fix problem with missing default hostgroup

    Multisite:
    * Sidebar: Improved the quicksearch snapin. It can search for services, 
      servicegroups and hostgroups now. Simply add a prefix "s:", "sg:" or "hg:"
      to search for other objects than hosts.
    * View editor: fix bug which made it impossible to add more than 10 columns
    * Service details: for Check_MK checks show description from check manual in
      service details
    * Notes: new column 'Custom notes' which allows customizable notes
      on a per host / per service base (see online docu for details)
    * Configuration: new variable show_livestatus_errors which can be set
      to False in order to hide error about unreachable sites
    * hiding views: new configuration variables hidden_views and visible_views
    * View "Service problems": hide problems of down or unreachable hosts. This
      makes the view consistant with "Tactical Overview"

    Checks & Agents:
    * Two new checks: akcp_sensor_humidity and akcp_sensor_temp (Thanks to Michael Nieporte)
    * PNP-template for kernel: show average of displayed range
    * ntp and ntp.time: Inventory now per default just creates checks for ntp.time (summary check).
      This is controlled by the new variable ntp_inventory_mode (see check manuals).
    * 3ware: Three new checks by Radoslav Bak: 3ware_disks, 3ware_units, 3ware_info
    * nvidia: agent now only queries GPUCoreTemp and GPUErrors. This avoids
      a vmalloc leakage of 32kB per call (bug in NVIDIA driver)
    * Make all SNMP based checks independent of standard MIB files
    * ad_replication: Fixed syntax errors and unhandled date output when
      not replicated yet
    * ifoperstatus: Allowing multiple target states as a list now
    * cisco_qos: Added new check to monitor traffic in QoS classes on Cisco routers
    * cisco_power: Added scan function
    * if64/if/cisco_qos: Traffic is displayed in variable byte scales B/s,KB/s,MB/s,GB/s
      depending on traffic amount.
    * if64: really using ifDescr with option if_inventory_uses_description = True
    * if64: Added option if_inventory_uses_alias to using ifAlias for the item names
    * if64/if: Fixed bug displaying the out traffic (Perfdata was ok)
    * if64/if: Added WARN/CRIT thresholds for the bandwidth usage to be given as rates
    * if64/if: Improved PNP-Templates
    * if64/if: The ifoperstatus check in if64/if can now check for multiple target states
    * if64/if: Removing all null bytes during hex string parsing (These signs Confuse nagios pipe)
    * Fixed hr_mem and hr_fs checks to work with new SNMP format
    * ups_*: Inventory works now on Riello UPS systems
    * ups_power: Working arround wrong implemented RFC in some Riello UPS systems (Fixing negative power
      consumption values)
    * FreeBSD Agent: Added sections: df mount mem netctr ipmitool (Thanks to Florian Heigl)
    * AIX: exclude NFS and CIFS from df (thanks to Jörg Linge)
    * cisco_locif: Using the interface index as item when no interface name or description are set

    Livestatus:
    * table columns: fix type of num_service_* etc.: was list, is now int (thanks to Gerhard Laußer)
    * table hosts: repair semantics of hard_state (thanks to Michael Kraus). Transition was one
      cycle to late in certain situations.

1.1.7i4:
    Core, Setup, etc.:
    * Fixed automatic creation of host contactgroups
    * templates: make PNP links work without rewrite

    Multisite:
    * Make page handler modular: this allows for custom pages embedded into
      the Multisite frame work and thus using Multisite for other tasks as
      well.
    * status_host: new state "waiting", if status host is still pending
    * make PNP links work without rewrite
    * Fix visibility problem: in multisite setups all users could see
      all objects.

1.1.7i3:
    Core, Setup, etc.:
    * Fix extra_nagios_conf: did not work in 1.1.7i2
    * Service Check_MK now displays overall processing time including
      agent communication and adds this as performance data
    * Fix bug: define_contactgroups was always assumed True. That led to duplicate
      definitions in case of manual definitions in Nagios 

    Checks & Agents:
    * New Check: hp_proliant_da_phydrv for monitoring the state of physical disks
      in HP Proliant Servers
    * New Check: hp_proliant_mem for monitoring the state of memory modules in
      HP Proliant Servers
    * New Check: hp_proliant_psu for monitoring the state of power supplies in
      HP Proliant Servers
    * PNP-templates: fix several templates not working with MULTIPLE rrds
    * new check mem.vmalloc for monitoring vmalloc address space in Linux kernel.
    * Linux agent: add timeout of 2 secs to ntpq 
    * wmic_process: make check OK if no matching process is found

    Livestatus:
    * Remove obsolete parameter 'accept_timeout'
    * Allow disabling idle_timeout and query_timeout by setting them to 0.

    Multisite:
    * logwatch page: wrap long log lines

1.1.7i2:
    Incompatible Changes:
    * Remove config option define_timeperiods and option --timeperiods.
      Check_MK does not longer define timeperiod definitions. Please
      define them manually in Nagios.
    * host_notification_period has been removed. Use host_extra_conf["notification_period"]
      instead. Same holds for service_notification_periods, summary_host_notification_periods
      and summary_service_notification_periods.
    * Removed modes -H and -S for creating config data. This now does
      the new option -N. Please set generate_hostconf = False if you
      want only services to be defined.

    Core, Setup, etc.:
    * New config option usewalk_hosts, triggers --usewalk during
      normal checking for selected hosts.
    * new option --scan-parents for automatically finding and 
      configuring parent hosts (see online docu for details)
    * inventory check: put detailed list of unchecked items into long
      plugin output (to be seen in status details)
    * New configuration variable check_parameters, that allows to
      override default parameters set by inventory, without defining 
      manual checks!

    Checks & Agents:
    * drbd: changed check parameters (please re-inventorize!)
    * New check ad_replication: Checks active directory replications
      of domain controllers by using repadm
    * New check postifx_mailq: Checks mailqueue lengths of postifx mailserves
    * New check hp_procurve_cpu: Checks the CPU load on HP Procurve switches
    * New check hp_procurve_mem: Checks the memory usage on HP Procurve switches
    * New check hp_procurve_sensors: Checks the health of PSUs, FANs and
      Temperature on HP Procurve switches
    * New check heartbeat_crm: Monitors the general state of heartbeat clusters
      using the CRM
    * New check heartbeat_crm_resources: Monitors the state of resources and nodes
      in heartbeat clusters using the CRM
    * *nix agents: output AgentOS: in header
    * New agent for FreeBSD: It is based on the linux agent. Most of the sections
      could not be ported easily so the FreeBSD agent provides information for less
      checks than the linux agent.
    * heartbeat_crm and heartbeat_crm.resources: Change handling of check parameters.
      Please reinvenurize and read the updated man page of those checks
    * New check hp_proliant_cpu: Check the physical state of CPUs in HP Proliant servers
    * New check hp_proliant_temp: Check the temperature sensors of HP Proliant servers
    * New check hp_proliant_fans: Check the FAN sensors of HP Proliant servers

    Multisite:
    * fix chown problem (when nagios user own files to be written
      by the web server)
    * Sidebar: Fixed snapin movement problem using older firefox
      than 3.5.
    * Sidebar: Fixed IE8 and Chrome snapin movement problems
    * Sidebar: Fixed IE problem where sidebar is too small
    * Multisite: improve performance in multi site environments by sending
      queries to sites in parallel
    * Multisite: improve performance in high latency situations by
      allowing persistent Livestatus connections (set "persist" : True 
      in sites, use current Livestatus version)

    Livestatus:
    * Fix problems with in_*_period. Introduce global
      timeperiod cache. This also improves performance
    * Table timeperiods: new column 'in' which is 0/1 if/not the
      timeperiod is currently active
    * New module option idle_timeout. It sets the time in ms
      Livestatus waits for the next query. Default is 300000 ms (5 min).
    * New module option query_timeout. It limits the time between
      two lines of a query (in ms). Default is 10000 ms (10 sec).

1.1.7i1: Core, Setup, etc.:
    * New option -u for reordering autochecks in per-host-files
      (please refer to updated documentation about inventory for
       details)
    * Fix exception if check_mk is called without arguments. Show
      usage in that case.
    * install_nagios.sh: Updated to NagVis 1.5 and fixed download URL
    * New options --snmpwalk and --usewalk help implemeting checks
      for SNMP hardware which is not present
    * SNMP: Automatically detect missing entries. That fixes if64
      on some CISCO switches.
    * SNMP: Fix hex string detection (hopefully)
    * Do chown only if running as root (avoid error messages)
    * SNMP: SNMPv3 support: use 4-tuple of security level, auth protocol,
      security name and password instead of a string in snmp_communities
      for V3 hosts.
    * SNMP: Fixed hexstring detection on empty strings
    * New option -II: Is like -I, but removes all previous autochecks
      from inventorized hosts
    * install_nagios.sh: Fix detection of PNP4Nagios URL and URL of
      NagVis
    * Packager: make sanity check prohibiting creating of package files
      in Check MK's directories
    * install_nagios.sh: Support Ubuntu 10.04 (Thanks to Ben)
      
    Checks & Agents:
    * New check ntp.time: Similar to 'ntp' but only honors the system peer
      (that NTP peer where ntpq -p prints a *).
    * wmic_process: new check for ressource consumption of windows processes
    * Windows agent supports now plugins/ and local/ checks
    * [FIX] ps.perf now correctly detects extended performance data output
      even if number of matching processes is 0
    * renamed check cisco_3640_temp to cisco_temp, renamed cisco_temp
      to cisco_temp_perf, fixed snmp detection of those checks
    * New check hr_cpu - checking the CPU utilization via SNMP
    * New check hr_fs - checking filesystem usage via SNMP
    * New check hr_mem - checking memory usage via SNMP
    * ps: inventory now can configured on a per host / tag base
    * Linux: new check nvidia.temp for monitoring temperature of NVIDIA graphics card
    * Linux: avoid free-ipmi hanging forever on hardware that does not support IPMI
    * SNMP: Instead of an artificial index column, which some checks use, now
      the last component of the OID is used as index. That means that inventory
      will find new services and old services will become UNKNOWN. Please remove
      the outdated checks.
    * if: handle exception on missing OIDs
    * New checks hp_blade* - Checking health of HP BladeSystem Enclosures via SNMP
    * New check drbd - Checking health of drbd nodes
    * New SNMP based checks for printers (page counter, supply), contributed
      by Peter Lauk (many thanks!)
    * New check cups_queues: Checking the state of cups printer queues
    * New check heartbeat_nodes: Checking the node state and state of the links
      of heartbeat nodes
    * New check heartbeat_rscstatus: Checks the local resource status of
      a heartbeat node
    * New check win_dhcp_pools: Checks the usage of Windows DHCP Server lease pools
    * New check netapp_volumes: Checks on/offline-condition and states of netapp volumes 

    Multisite:
    * New view showing all PNP graphs of services with the same description
    * Two new filters for host: notifications_enabled and acknowledged
    * Files created by the webserver (*.mk) are now created with the group
      configured as common group of Nagios and webserver. Group gets write
      permissions on files and directories.
    * New context view: all services of a host group
    * Fix problems with Umlauts (non-Ascii-characters) in performance data
    * New context view: all services of a host group
    * Sidebar snapins can now fetch URLs for the snapin content instead of
      building the snapin contents on their own.
    * Added new nagvis_maps snapin which displays all NagVis maps available
      to the user. Works with NagVis 1.5 and newer.

1.1.6:
    Core, Setup, etc.:
    * Service aggregation: new config option aggregation_output_format.
      Settings this to "multiline" will produce Nagios multiline output
      with one line for each individual check.

    Multisite:
    * New painter for long service plugin output (Currently not used
      by any builtin view)

    Checks & Agents:
    * Linux agent: remove broken check for /dev/ipmi0

1.1.6rc3:
    Core, Setup, etc.:
    * New option --donate for donating live host data to the community.
      Please refer to the online documentation for details.
    * Tactical Overview: Fixed refresh timeout typo
      (Was 16 mins instead of 10 secs)

    Livestatus:
    * Assume strings are UTF-8 encoded in Nagios. Convert from latin-1 only
      on invalid UTF-8 sequences (thanks to Alexander Yegorov)

    Multisite:
    * Correctly display non-ascii characters (fixes exception with 'ascii codec')
      (Please also update Livestatus to 1.1.6rc3)

1.1.6rc2:
    Multisite:
    * Fix bug in Master control: other sites vanished after klicking buttons.
      This was due to connection error detection in livestatus.py (Bug found
      by Benjamin Odenthal)
    * Add theme and baseurl to links to PNP (using features of new PNP4Nagios
      0.6.4)

    Core, Setup, etc.:
    * snmp: hopefully fix HEX/string detection now

    Checks & Agents:
    * md: fix inventory bug on resync=PENDING (Thanks to Darin Perusich)

1.1.6rc1:
    Multisite:
    * Repair Perf-O-Meters on webkit based browsers (e.g. Chrome, Safari)
    * Repair layout on IE7/IE8. Even on IE6 something is working (definitely
      not transparent PNGs though). Thanks to Lars.
    * Display host state correct if host is pending (painter "host with state")
    * Logfile: new filter for plugin output
    * Improve dialog flow when cloning views (button [EDIT] in views snapin)
    * Quicksearch: do not open search list if text did not change (e.g. Shift up),
      close at click into field or snapin.

    Core, Setup, etc.:
    * Included three patched from Jeff Dairiki dealing with compile flags
      and .gitignore removed from tarballs
    * Fix problem with clustered_services_of[]: services of one cluster
      appeared also on others
    * Packager: handle broken files in package dir
    * snmp handling: better error handling in cases where multiple tables
      are merged (e.g. fc_brocade_port_detailed)
    * snmp: new handling of unprintable strings: hex dumps are converted
      into binary strings now. That way all strings can be displayed and
      no information is lost - nevertheless.
      
    Checks & Agents:
    * Solaris agent: fixed rare df problems on Solaris 10, fix problem with test -f
      (thanks to Ulf Hoffmann)
    * Converted all PNP templates to format of 0.6.X. Dropped compatibility
      with 0.4.X.
    * Do not use ipmi-sensors if /dev/ipmi0 is missing. ipmi-sensors tries
      to fiddle around with /dev/mem in that case and miserably fails
      in some cases (infinite loop)
    * fjdary60_run: use new binary encoding of hex strings
    * if64: better error handling for cases where clients do not send all information
    * apc_symmetra: handle status 'smart boost' as OK, not CRITICAL

    Livestatus:
    * Delay starting of threads (and handling of socket) until Nagios has
      started its event loop. This prevents showing services as PENDING 
      a short time during program start.

1.1.6b3:
    Multisite:
    * Quicksearch: hide complete host list if field is emptied via Backspace or Del.
      Also allow handle case where substring match is unique.

1.1.6b2:
    Core, Setup, etc.:
    * Packager: fix unpackaged files (sounds, etc)

    Multisite:
    * Complete new design (by Tobias Roeckl, Kopf & Herz)
    * New filters for last service check and last service state change
    * New views "Recently changed services" and "Unchecked services"
    * New page for adding sidebar snapins
    * Drag & Drop for sidebar snapins (thanks to Lars)
    * Grab & Move for sidebar scrolling (thanks to Lars)
    * Filter out summary hosts in most views.
    * Set browser refresh to 30 secs for most views
    * View host status: added a lot of missing information
    * View service status: also added information here
    * Make sure, enough columns can be selected in view editor
    * Allow user to change num columns and refresh directly in view
    * Get back to where you came after editing views
    * New sidebar snapin "Host Matrix"
    * New feature "status_host" for remote sites: Determine connection
      state to remote side by considering a certain host state. This
      avoids livestatus time outs to dead sites.
    * Sidebar snapin site status: fix reload problem
    * New Perf-O-Meters displaying service performance data
    * New snapin "Custom Links" where you easily configure your own
      links via multisite.mk (see example in new default config file)
    * Fixed problem when using only one site and that is not local

    Livestatus:
    * new statistics columns: log_messages and log_messages_rate
    * make statistics average algorithm more sluggish

1.1.5i3:
     Core, Setup, etc.:
     * New Check_MK packager (check_mk -P)

1.1.5i2:
     Core, Setup, etc.:
     * install_nagios.sh: add missing package php5-iconv for SLES11

     Checks & Agents:
     * if64: new SNMP check for network interfaces. Like if, but uses 64 bit
       counters of modern switches. You might need to configure bulkwalk_hosts.
     * Linux agent: option -d enabled debug output
     * Linux agent: fix ipmi-sensors cache corruption detection
     * New check for temperature on Cisco devices (cisco_3640_temp)
     * recompiled waitmax with dietlibc (fixed incompatibility issues
       on older systems)

     Multisite:
     * Filters for groups are negateable.

1.1.5i1:
     Checks & Agents:
     * uptime: new check for system uptime (Linux)
     * if: new SNMP check for network interfaces with very detailed traffic,
       packet and error statistics - PNP graphs included

     Multisite:
     * direct integration of PNP graphs into Multisite views
     * Host state filter: renamed HTML variables (collision with service state). You
       might need to update custom views using a filter on host states.
     * Tactical overview: exclude services of down hosts from problems, also exclude
       summary hosts
     * View host problems/service problems: exclude summary hosts, exclude services
       of down hosts
     * Simplified implementation of sidebar: sidebar is not any longer embeddeable.
     * Sidebar search: Added host site to be able to see the context links on
       the result page
     * Sidebar search: Hitting enter now closes the hint dropdown in all cases

1.1.5i0:
      Core, Setup, etc.:
      * Ship check-specific rra.cfg's for PNP4Nagios (save much IO and disk space)
      * Allow sections in agent output to apear multiple times
      * cleanup_autochecks.py: new option -f for directly activating new config
      * setup.sh: better detection for PNP4Nagios 0.6
      * snmpwalk: use option -Oa, inhibit strings to be output as hex if an umlaut
        is contained.

      Checks & Agents:
      * local: allow more than once performance value, separated by pipe (|)
      * ps.perf: also send memory and CPU usage (currently on Linux and Solaris)
      * Linux: new check for filesystems mount options
      * Linux: new very detailed check for NTP synchronization
      * ifoperstatus: inventory honors device type, per default only Ethernet ports
        will be monitored now
      * kernel: now inventory is supported and finds pgmajfault, processes (per/s)
        and context switches
      * ipmi_sensors: Suppress performance data for fans (save much IO/space)
      * dual_lan_check: fix problem which using MRPE
      * apc_symmetra: PNP template now uses MIN for capacity (instead of AVERAGE)
      * fc_brocade_port_detailed: PNP template now uses MAX instead of AVERAGE
      * kernel: fix text in PNP template
      * ipmi_sensors: fix timeout in agent (lead to missing items)
      * multipath: allow alias as item instead of uuid
      * caching agent: use /var/cache/check_mk as cache directory (instead of /etc/check_mk)
      * ifoperstatus: is now independent of MIB

      Multisite:
      * New column host painter with link to old Nagios services
      * Multisite: new configuration parameter default_user_role
      
      Livestatus:
      * Add missing LDFLAGS for compiling (useful for -g)

1.1.4:
      Summary:
      * A plentitude of problem fixes (including MRPE exit code bug)
      * Many improvements in new Multisite GUI
      * Stability and performance improvements in Livestatus

      Core, Setup, etc.:
      * Check_MK is looking for main.mk not longer in the current and home
        directory
      * install_nagios.sh: fix link to Check_MK in sidebar
      * install_nagios.sh: switch PNP to version 0.6.3
      * install_nagios.sh: better Apache-Config for Multisite setup
      * do not search main.mk in ~ and . anymore (brought only trouble) 
      * clusters: new variable 'clustered_services_of', allowing for overlapping
         clusters (as proposed by Jörg Linge)
      * install_nagios.sh: install snmp package (needed for snmp based checks)
      * Fix ower/group of tarballs: set them to root/root
      * Remove dependency from debian agent package    
      * Fixed problem with inventory when using clustered_services
      * tcp_connect_timeout: Applies now only for connect(), not for
        time of data transmission once a connection is established
      * setup.sh now also works for Icinga
      * New config parameter debug_log: set this to a filename in main.mk and you
        will get a debug log in case if 'invalid output from plugin...'
      * ping-only-hosts: When ping only hosts are summarized, remove Check_MK and
        add single PING to summary host.
      * Service aggregation: fix state relationship: CRIT now worse than UNKNOWN 
      * Make extra_service_conf work also for autogenerated PING on ping-only-hosts
        (groups, contactgroups still missing)

      Checks & Agents:
      * mrpe in Linux agent: Fix bug introduced in 1.1.3: Exit status of plugins was
        not honored anymore (due to newline handling)
      * mrpe: allow for sending check_command to PNP4Nagios (see MRPE docu)
      * Logwatch GUI: fix problem on Python 2.4 (thanks to Lars)
      * multipath: Check is now less restrictive when parsing header lines with
        the following format: "<alias> (<id>)"
      * fsc_ipmi_mem_status: New check for monitoring memory status (e.g. ECC)
         on FSC TX-120 (and maybe other) systems.
      * ipmi_sensors in Linux agent: Fixed compatibility problem with new ipmi
        output. Using "--legacy-output" parameter with newer freeipmi versions now.
      * mrpe: fix output in Solaris agent (did never work)
      * IBM blade center: new checks for chassis blowers, mediatray and overall health
      * New caching agent (wrapper) for linux, supporting efficient fully redundant
        monitoring (please read notes in agents/check_mk_caching_agent)
      * Added new smbios_sel check for monitoring the System Event Log of SMBIOS.
      * fjdarye60_rluns: added missing case for OK state
      * Linux agent: The xinetd does not log each request anymore. Only
        failures are logged by xinetd now. This can be changed in the xinetd
	configuration files.
      * Check df: handle mountpoints containing spaces correctly 
        (need new inventorization if you have mountpoints with spaces)
      * Check md on Linux: handle spare disks correctly
      * Check md on Linux: fix case where (auto-read-only) separated by space
      * Check md on Linux: exclude RAID 0 devices from inventory (were reported as critical)
      * Check ipmi: new config variable ipmi_ignore_nr
      * Linux agent: df now also excludes NFSv4
      * Wrote man-page for ipmi check
      * Check mrpe: correctly display multiline output in Nagios GUI
      * New check rsa_health for monitoring IBM Remote Supervisor Adapter (RSA)
      * snmp scan: suppress error messages of snmpget
      * New check: cpsecure_sessions for number of sessions on Content Security Gateway
      * Logwatch GUI: move acknowledge button to top, use Multisite layout,
         fix several layout problem, remove list of hosts
      * Check logwatch: limit maximum size of stored log messages (configurable
        be logwatch_max_filesize)
      * AIX agent: fix output of MRPE (state and description was swapped)
      * Linux agent: fixed computation of number of processors on S390
      * check netctr: add missing perfdata (was only sent on OK case)
      * Check sylo: New check for monitoring the sylo state
      
      Livestatus:
      * Table hosts: New column 'services' listing all services of that host
      * Column servicegroups:members: 'AuthUser' is now honored
      * New columns: hosts:services_with_state and servicegroups:members_with_state
      * New column: hostgroup:members_with_state
      * Columns hostgroup:members and hostgroup:members_with_state honor AuthUser
      * New rudimentary API for C++
      * Updates API for Python
      * Make stack size of threads configurable
      * Set stack size of threads per default o 64 KB instead of 8 MB
      * New header Localtime: for compensating time offsets of remote sites
      * New performance counter for fork rate
      * New columns for hosts: last_time_{up,down,unreachable}
      * New columns for services: last_time_{ok,warning,critical,unknown}
      * Columns with counts honor now AuthUser
      * New columns for hosts/services: modified_attributes{,_list}
      * new columns comments_with_info and downtimes_with_info
      * Table log: switch output to reverse chronological order!
      * Fix segfault on filter on comments:host_services
      * Fix missing -lsocket on Solaris
      * Add missing SUN_LEN (fixed compile problem on Solaris)
      * Separators: remote sanitiy check allowing separators to be equal
      * New output format "python": declares strings as UTF-8 correctly
      * Fix segault if module loaded without arguments

      Multisite:
      * Improved many builtin views
      * new builtin views for host- and service groups
      * Number of columns now configurable for each layout (1..50)
      * New layout "tiled"
      * New painters for lists of hosts and services in one column
      * Automatically compensate timezone offsets of remote sites
      * New datasources for downtimes and comments
      * New experimental datasource for log
      * Introduce limitation, this safes you from too large output
      * reimplement host- and service icons more intelligent
      * Output error messages from dead site in Multisite mode
      * Increase wait time for master control buttons from 4s to 10s
      * Views get (per-view) configurable browser automatic reload interval
      * Playing of alarm sounds (configurable per view)
      * Sidebar: fix bookmark deletion problem in bookmark snapin
      * Fixed problem with sticky debug
      * Improve pending services view
      * New column with icon with link to Nagios GUI
      * New icon showing items out of their notification period.
      * Multisite: fix bug in removing all downtimes
      * View "Hostgroups": fix color and table heading
      * New sidebar snapin "Problem hosts"
      * Tactical overview: honor downtimes
      * Removed filter 'limit'. Not longer needed and made problems
        with new auto-limitation.
      * Display umlauts from Nagios comments correctly (assuming Latin-1),
         inhibit entering of umlauts in new comments (fixes exception)
      * Switched sidebar from synchronous to asynchronous requests
      * Reduced complete reloads of the sidebar caused by user actions
      * Fix reload problem in frameset: Browser reload now only reloads
        content frames, not frameset.


1.1.3:

      Core, Setup, etc.:
      * Makefile: make sure all files are world readable
      * Clusters: make real host checks for clusters (using check_icmp with multiple IP addresses)
      * check_mk_templates: remove action_url from cluster and summary hosts (they have no performance data)
      * check_mk_template.cfg: fix typo in notes_url
      * Negation in binary conf lists via NEGATE (clustered_services, ingored_services,
	bulkwalk_hosts, etc).
      * Better handling of wrapping performance counters
      * datasource_programs: allow <HOST> (formerly only <IP>)
      * new config variable: extra_nagios_conf: string simply added to Nagios
        object configuration (for example for define command, etc.)
      * New option --flush: delete runtime data of some or all hosts
      * Abort installation if livestatus does not compile.
      * PNP4Nagios Templates: Fixed bug in template file detection for local checks
      * nagios_install.sh: Added support for Ubuntu 9.10
      * SNMP: handle multiline output of snmpwalk (e.g. Hexdumps)
      * SNMP: handle ugly error output of snmpwalk
      * SNMP: allow snmp_info to fetch multiple tables
      * check_mk -D: sort hostlist before output
      * check_mk -D: fix output: don't show aggregated services for non-aggregated hosts
      * check_mk_templates.cfg: fix syntax error, set notification_options to n

      Checks & Agents:
      * logwatch: fix authorization problem on web pages when acknowledging
      * multipath: Added unhandled multipath output format (UUID with 49 signs)
      * check_mk-df.php: Fix locale setting (error of locale DE on PNP 0.6.2)
      * Make check_mk_agent.linux executable
      * MRPE: Fix problems with quotes in commands
      * multipath: Fixed bug in output parser
      * cpu: fixed bug: apply level on 15min, not on 1min avg
      * New check fc_brocade_port_detailed
      * netctrl: improved handling of wrapped counters
      * winperf: Better handling of wrapping counters
      * aironet_client: New check for number of clients and signal
        quality of CISCO Aironet access points
      * aironet_errors: New check for monitoring CRC errors on
        CISCO Aironet access points
      * logwatch: When Agent does not send a log anymore and no local logwatch
                  file present the state will be UNKNOWN now (Was OK before).
      * fjdarye60_sum: New check for summary status of Fidary-E60 devices
      * fjdarye60_disks: New check for status of physical disks
      * fjdarye60_devencs: New check for status of device enclosures
      * fjdarye60_cadaps: New check for status of channel adapters
      * fjdarye60_cmods: New check for status of channel modules
      * fjdarye60_cmods_flash: New check for status of channel modules flash
      * fjdarye60_cmods_mem: New check for status of channel modules memory
      * fjdarye60_conencs: New check for status of controller enclosures
      * fjdarye60_expanders: New check for status of expanders
      * fjdarye60_inletthmls: New check for status of inlet thermal sensors
      * fjdarye60_thmls: New check for status of thermal sensors
      * fjdarye60_psus: New check for status of PSUs
      * fjdarye60_syscaps: New check for status of System Capacitor Units
      * fjdarye60_rluns: New check for RLUNs
      * lparstat_aix: New check by Joerg Linge
      * mrpe: Handles multiline output correctly (only works on Linux,
	      Agents for AIX, Solaris still need fix).
      * df: limit warning and critical levels to 50/60% when using a magic number
      * fc_brocade_port_detailed: allow setting levels on in/out traffic, detect
         baudrate of inter switch links (ISL). Display warn/crit/baudrate in
	 PNP-template

      MK Livestatus:
      * fix operators !~ and !~~, they didn't work (ever)
      * New headers for waiting (please refer to online documentation)
      * Abort on errors even if header is not fixed16
      * Changed response codes to better match HTTP
      * json output: handle tab and other control characters correctly
      * Fix columns host:worst_service_state and host:worst_service_hard_state
      * New tables servicesbygroup, servicesbyhostgroup and hostsbygroup
      * Allow to select columns with table prefix, e.g. host_name instead of name
        in table hosts. This does not affect the columns headers output by
	ColumnHeaders, though.
      * Fix invalid json output of group list column in tables hosts and services
      * Fix minor compile problem.
      * Fix hangup on AuthUser: at certain columns
      * Fix some compile problems on Solaris

      Multisite:
      * Replaced Multiadmin with Multisite.


1.1.2:
      Summary:
      * Lots of new checks
      * MK Livestatus gives transparent access to log files (nagios.log, archive/*.log)
      * Many bug fixes

      MK Livestatus:
      * Added new table "log", which gives you transparent access to the Nagios log files!
      * Added some new columns about Nagios status data to stable 'status'
      * Added new table "comments"
      * Added logic for count of pending service and hosts
      * Added several new columns in table 'status' 
      * Added new columns flap_detection and obsess_over_services in table services
      * Fixed bug for double columns: filter truncated double to int
      * Added new column status:program_version, showing the Nagios version
      * Added new column num_services_pending in table hosts
      * Fixed several compile problems on AIX
      * Fixed bug: queries could be garbled after interrupted connection
      * Fixed segfault on downtimes:contacts
      * New feature: sum, min, max, avg and std of columns in new syntax of Stats:

      Checks & Agents:
      * Check ps: this check now supports inventory in a very flexible way. This simplifies monitoring a great number of slightly different processes such as with ORACLE or SAP.
      * Check 'md': Consider status active(auto-read-only) as OK
      * Linux Agent: fix bug in vmware_state
      * New Checks for APC Symmetra USV
      * Linux Agent: made <<<meminfo>>> work on RedHat 3.
      * New check ps.perf: Does the same as ps, but without inventory, but with performance data
      * Check kernel: fixed missing performance data
      * Check kernel: make CPU utilization work on Linux 2.4
      * Solaris agent: don't use egrep, removed some bashisms, output filesystem type zfs or ufs
      * Linux agent: fixed problem with nfsmount on SuSE 9.3/10.0
      * Check 'ps': fix incompability with old agent if process is in brackets
      * Linux agent: 'ps' now no longer supresses kernel processes
      * Linux agent: make CPU count work correctly on PPC-Linux
      * Five new checks for monitoring DECRU SANs
      * Some new PNP templates for existing checks that still used the default templates
      * AIX Agent: fix filesystem output
      * Check logwatch: Fix problem occuring at empty log lines
      * New script install_nagios.sh that does the same as install_nagios_on_lenny.sh, but also works on RedHat/CentOS 5.3.
      * New check using the output of ipmi-sensors from freeipmi (Linux)
      * New check for LSI MegaRAID disks and arrays using MegaCli (based on the driver megaraid_sas) (Linux)
      * Added section <<<cpu>>> to AIX and Solaris agents
      * New Check for W&T web thermograph (webthermometer)
      * New Check for output power of APC Symmetra USP
      * New Check for temperature sensors of APC Symmetra WEB/SNMP Management Card.
      * apc_symmetra: add remaining runtime to output
      * New check for UPS'es using the generic UPS-MIB (such as GE SitePro USP)
      * Fix bug in PNP-template for Linux NICs (bytes and megabytes had been mixed up).
      * Windows agent: fix bug in output of performance counters (where sometimes with , instead of .)
      * Windows agent: outputs version if called with 'version'
      
      Core, Setup, etc.:
      * New SNMP scan feature: -I snmp scans all SNMP checks (currently only very few checks support this, though)
      * make non-bulkwalk a default. Please edit bulkwalk_hosts or non_bulkwalk_hosts to change that
      * Improve setup autodetection on RedHat/CentOS.  Also fix problem with Apache config for Mutliadmin: On RedHat Check_MK's Apache conf file must be loaded after mod_python and was thus renamed to zzz_check_mk.conf.
      * Fix problem in Agent-RPM: mark xinetd-configfile with %config -> avoid data loss on update
      * Support PNP4Nagios 0.6.2
      * New setup script "install_nagios.sh" for installing Nagios and everything else on SLES11
      * New option define_contactgroups: will automatically create contactgroup definitions for Nagios

1.1.0:
      * Fixed problems in Windows agent (could lead
        to crash of agent in case of unusal Eventlog
	messages)
      * Fixed problem sind 1.0.39: recompile waitmax for
        32 Bit (also running on 64)
      * Fixed bug in cluster checks: No cache files
        had been used. This can lead to missing logfile
	messages.
      * Check kernel: allow to set levels (e.g. on 
	pgmajfaults)
      * Check ps now allows to check for processes owned
        by a specific user (need update of Linux agent)
      * New configuration option aggregate_check_mk: If
        set to True, the summary hosts will show the
	status auf check_mk (default: False)
      * Check winperf.cpuusage now supports levels
        for warning and critical. Default levels are
	at 101 / 101
      * New check df_netapp32 which must be used
        for Netapps that do not support 64 bit 
	counters. Does the same as df_netapp
      * Symlink PNP templates: df_netapp32 and
        df_netapp use same template as df
      * Fix bug: ifoperstatus does not produce performance
        data but said so.
      * Fix bug in Multiadmin: Sorting according to
        service states did not work
      * Fix two bugs in df_netapp: use 64 bit counters
        (32 counter wrap at 2TB filesystems) and exclude
       	snapshot filesystems with size 0 from inventory.
      * Rudimentary support for monitoring ESX: monitor
        virtual filesystems with 'vdf' (using normal df
	check of check_mk) and monitor state of machines 
	with vcbVmName -s any (new check vmware_state).
      * Fixed bug in MRPE: check failed on empty performance
        data (e.g. from check_snmp: there is emptyness
        after the pipe symbol sometimes)
      * MK Livestatus is now multithreaded an can
        handle up to 10 parallel connections (might
        be configurable in a future version).
      * mk_logwatch -d now processes the complete logfile
        if logwatch.state is missing or not including the
	file (this is easier for testing)
      * Added missing float columns to Livestatus.
      * Livestatus: new header StatsGroupBy:
      * First version with "Check_MK Livestatus Module"!
        setup.sh will compile, install and activate
	Livestatus per default now. If you do not want
	this, please disable it by entering <tt>no</tt>,
	when asked by setup.
      * New Option --paths shows all installation, config
        and data paths of Check_mk and Nagios
      * New configuration variable define_hostgroups and
        define service_groups allow you to automatically
        create host- and service groups - even with aliases.
      * Multiadmin has new filter for 'active checks enabled'.
      * Multiadmin filter for check_command is now a drop down list.
      * Dummy commands output error message when passive services
        are actively checked (by accident)
      * New configuration option service_descriptions allows to
        define customized service descriptions for each check type
      * New configuration options extra_host_conf, extra_summary_host_conf
        and extra_service_conf allow to define arbitrary Nagios options
	in host and service defitions (notes, icon_image, custom variables,
        etc)
      * Fix bug: honor only_hosts also at option -C


1.0.39:
      * New configuration variable only_hosts allows
	you to limit check_mk to a subset of your
	hosts (for testing)
      * New configuration parameter mem_extended_perfdata
	sends more performance data on Linux (see 
	check manual for details)
      * many improvements of Multiadmin web pages: optionally 
	filter out services which are (not) currently in downtime
	(host or service itself), optionally (not) filter out summary
	hosts, show host status (down hosts), new action
	for removing all scheduled downtimes of a service.
	Search results will be refreshed every 90 seconds.
	Choose between two different sorting orders.
	Multadmin now also supports user authentication
      * New configuration option define_timeperiods, which
	allows to create Nagios timeperiod definitions.
	This also enables the Multiadmin tools to filter
	out services which are currently not in their
	notification interval.
      * NIC check for Linux (netctr.combined) now supports
	checking of error rates
      * fc_brocade_port: New possibility of monitoring
	CRC errors and C3 discards
      * Fixed bug: snmp_info_single was missing
        in precompiled host checks
	
1.0.38:
      * New: check_mk's multiadmin tool (Python based
	web page). It allows mass administration of
	services (enable/disable checks/notifications, 
	acknowledgements, downtimes). It does not need
	Nagios service- or host groups but works with
	a freeform search.
      * Remove duplicate <?php from the four new 
	PNP templates of 1.0.37.
      * Linux Agent: Kill hanging NFS with signal 9
	(signal 15 does not always help)
      * Some improvements in autodetection. Also make
	debug mode: ./autodetect.py: This helps to
	find problems in autodetection.
      * New configuration variables generate_hostconf and
	generate_dummy_commands, which allows to suppress
	generation of host definitions for Nagios, or 
	dummy commands, resp.
      * Now also SNMP based checks use cache files.
      * New major options --backup and --restore for
	intelligent backup and restore of configuration
	and runtime data
      * New variable simulation_mode allows you to dry
	run your Nagios with data from another installation.
      * Fixed inventory of Linux cpu.loads and cpu.threads
      * Fixed several examples in checks manpages
      * Fixed problems in install_nagios_on_lenny.sh
      * ./setup.sh now understands option --yes: This
        will not output anything except error messages
	and assumes 'yes' to all questions
      * Fix missing 'default.php' in templates for
	local
	
1.0.37:
      * IMPORTANT: Semantics of check "cpu.loads" has changed.
	Levels are now regarded as *per CPU*. That means, that
	if your warning level is at 4.0 on a 2 CPU machine, then 
	a level of 8.0 is applied.
      * On check_mk -v now also ouputs version of check_mk
      * logfile_patterns can now contain host specific entries.
	Please refer to updated online documentation for details.
      * Handling wrapping of performance counters. 32 and 64 bit
	counters should be autodetected and handled correctly.
	Counters wrapping over twice within one check cycle
	cannot be handled, though.
      * Fixed bug in diskstat: Throughput was computed twice
	too high, since /proc/diskstats counts in sectors (512 Bytes)
	not in KB
      * The new configuration variables bulkwalk_hosts and
	non_bulkwalk_hosts, that allow 	to specify, which hosts 
	support snmpbulkwalk (which is
	faster than snmpwalk) and which not. In previos versions,
	always bulk walk was used, but some devices do not support
	that.
      * New configuration variable non_aggregated_hosts allows
	to exclude hosts generally from service aggregation.
      * New SNMP based check for Rittal CMC TC 
	(ComputerMultiControl-TopConcept) Temperature sensors 
      * Fixed several problems in autodetection of setup
      * Fixed inventory check: exit code was always 0
	for newer Python versions.
      * Fixed optical problem in check manual pages with
	newer version of less.
      * New template check_mk-local.php that tries to
	find and include service name specific templates.
	If none is found, default.php will be used.
      * New PNP templates check_mk-kernel.php for major page
	faults, context switches and process creation
      * New PNP template for cpu.threads (Number of threads)
      * Check nfsmounts now detects stale NFS handles and
	triggers a warning state in that case

1.0.36:
      * New feature of Linux/UNIX Agent: "MRPE" allows
	you to call Nagios plugins by the agent. Please
	refer to online documentation for details.
      * Fix bug in logwatch.php: Logfiles names containing spaces
	now work.
      * Setup.sh now automatically creates cfg_dir if
	none found in nagios.cfg (which is the case for the
	default configuration of a self compiled Nagios)
      * Fix computation of CPU usage for VMS.
      * snmp_hosts now allows config-list syntax. If you do
	not define snmp_hosts at all, all hosts with tag
	'snmp' are considered to be SNMP hosts. That is 
	the new preferred way to do it. Please refer
	to the new online documentation.
      * snmp_communities now also allows config-list syntax
	and is compatible to datasource_programs. This allows
	to define different SNMP communities by making use
	of host tags.
      * Check ifoperstatus: Monitoring of unused ports is
	now controlled via ifoperstatus_monitor_unused.
      * Fix problem in Windows-Agent with cluster filesystems:
	temporarily non-present cluster-filesystems are ignored by
	the agent now.
      * Linux agent now supports /dev/cciss/d0d0... in section
	<<<diskstat>>>
      * host configuration for Nagios creates now a variable
	'name host_$HOSTNAME' for each host. This allows
	you to add custom Nagios settings to specific hosts
	in a quite general way.
      * hosts' parents can now be specified with the
	variable 'parents'. Please look at online documentation
	for details.
      * Summary hosts now automatically get their real host as a
	parent. This also holds for summary cluster hosts.
      * New option -X, --config-check that checks your configuration
	for invalid variables. You still can use your own temporary
	variables if you prefix them with an underscore.
	IMPORTANT: Please check your configuration files with
	this option. The check may become an implicit standard in
	future versions.
      * Fixed problem with inventory check on older Python 
	versions.
      * Updated install_nagios_on_lenny.sh to Nagios version
	3.2.0 and fixed several bugs.

1.0.35:
      * New option -R/--restart that does -S, -H and -C and
	also restarts Nagios, but before that does a Nagios
	config check. If that fails, everything is rolled
	back and Nagios keeps running with the old configuration.
      * PNP template for PING which combines RTA and LOSS into
	one graph.
      * Host check interval set to 1 in default templates.
      * New check for hanging NFS mounts (currently only
	on Linux)
      * Changed check_mk_templates.cfg for PING-only hosts:
	No performance data is processed for the PING-Check
	since the PING data is already processed via the
	host check (avoid duplicate RRDs)
      * Fix broken notes_url for logwatch: Value from setup.sh
	was ignored and always default value taken.
      * Renamed config variable mknagios_port to agent_port
	(please updated main.mk if you use that variable)
      * Renamed config variable mknagios_min_version to
	agent_min_version (update main.mk if used)
      * Renamed config variable mknagios_autochecksdir to 
	autochecksdir (update main.mk if used)
      * configuration directory for Linux/UNIX agents is
	now configurable (default is /etc/check_mk)
      * Add missing configuration variable to precompiled
	checks (fix problem when using clusters)
      * Improved multipath-check: Inventory now determines
	current number of paths. And check output is more
	verbose.
      * Mark config files as config files in RPM. RPM used
	to overwrite main.mk on update!
	
1.0.34:
      * Ship agents for AIX and SunOS/Solaris (beta versions).
      * setup script now autodetects paths and settings of your
	running Nagios
      * Debian package of check_mk itself is now natively build
	with paths matching the prepackaged Nagios on Debian 5.0
      * checks/df: Fix output of check: percentage shown in output
	did include reserved space for root where check logic did
	not. Also fix logic: account reserved space as used - not
	as avail.
      * checks/df: Exclude filesystems with size 0 from inventory.
      * Fix bug with host tags in clusters -> precompile did not
	work.
      * New feature "Inventory Check": Check for new services. Setting
	inventory_check_interval=120 in main.mk will check for new services
	every 2 hours on each host. Refer to online documentation
	for more details.
      * Fixed bug: When agent sends invalid information or check
	has bug, check_mk now handles this gracefully
      * Fixed bug in checks/diskstat and in Linux agent. Also
	IDE disks are found. The inventory does now work correctly
	if now disks are found.
      * Determine common group of Apache and Nagios at setup.
	Auto set new variable www_group which replaces logwatch_groupid.
	Fix bug: logwatch directories are now created with correct
	ownership when check_mk is called manually as root.
      * Default templates: notifications options for hosts and
	services now include also recovery, flapping and warning
	events.
      * Windows agent: changed computation of RAM and SWAP usage
	(now we assume that "totalPageFile" includes RAM *and*
	SWAP).
      * Fix problem with Nagios configuration files: remove
	characters Nagios considers as illegal from service
	descriptions.
      * Processing of performance data (check_icmp) for host
        checks and PING-only-services now set to 1 in default
	templates check_mk_templates.cfg.
      * New SNMP checks for querying FSC ServerView Agent: fsc_fans,
	fsc_temp and fsc_subsystems. Successfully tested with agents
	running	on Windows and Linux.
      * RPM packaged agent tested to be working on VMWare ESX 4.0 
	(simply install RPM package with rpm -i ... and open port 
	in firewall with "esxcfg-firewall -o 6556,tcp,in,check_mk")
      * Improve handling of cache files: inventory now uses cache
	files only if they are current and if the hosts are not
	explicitely specified.
	
1.0.33:
      * Made check_mk run on Python 2.3.4 (as used in CentOS 4.7
	und RedHat 4.7). 
      * New option -M that prints out manual pages of checks.
	Only a few check types are documented yet, but more will
	be following.
      * Package the empty directory /usr/lib/check_mk_agent/plugins
	and ../local into the RPM and DEB package of the agent
      * New feature: service_dependencies. check_mk lets you comfortably
	create Nagios servicedependency definitions for you and also
	supports them by executing the checks in an optimal order.
      * logwatch.php: New button for hiding the context messages.
	This is a global setting for all logfiles and its state is
	stored in a cookie.
	
1.0.32:
      * IMPORTANT: Configuration variable datasource_programs is now
        analogous to that of host_groups. That means: the order of
        program and hostlist must be swapped!
      * New option --fake-dns, useful for tests with non-existing
	hosts.
      * Massive speed improvement for -S, -H and -C
      * Fixed bug in inventory of clusters: Clustered services where
	silently dropped (since introduction of host tags). Fixed now.
      * Fixed minor bug in inventory: Suppress DNS lookup when using
	--no-tcp
      * Fixed bug in cluster handling: Missing function strip_tags()
	in check_mk_base.py was eliminated.
      * Changed semantics of host_groups, summary_host_groups,
	host_contactgroups, and summary_host_groups for clusters. 
	Now the cluster names will be relevant, not
	the names of the nodes. This allows the cluster hosts to
	have different host/contactgroups than the nodes. And it is more
	consistent with other parts of the configuration.
      * Fixed bug: datasource_programs on cluster nodes did not work
	when precompiling

1.0.31:
      * New option -D, --dump that dumps all configuration information
	about one, several or all hosts
	New config variables 'ignored_checktypes' and 'ignored_services',
        which allow to include certain checktypes in general or
        some services from some hosts from inventory
      * Config variable 'clustered_services' now has the same semantics
	as ignored_checktypes and allows to make it host dependent.
      * Allow magic tags PHYSICAL_HOSTS, CLUSTER_HOSTS and ALL_HOSTS at
	all places, where lists of hosts are expected (except checks).
	This fixes various problems that arise when using all_hosts at
	those places:
	  * all_hosts might by changed by another file in conf.d
	  * all_hosts does not contain the cluster hosts
      * Config file 'final.mk' is read after all other config files -
	if it exists. You can put debug code there that prints the
	contents of your variables.
      * Use colored output only, if stdout is a tty. If you have
	problems with colors, then you can pipe the output
	through cat or less
      * Fixed bug with host tags: didn't strip off tags when
	processing configuration lists (occurs when using
	custom host lists)
      * mk_logwatch is now aware of inodes of logfiles. This
	is important for fast rotating files: If the inode
	of a logfile changes between two checks mk_logwatch
	assumes that the complete content is new, even if
	the new file is longer than the old one.
      * check_mk makes sure that you do not have duplicate
	hosts in all_hosts or clusters.

1.0.30:
      * Windows agent now automatically monitors all existing
	event logs, not only "System" and "Application".

1.0.29:
      * Improved default Nagios configuration file:
	added some missing templates, enter correct URLs
	asked at setup time.
      * IMPORANT: If you do not use the new default 
	Nagios configuration file you need to rename
	the template for aggregated services (summary
	services) to check_mk_summarizes (old name
	was 'check_mk_passive-summary'). Aggregated
	services are *always* passive and do *never*
	have performance data.
      * Hopefully fixed CPU usage output on multi-CPU
	machines
      * Fixed Problem in Windows Agent: Eventlog monitoring
	does now also work, if first record has not number 1
	(relevant for larger/older eventlogs)
      * Fixed bug in administration.html: Filename for Nagios
	must be named check_mk.cfg and *not* main.mk. Nagios
	does not read files without the suffix .cfg. 
      * magic factor for df, that allows to automatgically 
        adapt levels for very big or very small filesystems.
      * new concept of host tags simplyfies configuration.
      * IMPORTANT: at all places in the configuration where
	lists of hosts are used those are not any longer
	interpreted as regular expressions. Hostnames
	must match exactly. Therefore the list [ "" ] does
	not any longer represent the list of all hosts.
	It is a bug now. Please write all_hosts instead
	of [ "" ]. The semantics for service expressions
	has not changed.
      * Fixed problem with logwatch.php: Begin with
	<?php, not with <?. This makes some older webservers
	happy.
      * Fixed problem in check ipmi: Handle corrupt output
	from agent
      * Cleaned up code, improved inline documentation
      * Fixed problem with vms_df: default_filesystem_levels,
	filesystem_levels and df magic number now are used
	for df, vms_df and df_netapp together. Works now also
	when precompiled.
	
1.0.28:
      * IMPORTANT: the config file has been renamed from
	check_mk.cfg to main.mk. This has been suggested
	by several of my customers in order to avoid 
	confusion with Nagios configuration files. In addition,
	all check_mk's configuration file have to end in
	'.mk'. This also holds for the autochecks. The 
	setup.sh script will automatically rename all relevant
	files. Users of RPM or DEB installations have to remove
	the files themselves - sorry.
      * Windows agent supports eventlogs. Current all Warning
        and Error messages from 'System' and 'Application' are
        being sent to check_mk. Events can be filtered on the
	Nagios host.
      * Fixed bug: direct RRD update didn't work. Should now.
      * Fixed permission problems when run as root.
      * Agent is expected to send its version in <<<check_mk>>>
	now (not any longer in <<<mknagios>>>
      * Fixed bug in Windows agent. Performance counters now output
	correct values
      * Change checks/winperf: Changed 'ops/sec' into MB/s.
	That measures read and write disk throughput
	(now warn/crit levels possible yet)
      * new SNMP check 'ifoperstatus' for checking link
        of network interfaces via SNMP standard MIB
      * translated setup script into english
      * fixed bug with missing directories in setup script
      * made setup script's output nicer, show version information
      * NEW: mk_logwatch - a new plugin for the linux/UNIX agent
	for watching logfiles
      * Better error handling with Nagios pipe
      * Better handling of global error: make check_mk return
	CRIT, when no data can retrieved at all.
      * Added missing template 'check_mk_pingonly' in sample
	Nagios config file (is needed for hosts without checks)
	
1.0.27:
      * Ship source code of windows agent
      * fix several typos
      * fix bug: option --list-hosts did not work
      * fix bug: precompile "-C" did not work because
	of missing extension .py
      * new option -U,--update: It combines -S, -H and
	-U and writes the Nagios configuration into a
	file (not to stdout).
      * ship templates for PNP4Nagios matching most check_mk-checks.
	Standard installation path is /usr/share/check_mk/pnp-templates
	
1.0.26:
      -	Changed License to GNU GPL Version 2
      * modules check_mk_admin and check_mk_base are both shipped
	uncompiled.
      * source code of windows agent togehter with Makefile shipped
	with normal distribution
      * checks/md now handles rare case where output of /proc/mdstat
	shows three lines per array

1.0.25:
      * setup skript remembers paths

1.0.24:
      * fixed bug with precompile: Version of Agent was always 0

1.0.23:
      * fixed bug: check_config_variables was missing in precompiled
	files
      * new logwatch agent in Python plus new logwatch-check that
	handles both the output from the old and the new agent

1.0.22:
      * Default timeout for TCP transfer increased from 3.0 to 60.0
      * Windows agent supports '<<<mem>>>' that is compatible with Linux
      * Windows agents performance counters output fixed
      * Windows agent can now be cross-compiled with mingw on Linux
      * New checktype winperf.cpuusage that retrieves the percentage
	of CPU usage from windows (still has to be tested on Multi-CPU
	machine)
      * Fixed bug: logwatch_dir and logwatch_groupid got lost when
	precompiling. 
      * arithmetic for CPU usage on VMS multi-CPU machines changed

1.0.21:
      * fixed bug in checks/df: filesystem levels did not work
	with precompiled checks

1.0.20:
      * new administration guide in doc/
      * fixed bug: option -v now works independent of order
      * fixed bug: in statgrab_net: variable was missing (affected -C)
      * fixed bug: added missing variables, imported re (affected -C)
      * check ipmi: new option ipmi_summarize: create only one check for all sensors
      * new pnp-template for ipmi summarized ambient temperature
 
1.0.19:
      * Monitoring of Windows Services
      * Fixed bug with check-specific default parameters
      * Monitoring of VMS (agent not included yet)
      * Retrieving of data via an external programm (e.g. SSH/RSH)
      * setup.sh does not overwrite check_mk.cfg but installs
	the new default file as check_mk.cfg-1.0.19
      * Put hosts into default hostgroup if none is configured<|MERGE_RESOLUTION|>--- conflicted
+++ resolved
@@ -23,12 +23,9 @@
     * 0070 cmciii_lcp_airin cmciii_lcp_airout cmciii_lcp_fans cmciii_lcp_waterflow cmciii_lcp_waterin cmciii_lcp_waterout: new checks for the Rittal CMC-III LCP device
     * 0098 apc_inrow_airflow, apc_inrow_fanspeed, apc_inrow_temp: New checks for APC inrow devices
     * 0099 apc_mod_pdu_modules: New check for APC Modular Power Distribution Unit
-<<<<<<< HEAD
     * 0100 juniper_cpu: New check for CPU utilization on Juniper switches
-=======
     * 0070 cmciii_lcp_airin cmciii_lcp_airout cmciii_lcp_fans cmciii_lcp_waterflow cmciii_lcp_waterin cmciii_lcp_waterout: new checks for the Rittal CMC-III LCP device
     * 0072 cmciii_pu_access cmciii_pu_canbus cmciii_pu_io cmciii_pu_temp: New checks for the Rittal CMC-III PU Unit
->>>>>>> 1207c96c
     * 0024 FIX: cisco_wlc: removed check configuration parameter ap_model...
     * 0065 FIX: veeam_client: check behaviour improved when backup is in progress
     * 0066 FIX: veeam_jobs: check behaviour improved when backup is in progress
@@ -98,25 +95,14 @@
     * 0233 FIX: Fixed missing entries in log file and availability view...
 
 
-<<<<<<< HEAD
     * 0026 FIX: snmptd_mkevent.py: fixed crash on startup
     * 0036 FIX: fixed bug in multisite command execution...
-
-    Livestatus:
-    * 0067 livedump: new option to mark the mode at the beginning of the dump and documentation fixes...
-    * 0023 FIX: table statehist: code cleanup / minor performance improvements
-    * 0034 FIX: table statehist: no more missing entries if only one logfile exists
-    * 0233 FIX: Fixed missing entries in log file and availability view...
-=======
-    * 0026 FIX: snmpd_mkevent.py: fixed crash on startup
-    * 0036 FIX: Fixed bug where multsite commands did not work properly...
 
     Livestatus:
     * 0067 livedump: new option to mark the mode at the beginning of the dump and documentation fixes...
     * 0023 FIX: Fixed incorrect starttime of table statehist entries...
     * 0034 FIX: Availability no longer showes incorrect entries when only one logfile exists...
     * 0233 FIX: Fixed missing entries in log file or availability view...
->>>>>>> 76d0c2c483e7807fec360708fb2ad5b03479dead
 
 
 1.2.3i6:
