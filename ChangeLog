1.1.4b2:
      * Remove dependency from debian agent package    
      * Multisite: New column with icon with link to Nagios GUI
      * Livestatus: fix bug: in_*_period didn't work anymore
        (this bug was introduced by Localtime: and is not present
         in 1.1.3)
      * Multisite: new icon showing items out of their notification
        period.
      * Core: Fixed problem with inventory when using clustered_services
      * Check df: handle mountpoints containing spaces correctly 
        (need new inventorization if you have mountpoints with spaces)
      * Check md on Linux: handle spare disks correctly
      * Check ipmi: new config variable ipmi_ignore_nr
<<<<<<< HEAD
      * Linux agent: df now also excludes NFSv4
=======
      * Wrote man-page for ipmi check
>>>>>>> 3f716cbd

1.1.4b1:
      Summary:
      * Many improvements in new Multisite GUI
      * Stability and performance improvements in Livestatus
      * Lots of smaller bug fixes (including MRPE exit code bug)

      Core, Setup, etc.:
      * Check_MK is looking for main.mk not longer in the current and home
        directory
      * install_nagios.sh: fix link to Check_MK in sidebar
      * install_nagios.sh: switch PNP to version 0.6.3
      * install_nagios.sh: better Apache-Config for Multisite setup
      * do not search main.mk in ~ and . anymore (brought only trouble) 
      * clusters: new variable 'clustered_services_of', allowing for overlapping
         clusters (as proposed by Jörg Linge)
      * install_nagios.sh: install snmp package (needed for snmp based checks)
      * Fix ower/group of tarballs: set them to root/root

      Livestatus:
      * Table hosts: New column 'services' listing all services of that host
      * Column servicegroups:members: 'AuthUser' is now honored
      * New columns: hosts:services_with_state and servicegroups:members_with_state
      * New column: hostgroup:members_with_state
      * Columns hostgroup:members and hostgroup:members_with_state honor AuthUser
      * New rudimentary API for C++
      * Updates API for Python
      * Make stack size of threads configurable
      * Set stack size of threads per default o 64 KB instead of 8 MB
      * New header Localtime: for compensating time offsets of remote sites
      * New performance counter for fork rate
      * New columns for hosts: last_time_{up,down,unreachable}
      * New columns for services: last_time_{ok,warning,critical,unknown}
      * Columns with counts honor now AuthUser
      * New columns for hosts/services: modified_attributes{,_list}
      * new columns comments_with_info and downtimes_with_info
      * Table log: switch output to reverse chronological order!
      * Fix segfault on filter on comments:host_services

      Multisite:
      * Improved many builtin views
      * new builtin views for host- and service groups
      * Number of columns now configurable for each layout (1..50)
      * New layout "tiled"
      * New painters for lists of hosts and services in one column
      * Automatically compensate timezone offsets of remote sites
      * New datasources for downtimes and comments
      * New experimental datasource for log
      * Introduce limitation, this safes you from too large output
      * reimplement host- and service icons more intelligent
      * Output error messages from dead site in Multisite mode
      * Increase wait time for master control buttons from 4s to 10s
      * Views get (per-view) configurable browser automatic reload interval
      * Playing of alarm sounds (configurable per view)

      Checks & Agents:
      * mrpe in Linux agent: Fix bug introduced in 1.1.3: Exit status of plugins was
        not honored anymore (due to newline handling)
      * mrpe: allow for sending check_command to PNP4Nagios (see MRPE docu)
      * Logwatch GUI: fix problem on Python 2.4 (thanks to Lars)
      * multipath: Check is now less restrictive when parsing header lines with
        the following format: "<alias> (<id>)"
      * fsc_ipmi_mem_status: New check for monitoring memory status (e.g. ECC)
         on FSC TX-120 (and maybe other) systems.
      * ipmi_sensors in Linux agent: Fixed compatibility problem with new ipmi
        output. Using "--legacy-output" parameter with newer freeipmi versions now.
      * mrpe: fix output in Solaris agent (did never work)
      * IBM blade center: new checks for chassis blowers, mediatray and overall health
      * New caching agent (wrapper) for linux, supporting efficient fully redundant
        monitoring (please read notes in agents/check_mk_caching_agent)
      * Added new smbios_sel check for monitoring the System Event Log of SMBIOS.
      * Linx agent: The xinetd does not log each request anymore. Only
        failures are logged by xinetd now. This can be changed in the xinetd
				configuration files.

1.1.3:

      Core, Setup, etc.:
      * Makefile: make sure all files are world readable
      * Clusters: make real host checks for clusters (using check_icmp with multiple IP addresses)
      * check_mk_templates: remove action_url from cluster and summary hosts (they have no performance data)
      * check_mk_template.cfg: fix typo in notes_url
      * Negation in binary conf lists via NEGATE (clustered_services, ingored_services,
	bulkwalk_hosts, etc).
      * Better handling of wrapping performance counters
      * datasource_programs: allow <HOST> (formerly only <IP>)
      * new config variable: extra_nagios_conf: string simply added to Nagios
        object configuration (for example for define command, etc.)
      * New option --flush: delete runtime data of some or all hosts
      * Abort installation if livestatus does not compile.
      * PNP4Nagios Templates: Fixed bug in template file detection for local checks
      * nagios_install.sh: Added support for Ubuntu 9.10
      * SNMP: handle multiline output of snmpwalk (e.g. Hexdumps)
      * SNMP: handle ugly error output of snmpwalk
      * SNMP: allow snmp_info to fetch multiple tables
      * check_mk -D: sort hostlist before output
      * check_mk -D: fix output: don't show aggregated services for non-aggregated hosts
      * check_mk_templates.cfg: fix syntax error, set notification_options to n

      Checks & Agents:
      * logwatch: fix authorization problem on web pages when acknowledging
      * multipath: Added unhandled multipath output format (UUID with 49 signs)
      * check_mk-df.php: Fix locale setting (error of locale DE on PNP 0.6.2)
      * Make check_mk_agent.linux executable
      * MRPE: Fix problems with quotes in commands
      * multipath: Fixed bug in output parser
      * cpu: fixed bug: apply level on 15min, not on 1min avg
      * New check fc_brocade_port_detailed
      * netctrl: improved handling of wrapped counters
      * winperf: Better handling of wrapping counters
      * aironet_client: New check for number of clients and signal
        quality of CISCO Aironet access points
      * aironet_errors: New check for monitoring CRC errors on
        CISCO Aironet access points
      * logwatch: When Agent does not send a log anymore and no local logwatch
                  file present the state will be UNKNOWN now (Was OK before).
      * fjdarye60_sum: New check for summary status of Fidary-E60 devices
      * fjdarye60_disks: New check for status of physical disks
      * fjdarye60_devencs: New check for status of device enclosures
      * fjdarye60_cadaps: New check for status of channel adapters
      * fjdarye60_cmods: New check for status of channel modules
      * fjdarye60_cmods_flash: New check for status of channel modules flash
      * fjdarye60_cmods_mem: New check for status of channel modules memory
      * fjdarye60_conencs: New check for status of controller enclosures
      * fjdarye60_expanders: New check for status of expanders
      * fjdarye60_inletthmls: New check for status of inlet thermal sensors
      * fjdarye60_thmls: New check for status of thermal sensors
      * fjdarye60_psus: New check for status of PSUs
      * fjdarye60_syscaps: New check for status of System Capacitor Units
      * fjdarye60_rluns: New check for RLUNs
      * lparstat_aix: New check by Joerg Linge
      * mrpe: Handles multiline output correctly (only works on Linux,
	      Agents for AIX, Solaris still need fix).
      * df: limit warning and critical levels to 50/60% when using a magic number
      * fc_brocade_port_detailed: allow setting levels on in/out traffic, detect
         baudrate of inter switch links (ISL). Display warn/crit/baudrate in
	 PNP-template

      MK Livestatus:
      * fix operators !~ and !~~, they didn't work (ever)
      * New headers for waiting (please refer to online documentation)
      * Abort on errors even if header is not fixed16
      * Changed response codes to better match HTTP
      * json output: handle tab and other control characters correctly
      * Fix columns host:worst_service_state and host:worst_service_hard_state
      * New tables servicesbygroup, servicesbyhostgroup and hostsbygroup
      * Allow to select columns with table prefix, e.g. host_name instead of name
        in table hosts. This does not affect the columns headers output by
	ColumnHeaders, though.
      * Fix invalid json output of group list column in tables hosts and services
      * Fix minor compile problem.
      * Fix hangup on AuthUser: at certain columns
      * Fix some compile problems on Solaris

      Multisite:
      * Replaced Multiadmin with Multisite.


1.1.2:
      Summary:
      * Lots of new checks
      * MK Livestatus gives transparent access to log files (nagios.log, archive/*.log)
      * Many bug fixes

      MK Livestatus:
      * Added new table "log", which gives you transparent access to the Nagios log files!
      * Added some new columns about Nagios status data to stable 'status'
      * Added new table "comments"
      * Added logic for count of pending service and hosts
      * Added several new columns in table 'status' 
      * Added new columns flap_detection and obsess_over_services in table services
      * Fixed bug for double columns: filter truncated double to int
      * Added new column status:program_version, showing the Nagios version
      * Added new column num_services_pending in table hosts
      * Fixed several compile problems on AIX
      * Fixed bug: queries could be garbled after interrupted connection
      * Fixed segfault on downtimes:contacts
      * New feature: sum, min, max, avg and std of columns in new syntax of Stats:

      Checks & Agents:
      * Check ps: this check now supports inventory in a very flexible way. This simplifies monitoring a great number of slightly different processes such as with ORACLE or SAP.
      * Check 'md': Consider status active(auto-read-only) as OK
      * Linux Agent: fix bug in vmware_state
      * New Checks for APC Symmetra USV
      * Linux Agent: made <<<meminfo>>> work on RedHat 3.
      * New check ps.perf: Does the same as ps, but without inventory, but with performance data
      * Check kernel: fixed missing performance data
      * Check kernel: make CPU utilization work on Linux 2.4
      * Solaris agent: don't use egrep, removed some bashisms, output filesystem type zfs or ufs
      * Linux agent: fixed problem with nfsmount on SuSE 9.3/10.0
      * Check 'ps': fix incompability with old agent if process is in brackets
      * Linux agent: 'ps' now no longer supresses kernel processes
      * Linux agent: make CPU count work correctly on PPC-Linux
      * Five new checks for monitoring DECRU SANs
      * Some new PNP templates for existing checks that still used the default templates
      * AIX Agent: fix filesystem output
      * Check logwatch: Fix problem occuring at empty log lines
      * New script install_nagios.sh that does the same as install_nagios_on_lenny.sh, but also works on RedHat/CentOS 5.3.
      * New check using the output of ipmi-sensors from freeipmi (Linux)
      * New check for LSI MegaRAID disks and arrays using MegaCli (based on the driver megaraid_sas) (Linux)
      * Added section <<<cpu>>> to AIX and Solaris agents
      * New Check for W&T web thermograph (webthermometer)
      * New Check for output power of APC Symmetra USP
      * New Check for temperature sensors of APC Symmetra WEB/SNMP Management Card.
      * apc_symmetra: add remaining runtime to output
      * New check for UPS'es using the generic UPS-MIB (such as GE SitePro USP)
      * Fix bug in PNP-template for Linux NICs (bytes and megabytes had been mixed up).
      * Windows agent: fix bug in output of performance counters (where sometimes with , instead of .)
      * Windows agent: outputs version if called with 'version'
      
      Core, Setup, etc.:
      * New SNMP scan feature: -I snmp scans all SNMP checks (currently only very few checks support this, though)
      * make non-bulkwalk a default. Please edit bulkwalk_hosts or non_bulkwalk_hosts to change that
      * Improve setup autodetection on RedHat/CentOS.  Also fix problem with Apache config for Mutliadmin: On RedHat Check_MK's Apache conf file must be loaded after mod_python and was thus renamed to zzz_check_mk.conf.
      * Fix problem in Agent-RPM: mark xinetd-configfile with %config -> avoid data loss on update
      * Support PNP4Nagios 0.6.2
      * New setup script "install_nagios.sh" for installing Nagios and everything else on SLES11
      * New option define_contactgroups: will automatically create contactgroup definitions for Nagios

1.1.0:
      * Fixed problems in Windows agent (could lead
        to crash of agent in case of unusal Eventlog
	messages)
      * Fixed problem sind 1.0.39: recompile waitmax for
        32 Bit (also running on 64)
      * Fixed bug in cluster checks: No cache files
        had been used. This can lead to missing logfile
	messages.
      * Check kernel: allow to set levels (e.g. on 
	pgmajfaults)
      * Check ps now allows to check for processes owned
        by a specific user (need update of Linux agent)
      * New configuration option aggregate_check_mk: If
        set to True, the summary hosts will show the
	status auf check_mk (default: False)
      * Check winperf.cpuusage now supports levels
        for warning and critical. Default levels are
	at 101 / 101
      * New check df_netapp32 which must be used
        for Netapps that do not support 64 bit 
	counters. Does the same as df_netapp
      * Symlink PNP templates: df_netapp32 and
        df_netapp use same template as df
      * Fix bug: ifoperstatus does not produce performance
        data but said so.
      * Fix bug in Multiadmin: Sorting according to
        service states did not work
      * Fix two bugs in df_netapp: use 64 bit counters
        (32 counter wrap at 2TB filesystems) and exclude
       	snapshot filesystems with size 0 from inventory.
      * Rudimentary support for monitoring ESX: monitor
        virtual filesystems with 'vdf' (using normal df
	check of check_mk) and monitor state of machines 
	with vcbVmName -s any (new check vmware_state).
      * Fixed bug in MRPE: check failed on empty performance
        data (e.g. from check_snmp: there is emptyness
        after the pipe symbol sometimes)
      * MK Livestatus is now multithreaded an can
        handle up to 10 parallel connections (might
        be configurable in a future version).
      * mk_logwatch -d now processes the complete logfile
        if logwatch.state is missing or not including the
	file (this is easier for testing)
      * Added missing float columns to Livestatus.
      * Livestatus: new header StatsGroupBy:
      * First version with "Check_MK Livestatus Module"!
        setup.sh will compile, install and activate
	Livestatus per default now. If you do not want
	this, please disable it by entering <tt>no</tt>,
	when asked by setup.
      * New Option --paths shows all installation, config
        and data paths of Check_mk and Nagios
      * New configuration variable define_hostgroups and
        define service_groups allow you to automatically
        create host- and service groups - even with aliases.
      * Multiadmin has new filter for 'active checks enabled'.
      * Multiadmin filter for check_command is now a drop down list.
      * Dummy commands output error message when passive services
        are actively checked (by accident)
      * New configuration option service_descriptions allows to
        define customized service descriptions for each check type
      * New configuration options extra_host_conf, extra_summary_host_conf
        and extra_service_conf allow to define arbitrary Nagios options
	in host and service defitions (notes, icon_image, custom variables,
        etc)
      * Fix bug: honor only_hosts also at option -C


1.0.39:
      * New configuration variable only_hosts allows
	you to limit check_mk to a subset of your
	hosts (for testing)
      * New configuration parameter mem_extended_perfdata
	sends more performance data on Linux (see 
	check manual for details)
      * many improvements of Multiadmin web pages: optionally 
	filter out services which are (not) currently in downtime
	(host or service itself), optionally (not) filter out summary
	hosts, show host status (down hosts), new action
	for removing all scheduled downtimes of a service.
	Search results will be refreshed every 90 seconds.
	Choose between two different sorting orders.
	Multadmin now also supports user authentication
      * New configuration option define_timeperiods, which
	allows to create Nagios timeperiod definitions.
	This also enables the Multiadmin tools to filter
	out services which are currently not in their
	notification interval.
      * NIC check for Linux (netctr.combined) now supports
	checking of error rates
      * fc_brocade_port: New possibility of monitoring
	CRC errors and C3 discards
      * Fixed bug: snmp_info_single was missing
        in precompiled host checks
	
1.0.38:
      * New: check_mk's multiadmin tool (Python based
	web page). It allows mass administration of
	services (enable/disable checks/notifications, 
	acknowledgements, downtimes). It does not need
	Nagios service- or host groups but works with
	a freeform search.
      * Remove duplicate <?php from the four new 
	PNP templates of 1.0.37.
      * Linux Agent: Kill hanging NFS with signal 9
	(signal 15 does not always help)
      * Some improvements in autodetection. Also make
	debug mode: ./autodetect.py: This helps to
	find problems in autodetection.
      * New configuration variables generate_hostconf and
	generate_dummy_commands, which allows to suppress
	generation of host definitions for Nagios, or 
	dummy commands, resp.
      * Now also SNMP based checks use cache files.
      * New major options --backup and --restore for
	intelligent backup and restore of configuration
	and runtime data
      * New variable simulation_mode allows you to dry
	run your Nagios with data from another installation.
      * Fixed inventory of Linux cpu.loads and cpu.threads
      * Fixed several examples in checks manpages
      * Fixed problems in install_nagios_on_lenny.sh
      * ./setup.sh now understands option --yes: This
        will not output anything except error messages
	and assumes 'yes' to all questions
      * Fix missing 'default.php' in templates for
	local
	
1.0.37:
      * IMPORTANT: Semantics of check "cpu.loads" has changed.
	Levels are now regarded as *per CPU*. That means, that
	if your warning level is at 4.0 on a 2 CPU machine, then 
	a level of 8.0 is applied.
      * On check_mk -v now also ouputs version of check_mk
      * logfile_patterns can now contain host specific entries.
	Please refer to updated online documentation for details.
      * Handling wrapping of performance counters. 32 and 64 bit
	counters should be autodetected and handled correctly.
	Counters wrapping over twice within one check cycle
	cannot be handled, though.
      * Fixed bug in diskstat: Throughput was computed twice
	too high, since /proc/diskstats counts in sectors (512 Bytes)
	not in KB
      * The new configuration variables bulkwalk_hosts and
	non_bulkwalk_hosts, that allow 	to specify, which hosts 
	support snmpbulkwalk (which is
	faster than snmpwalk) and which not. In previos versions,
	always bulk walk was used, but some devices do not support
	that.
      * New configuration variable non_aggregated_hosts allows
	to exclude hosts generally from service aggregation.
      * New SNMP based check for Rittal CMC TC 
	(ComputerMultiControl-TopConcept) Temperature sensors 
      * Fixed several problems in autodetection of setup
      * Fixed inventory check: exit code was always 0
	for newer Python versions.
      * Fixed optical problem in check manual pages with
	newer version of less.
      * New template check_mk-local.php that tries to
	find and include service name specific templates.
	If none is found, default.php will be used.
      * New PNP templates check_mk-kernel.php for major page
	faults, context switches and process creation
      * New PNP template for cpu.threads (Number of threads)
      * Check nfsmounts now detects stale NFS handles and
	triggers a warning state in that case

1.0.36:
      * New feature of Linux/UNIX Agent: "MRPE" allows
	you to call Nagios plugins by the agent. Please
	refer to online documentation for details.
      * Fix bug in logwatch.php: Logfiles names containing spaces
	now work.
      * Setup.sh now automatically creates cfg_dir if
	none found in nagios.cfg (which is the case for the
	default configuration of a self compiled Nagios)
      * Fix computation of CPU usage for VMS.
      * snmp_hosts now allows config-list syntax. If you do
	not define snmp_hosts at all, all hosts with tag
	'snmp' are considered to be SNMP hosts. That is 
	the new preferred way to do it. Please refer
	to the new online documentation.
      * snmp_communities now also allows config-list syntax
	and is compatible to datasource_programs. This allows
	to define different SNMP communities by making use
	of host tags.
      * Check ifoperstatus: Monitoring of unused ports is
	now controlled via ifoperstatus_monitor_unused.
      * Fix problem in Windows-Agent with cluster filesystems:
	temporarily non-present cluster-filesystems are ignored by
	the agent now.
      * Linux agent now supports /dev/cciss/d0d0... in section
	<<<diskstat>>>
      * host configuration for Nagios creates now a variable
	'name host_$HOSTNAME' for each host. This allows
	you to add custom Nagios settings to specific hosts
	in a quite general way.
      * hosts' parents can now be specified with the
	variable 'parents'. Please look at online documentation
	for details.
      * Summary hosts now automatically get their real host as a
	parent. This also holds for summary cluster hosts.
      * New option -X, --config-check that checks your configuration
	for invalid variables. You still can use your own temporary
	variables if you prefix them with an underscore.
	IMPORTANT: Please check your configuration files with
	this option. The check may become an implicit standard in
	future versions.
      * Fixed problem with inventory check on older Python 
	versions.
      * Updated install_nagios_on_lenny.sh to Nagios version
	3.2.0 and fixed several bugs.

1.0.35:
      * New option -R/--restart that does -S, -H and -C and
	also restarts Nagios, but before that does a Nagios
	config check. If that fails, everything is rolled
	back and Nagios keeps running with the old configuration.
      * PNP template for PING which combines RTA and LOSS into
	one graph.
      * Host check interval set to 1 in default templates.
      * New check for hanging NFS mounts (currently only
	on Linux)
      * Changed check_mk_templates.cfg for PING-only hosts:
	No performance data is processed for the PING-Check
	since the PING data is already processed via the
	host check (avoid duplicate RRDs)
      * Fix broken notes_url for logwatch: Value from setup.sh
	was ignored and always default value taken.
      * Renamed config variable mknagios_port to agent_port
	(please updated main.mk if you use that variable)
      * Renamed config variable mknagios_min_version to
	agent_min_version (update main.mk if used)
      * Renamed config variable mknagios_autochecksdir to 
	autochecksdir (update main.mk if used)
      * configuration directory for Linux/UNIX agents is
	now configurable (default is /etc/check_mk)
      * Add missing configuration variable to precompiled
	checks (fix problem when using clusters)
      * Improved multipath-check: Inventory now determines
	current number of paths. And check output is more
	verbose.
      * Mark config files as config files in RPM. RPM used
	to overwrite main.mk on update!
	
1.0.34:
      * Ship agents for AIX and SunOS/Solaris (beta versions).
      * setup script now autodetects paths and settings of your
	running Nagios
      * Debian package of check_mk itself is now natively build
	with paths matching the prepackaged Nagios on Debian 5.0
      * checks/df: Fix output of check: percentage shown in output
	did include reserved space for root where check logic did
	not. Also fix logic: account reserved space as used - not
	as avail.
      * checks/df: Exclude filesystems with size 0 from inventory.
      * Fix bug with host tags in clusters -> precompile did not
	work.
      * New feature "Inventory Check": Check for new services. Setting
	inventory_check_interval=120 in main.mk will check for new services
	every 2 hours on each host. Refer to online documentation
	for more details.
      * Fixed bug: When agent sends invalid information or check
	has bug, check_mk now handles this gracefully
      * Fixed bug in checks/diskstat and in Linux agent. Also
	IDE disks are found. The inventory does now work correctly
	if now disks are found.
      * Determine common group of Apache and Nagios at setup.
	Auto set new variable www_group which replaces logwatch_groupid.
	Fix bug: logwatch directories are now created with correct
	ownership when check_mk is called manually as root.
      * Default templates: notifications options for hosts and
	services now include also recovery, flapping and warning
	events.
      * Windows agent: changed computation of RAM and SWAP usage
	(now we assume that "totalPageFile" includes RAM *and*
	SWAP).
      * Fix problem with Nagios configuration files: remove
	characters Nagios considers as illegal from service
	descriptions.
      * Processing of performance data (check_icmp) for host
        checks and PING-only-services now set to 1 in default
	templates check_mk_templates.cfg.
      * New SNMP checks for querying FSC ServerView Agent: fsc_fans,
	fsc_temp and fsc_subsystems. Successfully tested with agents
	running	on Windows and Linux.
      * RPM packaged agent tested to be working on VMWare ESX 4.0 
	(simply install RPM package with rpm -i ... and open port 
	in firewall with "esxcfg-firewall -o 6556,tcp,in,check_mk")
      * Improve handling of cache files: inventory now uses cache
	files only if they are current and if the hosts are not
	explicitely specified.
	
1.0.33:
      * Made check_mk run on Python 2.3.4 (as used in CentOS 4.7
	und RedHat 4.7). 
      * New option -M that prints out manual pages of checks.
	Only a few check types are documented yet, but more will
	be following.
      * Package the empty directory /usr/lib/check_mk_agent/plugins
	and ../local into the RPM and DEB package of the agent
      * New feature: service_dependencies. check_mk lets you comfortably
	create Nagios servicedependency definitions for you and also
	supports them by executing the checks in an optimal order.
      * logwatch.php: New button for hiding the context messages.
	This is a global setting for all logfiles and its state is
	stored in a cookie.
	
1.0.32:
      * IMPORTANT: Configuration variable datasource_programs is now
        analogous to that of host_groups. That means: the order of
        program and hostlist must be swapped!
      * New option --fake-dns, useful for tests with non-existing
	hosts.
      * Massive speed improvement for -S, -H and -C
      * Fixed bug in inventory of clusters: Clustered services where
	silently dropped (since introduction of host tags). Fixed now.
      * Fixed minor bug in inventory: Suppress DNS lookup when using
	--no-tcp
      * Fixed bug in cluster handling: Missing function strip_tags()
	in check_mk_base.py was eliminated.
      * Changed semantics of host_groups, summary_host_groups,
	host_contactgroups, and summary_host_groups for clusters. 
	Now the cluster names will be relevant, not
	the names of the nodes. This allows the cluster hosts to
	have different host/contactgroups than the nodes. And it is more
	consistent with other parts of the configuration.
      * Fixed bug: datasource_programs on cluster nodes did not work
	when precompiling

1.0.31:
      * New option -D, --dump that dumps all configuration information
	about one, several or all hosts
	New config variables 'ignored_checktypes' and 'ignored_services',
        which allow to include certain checktypes in general or
        some services from some hosts from inventory
      * Config variable 'clustered_services' now has the same semantics
	as ignored_checktypes and allows to make it host dependent.
      * Allow magic tags PHYSICAL_HOSTS, CLUSTER_HOSTS and ALL_HOSTS at
	all places, where lists of hosts are expected (except checks).
	This fixes various problems that arise when using all_hosts at
	those places:
	  * all_hosts might by changed by another file in conf.d
	  * all_hosts does not contain the cluster hosts
      * Config file 'final.mk' is read after all other config files -
	if it exists. You can put debug code there that prints the
	contents of your variables.
      * Use colored output only, if stdout is a tty. If you have
	problems with colors, then you can pipe the output
	through cat or less
      * Fixed bug with host tags: didn't strip off tags when
	processing configuration lists (occurs when using
	custom host lists)
      * mk_logwatch is now aware of inodes of logfiles. This
	is important for fast rotating files: If the inode
	of a logfile changes between two checks mk_logwatch
	assumes that the complete content is new, even if
	the new file is longer than the old one.
      * check_mk makes sure that you do not have duplicate
	hosts in all_hosts or clusters.

1.0.30:
      * Windows agent now automatically monitors all existing
	event logs, not only "System" and "Application".

1.0.29:
      * Improved default Nagios configuration file:
	added some missing templates, enter correct URLs
	asked at setup time.
      * IMPORANT: If you do not use the new default 
	Nagios configuration file you need to rename
	the template for aggregated services (summary
	services) to check_mk_summarizes (old name
	was 'check_mk_passive-summary'). Aggregated
	services are *always* passive and do *never*
	have performance data.
      * Hopefully fixed CPU usage output on multi-CPU
	machines
      * Fixed Problem in Windows Agent: Eventlog monitoring
	does now also work, if first record has not number 1
	(relevant for larger/older eventlogs)
      * Fixed bug in administration.html: Filename for Nagios
	must be named check_mk.cfg and *not* main.mk. Nagios
	does not read files without the suffix .cfg. 
      * magic factor for df, that allows to automatgically 
        adapt levels for very big or very small filesystems.
      * new concept of host tags simplyfies configuration.
      * IMPORTANT: at all places in the configuration where
	lists of hosts are used those are not any longer
	interpreted as regular expressions. Hostnames
	must match exactly. Therefore the list [ "" ] does
	not any longer represent the list of all hosts.
	It is a bug now. Please write all_hosts instead
	of [ "" ]. The semantics for service expressions
	has not changed.
      * Fixed problem with logwatch.php: Begin with
	<?php, not with <?. This makes some older webservers
	happy.
      * Fixed problem in check ipmi: Handle corrupt output
	from agent
      * Cleaned up code, improved inline documentation
      * Fixed problem with vms_df: default_filesystem_levels,
	filesystem_levels and df magic number now are used
	for df, vms_df and df_netapp together. Works now also
	when precompiled.
	
1.0.28:
      * IMPORTANT: the config file has been renamed from
	check_mk.cfg to main.mk. This has been suggested
	by several of my customers in order to avoid 
	confusion with Nagios configuration files. In addition,
	all check_mk's configuration file have to end in
	'.mk'. This also holds for the autochecks. The 
	setup.sh script will automatically rename all relevant
	files. Users of RPM or DEB installations have to remove
	the files themselves - sorry.
      * Windows agent supports eventlogs. Current all Warning
        and Error messages from 'System' and 'Application' are
        being sent to check_mk. Events can be filtered on the
	Nagios host.
      * Fixed bug: direct RRD update didn't work. Should now.
      * Fixed permission problems when run as root.
      * Agent is expected to send its version in <<<check_mk>>>
	now (not any longer in <<<mknagios>>>
      * Fixed bug in Windows agent. Performance counters now output
	correct values
      * Change checks/winperf: Changed 'ops/sec' into MB/s.
	That measures read and write disk throughput
	(now warn/crit levels possible yet)
      * new SNMP check 'ifoperstatus' for checking link
        of network interfaces via SNMP standard MIB
      * translated setup script into english
      * fixed bug with missing directories in setup script
      * made setup script's output nicer, show version information
      * NEW: mk_logwatch - a new plugin for the linux/UNIX agent
	for watching logfiles
      * Better error handling with Nagios pipe
      * Better handling of global error: make check_mk return
	CRIT, when no data can retrieved at all.
      * Added missing template 'check_mk_pingonly' in sample
	Nagios config file (is needed for hosts without checks)
	
1.0.27:
      * Ship source code of windows agent
      * fix several typos
      * fix bug: option --list-hosts did not work
      * fix bug: precompile "-C" did not work because
	of missing extension .py
      * new option -U,--update: It combines -S, -H and
	-U and writes the Nagios configuration into a
	file (not to stdout).
      * ship templates for PNP4Nagios matching most check_mk-checks.
	Standard installation path is /usr/share/check_mk/pnp-templates
	
1.0.26:
      -	Changed License to GNU GPL Version 2
      * modules check_mk_admin and check_mk_base are both shipped
	uncompiled.
      * source code of windows agent togehter with Makefile shipped
	with normal distribution
      * checks/md now handles rare case where output of /proc/mdstat
	shows three lines per array

1.0.25:
      * setup skript remembers paths

1.0.24:
      * fixed bug with precompile: Version of Agent was always 0

1.0.23:
      * fixed bug: check_config_variables was missing in precompiled
	files
      * new logwatch agent in Python plus new logwatch-check that
	handles both the output from the old and the new agent

1.0.22:
      * Default timeout for TCP transfer increased from 3.0 to 60.0
      * Windows agent supports '<<<mem>>>' that is compatible with Linux
      * Windows agents performance counters output fixed
      * Windows agent can now be cross-compiled with mingw on Linux
      * New checktype winperf.cpuusage that retrieves the percentage
	of CPU usage from windows (still has to be tested on Multi-CPU
	machine)
      * Fixed bug: logwatch_dir and logwatch_groupid got lost when
	precompiling. 
      * arithmetic for CPU usage on VMS multi-CPU machines changed

1.0.21:
      * fixed bug in checks/df: filesystem levels did not work
	with precompiled checks

1.0.20:
      * new administration guide in doc/
      * fixed bug: option -v now works independent of order
      * fixed bug: in statgrab_net: variable was missing (affected -C)
      * fixed bug: added missing variables, imported re (affected -C)
      * check ipmi: new option ipmi_summarize: create only one check for all sensors
      * new pnp-template for ipmi summarized ambient temperature
 
1.0.19:
      * Monitoring of Windows Services
      * Fixed bug with check-specific default parameters
      * Monitoring of VMS (agent not included yet)
      * Retrieving of data via an external programm (e.g. SSH/RSH)
      * setup.sh does not overwrite check_mk.cfg but installs
	the new default file as check_mk.cfg-1.0.19
      * Put hosts into default hostgroup if none is configured<|MERGE_RESOLUTION|>--- conflicted
+++ resolved
@@ -11,11 +11,8 @@
         (need new inventorization if you have mountpoints with spaces)
       * Check md on Linux: handle spare disks correctly
       * Check ipmi: new config variable ipmi_ignore_nr
-<<<<<<< HEAD
       * Linux agent: df now also excludes NFSv4
-=======
       * Wrote man-page for ipmi check
->>>>>>> 3f716cbd
 
 1.1.4b1:
       Summary:
