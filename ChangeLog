1.2.7i1:
    Core & Setup:
    * 1759 Packed RPM and DEB agent packages are now shipped with normal Check_MK package...
    * 1791 FIX: Fix problem where many bogus RRD files for Check_MK service would be created...
    * 1792 FIX: Fix path to special agents in case of manual installation
    * 1797 FIX: Fix incomplete configuration during checking when using CMC...
    * 1832 FIX: Fix "global name 'splitted' is not defined" in bulk inventory...
    * 1808 FIX: Fixed broken nagios config when using RBN without a host defined...
    * 1842 FIX: Rewrote implementation of service discovery (formerly inventory)...
    * 1869 FIX: Deleting outdated persisted agent sections now
    * 1919 FIX: cmk --snmpwalk: continue if one of the OIDs to walk fails
    * 1880 FIX: inventory_processes rules can now be configured without setting levels...
    * 1882 FIX: Fixed exception "filesystem_levels" not defined when compiling config for nagios
    * 1977 FIX: Dramatically reduced size of Check_MK check helper processes...
    * 1982 FIX: Fixed exception during checking regular checking when having checks without discovery function

    Checks & Agents:
    * 1665 agent_netapp: New special agent for NetApp monitoring via Web-API...
    * 1782 msexch_replhealth: new check for monitoring health of MS Exchange DAG
    * 1458 msexch_dag.contentindex, msexch_dag.copyqueue, msexch_dag.dbcopy: new checks for MS Exchange Mailbox Servers in a DAG...
    * 1207 services: Check can now be configured with additional names for matching...
    * 1786 casa_cpu_mem, casa_cpu_temp, casa_cpu_util, casa_fan, casa_power: support more devices, also C100G
    * 1787 docsis_channels_upstream, docsis_channels_downstream: now also support CASA 100G
    * 1519 etherbox.temp: Now supports lower levels, output configurable to Celsius, Fahrenheit or Kelvin...
            NOTE: Please refer to the migration notes!
    * 1520 hwg_temp: Now uses new temperature ruleset, allows lower levels and alternate output units....
            NOTE: Please refer to the migration notes!
    * 1521 carel_sensors: Now uses new Temperature WATO-Rule...
            NOTE: Please refer to the migration notes!
    * 1459 netscaler_cpu: new check to monitor the CPUs of Citrix Netscaler Appliances
    * 1460 df_netscaler: new check to monitor filesystem usage on Citrix Netscaler devices
    * 1820 mem.linux: new dedicated check for Linux memory management...
            NOTE: Please refer to the migration notes!
    * 1831 diskstat: detect multipath devices and handle them instead of the physical paths...
    * 1462 netscaler_ha: new check to monitor the HA state of Citrix Netscaler appliances
    * 1838 emc_datadomain_mtree: New check for EMC Datadomain MTrees...
    * 1464 netscaler_mem: new check to monitor the memory usage of Citrix Netscaler Appliances
    * 1822 oracle_undostat: rule for non space error count...
    * 1823 mk_oracle_crs: compatibility against CRS 10.2 + 11.1...
    * 1825 oracle_recovery_status: backupcheck for user managed backups...
    * 1826 oracle_dataguard_stats: New rule for apply_lag_min, removed default rule...
    * 1807 check_mail: Added new check to check IMAP/POP3 login (incl. forwarding of mails to event console)...
    * 1841 fileinfo, fileinfo.groups: new parameter for selecting ranges of the time of the day...
    * 1668 Interface groups: Can create groups out of interface item names...
    * 1669 mrpe program check_16bit_program.cc: Monitors 16 bit programs on windows...
    * 1849 netscaler_dnsrates: new check for DNS statistics of Citrix Netscaler Loadbalancers
    * 1850 netscaler_health.fan, netscaler_health.psus, netscaler_health.temp: new checks to monitor the health of Citrix Netscaler Loadbalancers
    * 1214 ups_bat_temp,ups_capacity,ups_in_freq,ups_in_voltage,ups_out_load,ups_out_voltage: Checks now detect more UPS Devices...
    * 1523 lnx_thermal: Now supports setting levels...
            NOTE: Please refer to the migration notes!
    * 1670 winperf_processor: fixed invalid check values on counter wrap...
    * 1524 kentix_temp: Now supports setting levels...
            NOTE: Please refer to the migration notes!
    * 1525 viprinet_temp: Now uses new Temperature WATO rule...
            NOTE: Please refer to the migration notes!
    * 1673 netapp_volumes: now able to configure levels by magic factor
    * 1854 netscaler_tcp_conns: new check to monitor tcp connections on Citrix Netscaler Loadbalancer Appliances
    * 1857 ibm_svc_portsas: new check and extended special agent for IBM SVC / Storwize V3700 / V7000 devices
    * 1918 ps: new option for checking the age of a process (on Linux)...
    * 1920 df: Linux filesystem check now supports displaying data reserved for root...
    * 1675 esx_vsphere_hostsystem.cpu_util_cluster: Averaged CPU utilization of all cluster nodes...
    * 1216 hp_procurve_cpu: Can now be configured with Wato
    * 1676 if.include: now able to detect grouped interfaces...
    * 1928 netapp_api_if: Improved handling and check output of virtual interfaces...
    * 1827 oracle_tablespace: WATO rule for default increment...
            NOTE: Please refer to the migration notes!
    * 1217 dell_om_sensors: Check now uses generic temperature features...
            NOTE: Please refer to the migration notes!
    * 1929 netapp_api_if: improved inventory and check output of virtual interfaces...
    * 1218 Inital Agent Version for zOS (IBM Mainframes)...
    * 1948 Livedump: Host names can now be prefixed with an individual string...
    * 1958 akcp_daisy_smoke: added new check for smoke sensors on expansion boards which are daisy chained to an AKCP securityProbe 5E...
    * 1219 synology_disks, synology_fans, synology_info, synology_raid, synology_status, synology_update: Multiple Synology NAS Checks
    * 1968 qlogic_fcport, qlogic_sanbox, qlogic_sanbox_fabric_element: Supporting SAN Switch Module for IBM BladeCenter(R) now
    * 1220 if,if64: Discovery can now be based on port description...
    * 1930 Windows agent: now able to unpack plugins.cap file (created by Check_MK agent bakery)...
    * 1933 esx_vsphere_objects: now able to set a different alert level when the host/vm reports 'unknown'...
    * 1860 df and other filesystem checks: process total fs size as perfdata...
    * 1222 mbg_lantime_ng_state: Support for the new Meinberg Lantime MIB (MBG-LANTIME-NG-MIB)...
    * 1961 akcp_exp_humidity, akcp_exp_smoke, akcp_exp_temp, akcp_exp_water: New checks to monitor AKCP securityProbe and expansion boards...
    * 1991 emc_datadomain_temps: make configurable via WATO, add Perf-O-Meter...
            NOTE: Please refer to the migration notes!
    * 1939 check_ftp: changed service description if the ftp port differs from 21...
            NOTE: Please refer to the migration notes!
    * 1992 df: Show usages near to zero with a higher precision - not simply as 0.00
    * 1996 kernel.util: Also output values for steal and guest (no PNP template yet)
    * 1998 statgrab_net: New implementation of network interface monitoring via statgrab...
            NOTE: Please refer to the migration notes!
    * 1889 cmciii.phase: New check to monitor input phases for Raritan PDUs
    * 2005 services: change service description from service_ to Service or new installations
    * 1457 FIX: logins: new check renamed from "users" check...
            NOTE: Please refer to the migration notes!
    * 1762 FIX: lnx_thermal: Now ignoring trip points with level 0...
    * 1763 FIX: diskstat: Fixed error in config example of manpage
    * 1755 FIX: cisco_vpn_tunnel: fix exception in case tunnel is not OK
    * 1756 FIX: agent_ibmsvc: do not abort execution if one of the sections fail
    * 1778 FIX: cisco_secure: do not warn for port where port security cannot be enabled
    * 1764 FIX: mk_sap: Fixed exception when saving status file
    * 1663 FIX: winperf_if: fixed incorrect enumeration of interface index...
    * 1204 FIX: veeam_client: Not longer throwing an error in case of currenlty running backup
    * 1666 FIX: inventory check esx_vsphere_hostsystem: no longer crashes if information is missing...
    * 1767 FIX: fc_port: Re-enabled check discovery of this check
    * 1768 FIX: brocade_fcport/brocade_info: Only try to discover these services when device provides correct info...
    * 1769 FIX: megaraid_bbu: Fixed exception for some controllers reporting "full charge capacity"
    * 1770 FIX: megaraid_pdisks: Now handling unconfigured good/bad states...
    * 1771 FIX: domino_mailqueues: Fixed exception during inventory when no data usable data available
    * 1208 FIX: cifsmounts: Detects now unreachable CIFS mounts
    * 1772 FIX: lparstat_aix: Check handles already working agent output again
    * 1793 FIX: fritz: avoid Exception in inventory function of fritz checks if agent output is empty
    * 1795 FIX: Fix internal exception in WATO rule for filesystems...
    * 1522 FIX: quantum_libsmall_door, quantum libsmall_status: Fixed broken scan function
    * 1818 FIX: dell_poweredge_cpu: Fix exception where BrandName is missing
    * 1819 FIX: dell_poweredge_temp: Make output and service description consistent with other temperature checks...
            NOTE: Please refer to the migration notes!
    * 1388 FIX: oracle_asm_diskgroup: fixed wrong calculation of free space in NORMAL/HIGH redundancy Disk Groups...
    * 1389 FIX: oracle_rman: detect failed jobs...
    * 1390 FIX: mk_oracle: better detection of RMAN Archivelog Backups...
    * 1391 FIX: oracle_instance: New function for Primary Database not OPEN...
    * 1833 FIX: jolokia_metrics.gc: fix recently introduced exception for missing variable
    * 1463 FIX: juniper_screenos_mem, juniper_trpz_mem: pnp template fixed
    * 1806 FIX: services check was not recognizing configured state when no service was found
    * 1840 FIX: oracle_tablespaces: fix implementation of magic factor
    * 1848 FIX: df: title of pnp graphs for filesystem checks fixed...
    * 1821 FIX: mk_oracle: changed connection to dedicated server mode...
    * 1824 FIX: oracle_recovery_status: removed default values from Check...
    * 1209 FIX: livestatus_status: Check handles cluster using in cluster now
    * 1809 FIX: cisco_temp_perf: Fixed exception when no temperature threshold provided by device
    * 1812 FIX: juniper_screenos_mem: Fixed too large memory reported (byte <> kbyte mixup)
    * 1814 FIX: agent_ibmsvc: Fixed missing executable flag
    * 1817 FIX: The Check_MK service did not result in CRITICAL/WARNING states when using Nagios as core...
    * 1844 FIX: oracle_crs_res: fix computation of node a ressource is running on...
    * 1852 FIX: solaris_multipath: this check now works with inventory to remember the number of total paths...
            NOTE: Please refer to the migration notes!
    * 1828 FIX: oracle_dataguard_stats: Bugfix for 'params_value' referenced before assignment...
    * 1853 FIX: cisco_power, cisco_fan, cisco_temp_perf: fixed service description for some special cases...
            NOTE: Please refer to the migration notes!
    * 1671 FIX: windows agent: fixed gaps in eventlog monitoring after agent restart...
    * 1856 FIX: ibm_svc_array ibm_svc_mdisk ibm_svc_mdiskgrp ibm_svc_portfc: made checks more robust for varying number of parameters of IBM SVC agent plugin...
    * 1874 FIX: ps: Old process inventory configurations work now again...
    * 1875 FIX: Fixed possible exceptions of CMC Check_MK helpers when using some custom checks...
    * 1858 FIX: docsis_channels_downstream: allow for negative values of power in dBm
    * 1847 FIX: oracle_logswitches: Fixed description of WATO rule for levels...
    * 1877 FIX: printer_input/printer_output: Check can now handle non reported capacity unit
    * 1921 FIX: kemp_loadmaster_realserver: reimplementation, now use vendor specific information
    * 1859 FIX: cups_queues: linux agent now runs section cups_queues in cached mode...
    * 1881 FIX: omd_status: Check works now even when a site is reported as not OK...
    * 1923 FIX: cisco_qos: Fixed exception in discovery that might lead to missing services
    * 1924 FIX: cisco_power: Fixed missing power supplies in case where name is not unique
    * 1886 FIX: win_printers: Fixed exception in WATO when displaying default parameters
    * 1887 FIX: Logwatch event console forwarding: Better handling of logwatch states
    * 1969 FIX: apc_symmetra: Fix wrong critical state "0 batteries need replacement"
    * 1926 FIX: ps: reenable compatiblity with existing configurations...
    * 1970 FIX: lparstat_aix: Made the check compatible to different kinds of lparstat output...
    * 1971 FIX: printer_input/printer_output: Discovery is using name field when available no...
            NOTE: Please refer to the migration notes!
    * 1931 FIX: agent_vsphere: no longer crashes when host has no license information
    * 1932 FIX: check_http: Check SSL Certificate: did not work when SNI Option was set...
    * 1975 FIX: check_bi_aggr: Ignoring proxy settings from environment now
    * 1936 FIX: check_form_submit: fixed crash on certain form fields with unnamed input elements
    * 1960 FIX: akcp_sensor_drycontact: Service description prefix changed from "Device" to "Dry Contact"...
            NOTE: Please refer to the migration notes!
    * 1938 FIX: docsis_channels_upstream: fixed missing checks if channels had the same ChannelId...
    * 1940 FIX: ps: Fixed a rare crash on malformed agent output...
    * 1941 FIX: df.include: fixed exception on emtpy filesystems...
    * 1942 FIX: netapp_api_volumes: fixed exception when performance data generation was enabled
    * 1993 FIX: solaris_multipath: Fix detection of expected number of paths
    * 1944 FIX: hr_mem: no longer reports incorrect memory values when cached memory values are broken...
    * 1994 FIX: lparstat: Support new AIX version with two new columns nsp and utctc
    * 1997 FIX: checkpoint_connections, checkpoint_packets: Detect more recent devices
    * 1999 FIX: raritan_pdu_inlet_summary, raritan_pdu_inlet, ups_socomec_outphase: renamed services to be consistent...
            NOTE: Please refer to the migration notes!
    * 2000 FIX: check_mk_agent.freebsd: Add missing <<<local>>> section, plugins was twice instead...
    * 2004 FIX: windows_updates: fix exception in WATO when displaying default levels
    * 2006 FIX: services: Add WATO rule for configuring parameters of discovered checks...

    Multisite:
    * 1758 Improved exception hander: Shows details without additional debug request, added mailto link for error report...
    * 1788 New personal setting for start page, right after login...
    * 1776 Dashboard: Allowing unicode characters in static text dashlet
    * 1210 New Downtime Filter for comments...
    * 1811 Added new filter for regex based filtering of contacts to log based views...
    * 1667 Sidebar snapin 'Tree of Folders' and 'WATO folder' filter now available on slave sites...
    * 1815 Dashboard: Sidebar snapins can now be added as dashlets to dashboards...
    * 1973 Added intelligent host and service type icons to default views...
    * 1979 Relative timestamps display warnings when they should be in future but are in past
    * 1937 cpu.loads: performance graph now displays number of CPUs
    * 1781 FIX: Fix broken grouping by host/service group in availability
    * 1783 FIX: Finish the view "History of Scheduled Downtimes"...
    * 1206 FIX: Hostname not longer shown as column in host views
    * 1766 FIX: Fixed exceptions in Web GUI when host or service groups used non ascii characters in names...
    * 1773 FIX: Fixed different exceptions when using localized multisite
    * 1774 FIX: IE: Always use the latest available rendering enginge of the used browser...
    * 1777 FIX: Fixed js error making the "add to visual" link break on pages with context...
    * 1798 FIX: Filters are now retained when adding a view to a dashboard...
    * 1799 FIX: Dashboards: Existing views added to dashboards now get a correct title / title_url
    * 1800 FIX: Fixed umlauts and HTML tags in exception texts...
    * 1796 FIX: Fix filtering in Multisite View BI Boxes...
    * 1802 FIX: Links in messages like "successfully sent X commands" are now working again...
    * 1803 FIX: Fixed exception in Check_MK prediction page...
    * 1804 FIX: Fixed prechecked checkboxes in view actions after first action submit...
    * 1843 FIX: Fixed crash in display of crash report for precompiled host checks
    * 1870 FIX: Joined columns were empty in CSV, JSON or PYTHON exports of view...
    * 1871 FIX: Site filter is only shown as host related filter now...
    * 1872 FIX: View editor hides filter selection for object types which have no filter to choose...
    * 1876 FIX: User sorting of views can now be disabled again
    * 1884 FIX: Fixed exception in virtual host tree snapin
    * 1885 FIX: Fixed filtering by software versions in software package search
    * 1972 FIX: Prevent erasing of quicksearch field when sidebar is reloaded (e.g. during activate changes)...
    * 1221 FIX: veeam_client: Multisite perfometer is now more robust
    * 1989 FIX: Fix sorting of services in availability views
    * 1978 FIX: Fixed linking to other views using "joined columns"...
    * 1980 FIX: logwatch: Fixed exception when acknowledging errors of a single logfile on a single host
    * 1981 FIX: Not trying to render view in view editor when the view is not valid
    * 1983 FIX: Fixed special case in language configuration via user profile...
    * 1984 FIX: Fixed loosing sidebar after switching to/from edit mode in dashboard edior on page reload...
    * 1985 FIX: PNP graph dashlet handles graphs in distributed setups correctly...
    * 1945 FIX: doc/treasures/downtime script: was no longer working because of latest changes in the GUI...
    * 2008 FIX: Users created during basic auth login get the role assigned configured in "default user profile"...

    WATO:
    * 1760 Added search form to manual checks page
    * 1785 Upload SNMP MIBs via WATO...
    * 1461 msexch_dag.copyqueue: added a WATO rule for this check
    * 1868 "Successfully created the host" message is also shown on host diagnose page now
    * 1674 ibm_svc_license / other license checks: now able to configure limits...
            NOTE: Please refer to the migration notes!
    * 1934 WATO Web-API: Documentation is finally available...
    * 1935 WATO Web-API: Reduced number configurable role permissions...
    * 1949 ibm_svc_host / other license checks: now able to configure limits...
    * 1950 ibm_svc_mdisk / disk checks: now able to configure the return state for state and mode of disk...
    * 1761 FIX: Ruleset search is now consistent for host & serviceparameters and manual checks
    * 1765 FIX: Fixed bug when generating nagvis backends while having sites with livestatus proxy configured...
    * 1789 FIX: Fix preview of passive checks in WATO list of services
    * 1790 FIX: Fix WATO parameters page for passive checks...
    * 1794 FIX: Fix exception in WATO service list in case of vanished checks
    * 1805 FIX: Changing roles marks sites where users can login dirty for sync now...
    * 1211 FIX: Fixed g_git_messages error on activate changes...
    * 1212 FIX: Fixed default value in wato parameter page for timeperiods...
    * 1816 FIX: Fixed garbled output on "rename host" result page
    * 1879 FIX: Not showing "only show permitted hosts/services" option for users not having "see all" permissions...
    * 1922 FIX: Fix exception in saving of hosttags if hosttag has at least one auxiliary tag
    * 1883 FIX: Fixed lossing service context when cloning a rule
    * 1925 FIX: Fix missing auxilliary tags that have their own topic...
    * 1927 FIX: Fixed level description in WATO rules, change from if above into at
    * 1976 FIX: Sorting BI rule choice dropdown field entries now
    * 1986 FIX: Added nicer error message when calling the rename host page with a non existant host
    * 1987 FIX: Editing auxtags shows existing topics in dropdown instead of as "create new topic"
    * 2001 FIX: Fix exception of missing .site when editing a non-existing host
    * 2002 FIX: Mark slave sites as dirty if BI aggregates are changes and login is allowed...
    * 2009 FIX: Fixed styling of site login page for establishing a distributed monitoring WATO sync...
<<<<<<< HEAD
    * 2010 FIX: Improved error message when trying to add group assignment rule without having a group configured
=======
    * 2003 FIX: Fix saving of "Users are allowed to directly login into the Web GUI of this site"...
>>>>>>> 12b50143

    Notifications:
    * 1662 notification plugin spectrum: finalized script. now able to handle host notications
    * 1213 New Notification macros $SERVICEFORURL$ and $HOSTFORURL$...
    * 1661 FIX: mknotifyd: improved performance when receiving forwarded notifications
    * 1664 FIX: mknotifyd: further performance improvements for notification forwarding
    * 1205 FIX: RBN: Fixed match contactgroup condition...
    * 1810 FIX: Rule based notifications: Fixed output of non contact mail recipient address in analyze table...
    * 1988 FIX: Gracefully handle invalid empty bulk notification files from previous buggy versions

    BI:
    * 1784 FIX: Fix exception in BI Boxes when parents are being used

    Reporting & Availability:
    * 1990 FIX: Fix two exceptions in PDF exports of host group views

    Event Console:
    * 1845 Keep record of original source IP address of a syslog message or SNMP trap...
    * 1873 SEC: Escaping event text of event console messages correctly in views...
    * 1672 Now able to reclassify logwatch messages before forwarding them to the event console...
    * 1878 SEC: Fixed possible shell injection when filtering the EC archive...
    * 1839 FIX: Fix exception when notifying EC alert into monitoring for traps (because PID is missing)
    * 1813 FIX: Fixed bug in event console rule editor when no contact groups configured
    * 1974 FIX: Event console views were randomly ignoring host filters...
    * 1861 FIX: exception in mkeventd when archiving certain event log lines

    HW/SW-Inventory:
    * 1846 Keep track of changes of software and hardware...
    * 1855 esx_systeminfo: new inventory plugin to retrieve info about the host operating system for ESX servers
    * 1851 FIX: win_exefiles: inventory check can now handle time stamps in us english locale
    * 1943 FIX: inventory plugin win_os: no longer detects incorrect i386 architecture...
    * 1995 FIX: dmidecode: Fix parsing when memory devices are listed before controller


1.2.6b1:
    Core & Setup:
    * 1439 mk-job: now also available on solaris systems...
    * 1648 New installations have the service to check for unchecked services enabled by default...
    * 1723 New check API function get_average() as more intelligent replacement for get_counter()...
    * 1725 The get_average() function from now on only returns one argument: the average...
            NOTE: Please refer to the migration notes!
    * 1483 FIX: Savely replace illegal vertical bars in check plugin output...
    * 1431 FIX: windows_agent: fixed error on parsing unicode formatted logfiles...
    * 1545 FIX: Check_MK Inventory check is now resulting in correct state on duplicate host
    * 1555 FIX: Improved validation on timeperiod references of non existing periods...
    * 1574 FIX: Hosts named like used python modules do not break precompiled checks anymore...
    * 1624 FIX: Remove illegal characters from service descriptions of active checks...
    * 1628 FIX: Remove trailing backslashes from service descriptions...
    * 1649 FIX: Check_MK inventory service has been renamed to Check_MK Discovery...
    * 1706 FIX: Fix file permissions when installing MKPs to 0644 or 0755...
    * 1750 FIX: Handle rare cases where SNMP response string begins with a line feed...
    * 1740 FIX: Changed default service discovery check intervall to 12 hours

    Checks & Agents:
    * 1197 climaveneta_temp: New check for temperature sensors on Climaveneta clima devices
    * 1167 citrix_license/esx_license: Can now be configured to always show OK as state
    * 1198 climaveneta_fan: New check for fan speed on Climaveneta devices
    * 1199 climaveneta_alarm: New check to display the alarm states on Climaveneta devcies
    * 1484 dell_om_sensors: Use sensor name as item...
            NOTE: Please refer to the migration notes!
    * 1200 Docsis Checks: Now HW Rev2 of Arris Cable Modems are detected.
    * 1486 mk_oracle: completely overhauled ORACLE monitoring...
    * 1201 allnet_ip_sensoric: Detect Temperature Sensors now in more cases...
    * 1171 Added new check for monitoring mail delivery (SMTP -> IMAP/POP3 mailbox)...
    * 1444 f5_bigip_chassis_temp, f5_bigip_cpu_temp: Two new checks to replace the old f5_bigip_temp...
            NOTE: Please refer to the migration notes!
    * 1432 agent_vsphere: now able to monitor virtual machines snapshots...
    * 1507 New optional parse_function for check API...
    * 1445 quantum_libsmall_door, quantum_libsmall_status: Two new checks for monitoring small Quantum tape libraries
    * 1448 domino_info: check is extended to also show and monitor the lnNotesServerState
    * 1509 if, if64: New option for make inventory based on port alias...
    * 1440 livedump: now able to add hosts icon_image on config generation...
    * 1517 carel_sensors: New check for monitoring temperature sensors of Carel AC devices
    * 1551 f5_bigip_vserver: add performance data for connections and connection rate
    * 1554 mk_oracle: You can now monitor multiple ORACLE releases on the same host
    * 1518 raritan_pdu_inlet, raritan_pdu_inlet_summary: Modified existing check to give one item per phase and support setting levels....
            NOTE: Please refer to the migration notes!
    * 1592 AIX: New Plugin to monitor errpt in logwatch style...
    * 1565 mem.win: set default levels for page file to 80%/90%
    * 1608 zpool_status: Add an overall state check (thx to Craig Cook)...
    * 1594 ibm_svc_host: Can now be set to be always OK...
    * 1595 esx_vsphere_objects_count: New Check to Ouput the number of VMs
    * 1567 postfix_mailq: speedup in Linux agent for large mail queues...
    * 1611 mssql.vbs: Supporting SQL-Server 2014 now
    * 1568 f5_bigip_cluster_v11: new check for F5 cluster status for firmware version 11
    * 1450 checkpoint_connections, checkpoint_packets: new checks to monitor Checkpoint firewalls
    * 1569 check_mk_agent.openbsd: add sections for mem and lnx_if (memory and network interfaces)...
    * 1451 users: new check to monitor number of users logged in on a linux system...
    * 1615 qnap_disks: Added support for Fujitsu NAS QR802
    * 1616 drbd: Added support for Ahead/Behind cluster states (DRBD >= 8.3.10)
    * 1626 Renamed service descriptions of filesystem, process and logwatch checks...
    * 1627 megaraid_ldisks: Warn if current cache or write policy differs from logical drive default policy...
    * 1629 check_mk_agent.freebsd: several new features and improvements, now only use statgrab...
    * 1630 smart: update in plugin that also outputs information about disks attached to a MegaRAID controller...
    * 1631 juniper_bgp_state: check now detects and supports more differen device models...
    * 1645 Added basic kernel section to FreeBSD agent...
    * 1597 bluecat_dhcp, bluecat_dns: Checks can now be used in Check_MK Cluster Mode
    * 1599 check_mk_agent.aix: Simple run_cached Feature for plugins...
    * 1699 Windows agent: new option "file" for writing output into a file...
    * 1684 cisco_vpn_tunnel: Now supporting VPN 3000 Conncentrator devices
    * 1685 enterasys_*: Now supporting device C2G124-48 (Rev 05.02.18.0002)
    * 1694 cisco_wlc/cisco_wlc_clients: Added support for Cisco AIR-CT2504-K9
    * 1726 Move variable data of Linux/UNIX agents to /var/lib/check_mk_agent...
            NOTE: Please refer to the migration notes!
    * 1734 check_sql: Added support for DB2 (thanks to Troels Arvin)
    * 1757 Check SSH can now be configured  in WATO
    * 1478 FIX: kernel.util, statgrab_cpu: fix computation of utilization...
    * 1480 FIX: brocade_vdx_status: disable check on some devices that do not support it...
    * 1485 FIX: dell_om_disks, dell_om_esmlog, dell_om_mem, dell_om_processors, dell_om_sensors: detect more devices...
    * 1202 FIX: cisco_power, cisco_temp_perf: Both checks now using a new service description...
            NOTE: Please refer to the migration notes!
    * 1446 FIX: cisco_temp_perf: Check now finds missing sensors in case where also cisco_temp_sensor is being used....
    * 1203 FIX: veeam_client: Now supports multiple Backups for one host...
            NOTE: Please refer to the migration notes!
    * 1437 FIX: veeam_jobs: fixed incorrect state for BackupSync job...
    * 1511 FIX: oracle_jobs: avoid broken checks, make compatible with old version...
    * 1513 FIX: Handle broken SNMP bulk walk implementation of Mikrotik Router firmware RouterOS v6.22...
    * 1503 FIX: Fixed monitoring of multiple SAP instances with one mk_sap plugin...
    * 1515 FIX: cisco_secure: fix service description, fix OK state in case of no violation
    * 1449 FIX: nginx_status: agent plugin no longer honours "http(s)_proxy" env variables of root user
    * 1387 FIX: mk_oracle: Correctly deal with underscore in SID for Oracle 9.2-10.1...
    * 1532 FIX: mk_sap: Cleaning up old state information from sap.state file...
    * 1548 FIX: bluecat_ntp: do not inventorized devices where NTP information is missing
    * 1549 FIX: bluecat_threads: do not inventorize this check where information is missing...
    * 1536 FIX: fritz!Box special agent now deals with new URLs (firmware >= 6.0) correctly
    * 1550 FIX: zfs_arc_cache: do not inventorize of no cache information available...
    * 1572 FIX: Sample configs, plugins etc. for windows agent use windows linebreaks now...
    * 1575 FIX: vSphere Monitoring works with RedHat 5.x now...
    * 1584 FIX: winperf_if: Fixed checks of interfaces with equal names but one with index...
    * 1590 FIX: printer_supply_ricoh: Fixed broken check
    * 1591 FIX: netapp_volumes: The state mixed_raid_type is now treated as non-critical state
    * 1602 FIX: dell_om_esmlog: Fixed typo in plugin output
    * 1603 FIX: ad_replication: fixed typo in plugin output
    * 1604 FIX: mysql_slave: Dealing with situation where connection with master is lost
    * 1563 FIX: Reworked configuration of process monitoring...
            NOTE: Please refer to the migration notes!
    * 1593 FIX: IBM SVC Checks: The Service Descriptions not longer contain IBM SVC as prefix...
            NOTE: Please refer to the migration notes!
    * 1564 FIX: check_mk_agent.linux: fix situation where async plugin is not executed after crash...
    * 1609 FIX: zpool_status: fix problem when the zpool has a separate log or cache device...
    * 1566 FIX: 3ware_disks: consider VERIFYING state as OK now...
    * 1612 FIX: job: Fixed wrong reported start time for running jobs
    * 1596 FIX: etherbox: Fix for the inventory in case of not connected temperature sensors...
    * 1571 FIX: check_mk_agent.linux: fix output of lnx_if on Ubuntu 8.04 (on older kernels), repairs tcp_conn_stats...
    * 1622 FIX: megaraid_bbu: handle case isSOHGood and consider it as critical...
    * 1617 FIX: lnx_if: Deal with data provided by cluster host
    * 1618 FIX: ad_replication: Output of timeLastSuccess and timeLastFailure was inverted...
    * 1623 FIX: hp_proliant_mem: support for some yet unhandled status situations
    * 1640 FIX: check_jolokia_metrics_serv_req: Fixed wrong levels shown for upper thresholds
    * 1632 FIX: hr_fs: remove ugly "mounted on:" information appearing on Juniper devices
    * 1646 FIX: hyperv_vms: Plugin garbles following plugin output when no VMs exist...
    * 1647 FIX: agent_ipmi: Check_MK service gets critical now when ipmi-sensors command fails
    * 1453 FIX: drbd.stats: tried to send non-numeric write order parameter to rrd...
    * 1598 FIX: bluecat_dhcp: Check is not longer found in inventory if dhcp service is not activated
    * 1635 FIX: multipath: fix parsing output of multipath on RedHat6 with space in alias
    * 1652 FIX: kaspersky_av_quarantine: Fixed exception when a file was found in quarantine
    * 1653 FIX: megaraid_pdisks: Resulting states are now hard coded within the check...
    * 1654 FIX: statgrab_disk: Fixed scaling of values shown in PNP graphs...
    * 1655 FIX: AIX Agent: Fixed broken filesystem checks when having PowerHA installed...
    * 1656 FIX: cisco_vpn_tunnel: Refactored complete check, fixed threshold bugs...
    * 1677 FIX: f5_bigip_interfaces: Cleaned up check a bit
    * 1679 FIX: ups_bat_temp: Now skipping sensors which are reported to have 0 upsBatteryTemperature
    * 1681 FIX: cmciii_lcp_fans: Skipping non FAN units now; cleaned up check
    * 1682 FIX: cmciii_lcp_waterflow: Check can now deal with devices with a different setup
    * 1701 FIX: Correctly show absolute level for CPU load in case of warn/crit...
    * 1702 FIX: Fix check_notify_count: notification had been counted twice...
    * 1703 FIX: ups_test: Fix computation of time since last self test...
    * 1454 FIX: megaraid checks: megacli binaries in lowercase (Ubuntu..) are now also detected by the linux agent
    * 1455 FIX: hp_proliant_mem:  avoid a crash of the check when module_condition is empty
    * 1688 FIX: juniper_screenos_mem: Fixed wrong total memory computation
    * 1658 FIX: agent_vsphere: no longer crashes when decommissioned vms report no hardware information...
    * 1708 FIX: cups_queues: fix outputting of current printer jobs if printer daemon is CUPS...
    * 1710 FIX: omd_status: Fix totally missing section in Linux agent...
    * 1711 FIX: win_printers.ps1: ignore temporary printers created by RDP terminal sessions...
    * 1712 FIX: hyper_vms: fixed for snapshot VMs with (...) in their names...
    * 1713 FIX: check_fstab_mounts: now correctly ignores swap space...
    * 1716 FIX: windows_tasks: consider state SCHED_S_TASK_QUEUED (0x00041325) as OK now
    * 1721 FIX: dell_om_mem: Handle formerly unhandled situations with multiple errors...
    * 1695 FIX: brocade_vdx_status: Is now not bein inventorized anymore for devices not supporting the check
    * 1722 FIX: lnx_thermal: fix invalid zero temperature if mode file is missing
    * 1696 FIX: cisco_temp_sensor: Value reported of check was not always correct (precision was wrong)...
    * 1727 FIX: cisco_secure: Fixed inventory exception when port security is not enabled
    * 1728 FIX: cisco_temp_perf: Not inventorized anymore for hosts supporting cisco_temp_sensor
    * 1724 FIX: emc_datadomain_temps: convert to new standard check output, add PNP template
    * 1729 FIX: apc_symmetra_test: Cleaned up check, fixed exception when self test date is zero
    * 1730 FIX: apc_symmetra: Fixed exception when last diagnose date was not known
    * 1731 FIX: ipmi_sensors: Fixed agent part when ipmi-sensors call on first agent run...
    * 1732 FIX: dell_powerconnect_cpu: Fixed exception during inventory for incompatible devices
    * 1733 FIX: dell_powerconnect_psu: Skipping inventory of not supported System temp sesnor for M6220 devices...
    * 1747 FIX: zfsget: try to speed up agent code for Linux/Solaris/FreeBSD by using -t filesystem,volume...
    * 1659 FIX: windows agent: fixed output of 64 bit performance counters...
    * 1748 FIX: win_dhcp_pools: fix naming of WATO rules and informal WARN/CRIT levels in performance data
    * 1735 FIX: oracle_instance: Inventory function deals better with old bogus agent output
    * 1736 FIX: lparstat_aix: Trying to deal with more kind of lparstat output...
    * 1737 FIX: mk_sap: Working around garbled SAP state file when multiple instances were running parallel
    * 1738 FIX: oracle_instance: Be compatible to old oracle agent outputs
    * 1751 FIX: winperf_ts_sessions: try to fix invalid number of active and inactive sessions...
    * 1739 FIX: lnx_thermal: Be more compatible to thermal devices which report no "type"

    Multisite:
    * 1508 Allow input of plugin output and perfdata when faking check results...
    * 1493 Added config option "Default filter group" to set the initial network topology view filter...
    * 1497 Implemented password policy capabilities for local users...
    * 1499 SEC: Fixed XSS injections in different places...
    * 1069 SEC: Replaced insecure auth.secret mechanism...
            NOTE: Please refer to the migration notes!
    * 1500 SEC: Preventing livestatus injections in different places...
    * 1530 Dashboard: Host/service statistics dashlets now deal with the context...
    * 1558 Better visualize manually changed notification enable/disable
    * 1621 Sorting Check_MK* services always on top of services lists
    * 1636 Crash checks now have an icon for viewing and sending a crash dump...
    * 1700 Enable icon for link to host/service parameters per default now...
    * 1705 Better styling of dashboard designer
    * 1714 Add support for jsonp export (next to json and python)...
    * 1715 Output icon information in CSV/JSON/Python export of views...
    * 1164 FIX: Fixed links from servicegroup overviews to single servicegroups
    * 1166 FIX: Also prevting stylesheet update issues during version updates (just like for JS files)
    * 1481 FIX: Fix broken layout of Host-, Service- and Contactgroup filters
    * 1482 FIX: Fix exception when editing a visual of type single host group...
    * 1487 FIX: Fixed exception in Web GUI "Internal error:: name 'Filter' is not defined" in manual setups (using setup.py)...
    * 1488 FIX: Fixed wrong information showing up on "Host Group" and "Service Group" views...
    * 1433 FIX: Quicksearch: no longer shows an invalid search result when looking for multiple hosts...
    * 1494 FIX: Fixed error in NagVis Maps snapin when some users had no contact groups assigned
    * 1496 FIX: Fixed exception after editing a dashboard as user without permission to publish dashboards...
    * 1436 FIX: quicksearch: search with multiple patterns (h: / s:) no longer discards the host pattern...
    * 1438 FIX: quicksearch: fixed various non-working quicksearch filters...
    * 1501 FIX: Legacy view formats created with 2014-09 snapshots are now converted...
    * 1506 FIX: Fixed randomly hidden dashboard title...
    * 1527 FIX: Fixed views missing values of some filters (serviceregex, hostgroup filters, ...)...
    * 1528 FIX: Fixed actions in mobile GUI...
    * 1529 FIX: Mobile-GUI: Fixed "all host problems" view not showing all problems...
    * 1533 FIX: Fixed sorting of hosts with same name in "services of host" view
    * 1534 FIX: Fixed filtering views in distributed setup lead to empty views...
    * 1553 FIX: Fix deleting (acknowleding) of logfiles in logwatch...
    * 1537 FIX: Added transformation code for user dashboards created between 2014-08 and 2014-10...
    * 1538 FIX: Only allow switching sites on/off when permitted to...
    * 1539 FIX: Fixed refreshing of PNP graphs in dashboards...
    * 1543 FIX: Hosttag columns are now available right ater creating a tag...
    * 1544 FIX: Fixed exception in complain phase in view editor...
    * 1573 FIX: WATO Quickaccess snapin: Pending button is not overlapped by icons anymore
    * 1557 FIX: Fix sorting of hostnames that only differ in lower/uppercaseness
    * 1577 FIX: Fixed editing of views using the "Downtime for host/service" sorter or column...
    * 1578 FIX: Folding states of containers with umlauts in titles are now persisted...
    * 1580 FIX: Views: Hardcoded single context filters are not shown in filter form anymore...
    * 1581 FIX: Single context views with missing context show an error message now...
    * 1585 FIX: Dashboard: Fixed mass client CPU load consumption when making graph dashlets too small...
    * 1586 FIX: Dashboard: Toggling edit/non-edit is now reflected when reloading the page
    * 1605 FIX: Fixed perfometer of check check_mk-printer_supply_ricoh
    * 1607 FIX: check_http: Fixed broken links in escaped plugin output
    * 1614 FIX: Fixed wrong URL in webapi.py documentation
    * 1619 FIX: Renamed "Hostgroups" and "Servicegroups" views to "Host Groups" and "Service Groups"
    * 1638 FIX: Fixed styling small styling problems in wiki snapin
    * 1641 FIX: Quicksearch: Now able to search for services with backslashes in names
    * 1642 FIX: Quicksearch: Improved error handling on invalid search statements (invalid regexes)
    * 1651 FIX: Consolidated painters of service list views...
    * 1678 FIX: Fixed problem with garbled styles on user profile page after saving
    * 1680 FIX: Fixed various dashlet designer position/resizing issues...
    * 1683 FIX: Replaced a lot of old GIF images with better looking PNG images
    * 1687 FIX: Add visual to dashboard menu can now be closed with click anywhere on page
    * 1709 FIX: Fix exception when a non-Ascii character is part of the variable part of a view title
    * 1691 FIX: Fixed problem when watching BI aggregations with umlauts in titles or group name

    WATO:
    * 1170 Added buttons to move rules to top/bottom of the list to ruleset edit dialog
    * 1489 Added iCalendar import for generating timeperiods e.g. for holidays...
    * 1495 Most WATO tables can now be sorted (where useful)...
    * 1504 WATO makes host tag and group information available for NagVis...
    * 1535 Disabled services on service discovery page now link to the ruleset
    * 1587 SEC: Prevent logging of passwords during initial distributed site login...
    * 1560 Put host and service groups into one WATO menu item...
    * 1561 Remove Auditlog from the main WATO menu and put it into the activate Changes page
    * 1562 Move manual checks into a new WATO module...
    * 1697 Allow non-Ascii characters in topic of host tag groups
    * 1707 WATO rule editor: show title of tag group when rendering the conditions of a rule...
    * 1689 Creating WATO backends for each configured site now...
    * 1690 Pending changes can now be discarded...
    * 1693 Added search form to global settings page...
    * 1717 Split up LDAP configuration dialog into four boxes...
    * 1165 FIX: Fixed exception in service discovery of logwatch event console forwarding checks...
    * 1490 FIX: Timperiod excludes can now even be configured when creating a timeperiod...
    * 1491 FIX: Fixed bug in dynamic lists where removing an item was not always possible...
    * 1492 FIX: Fixed too long URL bug when deleting a timeperiod right after creating one
    * 1498 FIX: Fixed displaying of global settings titles / help texts...
    * 1502 FIX: Fixed removing elements from ListOf choices during complain phase
    * 1505 FIX: Snapshots are now bound to the used monitoring core...
    * 1540 FIX: Host diagnose page: Some tests were failing randomly
    * 1541 FIX: Fixed missing form fields for notification method when editing rbn default rule
    * 1542 FIX: Changed text of "debug_log" option to be clearer in distributed setups...
    * 1546 FIX: Fixed adding cluster nodes to new cluster in complain phase...
    * 1556 FIX: WATO inventory ignores already inventorized checks which does not exist anymore...
    * 1576 FIX: SNMP Community host attribute is now visible for IE<=8...
    * 1588 FIX: Renamed SNMP communities rule to SNMP credentials
    * 1589 FIX: Restructured SNMP credentials rule specification...
    * 1620 FIX: Fixed exception during host renaming when host has no perfdata
    * 1625 FIX: Safely handle characters that have a special meaning in regexes when creating service-specific rules...
    * 1637 FIX: Fixed exception in notification analysis when notifications have not NOTIFICATIONTYPE set
    * 1639 FIX: Interfaces with speed more than 10GBit/s can now be configured correctly
    * 1633 FIX: Fix problem that attributes of new WATO folders have not been saved...
    * 1634 FIX: Fix editing of cluster hosts in WATO: cluster-property no longer goes lost...
    * 1686 FIX: Host renaming also updates explicit negated hosts in rules

    Notifications:
    * 1512 Bulk notification can now be grouped according to custom macro values...
    * 1650 Enabled rule based notifications by default (for new installations)...
    * 1749 Allow title of notifiation script to be in third line if second line is encoding: utf-8...
    * 1660 notification plugin spectrum: now configurable via flexible notifications
    * 1168 FIX: HTML mails can now be configured to display graphs among each other...
    * 1514 FIX: Try harder to detect previous hard state in notification when using Nagios as core...
    * 1582 FIX: Fixed missing graphs in mails when sending notifications to non-contacts...
    * 1583 FIX: Can use contact groups without hosts/services assigned in RBN rules now...
    * 1606 FIX: Moved notify.log to var/log/notify.log in OMD environments...
    * 1570 FIX: Fix notification of check_http active checks with Nagios core...
    * 1704 FIX: Fix notification analyser in case there are non-Ascii characters in the notification context

    BI:
    * 1435 FIX: Saving BI aggregations: No longer reports 'Request-URI Too Large'...
    * 1559 FIX: Fix link from BI icon to BI views (aggregations affected by this host/service)
    * 1692 FIX: Aggregations with umlauts in title/topic can now be displayed in BI/Availability

    Reporting & Availability:
    * 1720 FIX: Remove bogus column H.Down if "Consider times where the host is down" is switch off...

    Event Console:
    * 1169 Added host state type filter to "recent event history" view
    * 1718 Show groups of regex match of events in details views of Event Console
    * 1719 Allow to allow both host name and IP address when checking for events in Event Console...
    * 1531 FIX: Fixed exception in event history view when displaying CHANGESTATE events
    * 1610 FIX: Hostname translation now also works for incoming SNMP traps
    * 1643 FIX: Improved error handling of exceptions when processing log lines
    * 1644 FIX: Fixed matching dynamic number of regex match groups...
    * 1698 FIX: Fix specifying explicit path to unix socket for check_mkeventd

    Livestatus:
    * 1613 FIX: Fixed invalid json format in Stats query with requested heaeders...

    HW/SW-Inventory:
    * 1479 liveproxyd: new function for collecting remote inventory data...
            NOTE: Please refer to the migration notes!
    * 1452 Solaris HW/SW-Inventory added...
    * 1547 FIX: win_cpuinfo: fix case where NumberOfCores is missing (Windows 2003)...
    * 1552 FIX: mk_inventory.ps1: fix garbled or missing entries by removing bogus binary zeroes...
    * 1752 FIX: win_exefiles: handle case gracefully where no size information is available
    * 1753 FIX: win_bios: handle case with colons in BIOS version

    inventory:
    * 1516 FIX: win_disks: fix exception in case of empty signature


1.2.5i6:
    Core & Setup:
    * 1008 Overall check timeout for Check_MK checks now defaults to CRIT state...
    * 1373 SEC: Do not ouput complete command line when datasource programs fail...
    * 1425 New section header option "encoding" for agent output...
    * 1129 FIX: Windows MSI-Installer: some systems created corrupted check_mk_agent.msi files...
    * 1426 FIX: windows agent: logwatch: no longer reports incorrect formatted texts (japanese characters)...
    * 1429 FIX: Disabled snmp checktypes are now sorted out before Check_MK contacts the snmp host...

    Checks & Agents:
    * 0185 knuerr_rms_humidity, knuerr_rms_temp: Two new Checks to Monitor the Temperature and the Humidity on Knürr RMS Devices
    * 1065 heartbeat_crm / heartbeat_crm.resources: Rewrote checks / formalized parameters...
    * 1068 livedump: Added optional check interval (detect staleness) / option to encrypt mails...
    * 1093 windows agent: performance counter can now be specified by name...
    * 0189 docsis_channels: Support for Frequency of Downstream Channels for Devices with DOCSIS MIB
    * 0190 docsis_channels_upstream: New check for monitoring upstream channels on cable modems with DOCSIS MIB
    * 0193 docsis_cm_status: New Check Status Check for Cable Modems with Docsis MIB.
    * 1070 printer_input/printer_output: New checks to monitor input/output sub-units of printers...
    * 0196 esx_vsphere_hostsystem: New subcheck for maintenance mode...
    * 0197 check_uniserv: New Check for Uniserv Data Management Services...
    * 0199 veeam_client: Check rewritten to get a nicer output
    * 0200 arris_cmts_cpu,arris_cmts_temp: New Checks for Arris CMTS Devices ( Temperature and CPU Utilization)
    * 0202 cisco_temp_sensor: It is now possible to configure this check in WATO....
    * 1172 New check sap.value_groups...
    * 1173 cisco_secure: Check creates now a summary instead one service by port...
            NOTE: Please refer to the migration notes!
    * 1174 rms200_temp: New Temperature check for RMS200 Devices
    * 1175 dell_idrac_disks: New Check for Harddisks using Dell iDrac
    * 0644 adva_fsp_if: instead of lower warning and critical levels check now supports lower and upper levels
            NOTE: Please refer to the migration notes!
    * 1006 printer_pages: add Perf-O-Meter and PNP template
    * 0646 brocade_fcport: the administrative states for which ports are inventorized can now be configured in WATO
    * 1010 chrony: new check for NTP synchronization via chrony on Linux...
    * 1011 ibm_svc_systemstats.disk_latency: introduce levels for alerting...
    * 1372 cisco_vss: new check for monitoring state of Cisco Virtual Switches
    * 0648 brocade_fcport: new speed calculation of isl_ports...
    * 0649 f5_bigip_pool: check now also prints the node names of down nodes
    * 1374 arc_raid_status: moved plugin into main Linux agent...
            NOTE: Please refer to the migration notes!
    * 1375 vxvm_enclosures, vxvm_multipath, vxvm_objstatus: joined into one agent plugin called vxvm...
    * 1376 dmraid: moved plugin code into normal Linux agent...
    * 1377 Renamed agent plugin resolve_hostname into dnsclient, make portable to all Unices...
    * 1146 nfsmounts: supported by AIX agent now...
    * 1103 windows agent: now able to omit context text of logfiles...
    * 1150 netstat: new check for monitoring TCP/UDP connections and Linux and AIX...
    * 0654 oracle_instance: now also monitors the log mode
    * 1176 winperf_msx_queues: The list of counters for inventory can now be configured host based using wato
    * 0656 brocade_fcport: inventory rule can now choose upon physical und operations states as well, state choices were also updated
    * 1177 Hivemanger: New agent to check hivemanager devices
    * 1383 oracle_asm_diskgroup: Account for offline disks and required mirror free space...
            NOTE: Please refer to the migration notes!
    * 1178 arris_cmts_mem: New check for Memory usage on arris cmts modules.
    * 1179 bluecat_dhcp: New Check for DHCP Service on bluecat adonis devices.
    * 1180 bluecat_dns, bluecat_dns_queries: New DNS Checks for Bluecat Adonis.
    * 1181 bluecat_ntp: New Check for NTP on bluecat adonis or proteus devices
    * 1105 wmic_if.ps1: Powershell version of the wmic_if.bat script...
    * 1182 bluecat_ha: New Check for HA Status on Bluecat Adonis devices
    * 1183 bluecat_commandserver: New Check for bluecat adonis devices
    * 1397 juniper_screenos_cpu, juniper_screenos_fan, juniper_screenos_mem, juniper_screenos_temp, juniper_screenos_vpn: new checks for Juniper ScreenOS Firewalls
    * 1106 mk_inventory.ps1: now uses the MK_CONFDIR environment variable from the agent (if available)...
    * 1107 windows agent: now sets additional environment variables...
    * 1108 printer_io.include: included tray description in check output
    * 0657 diskstat: cluster support added for single disk modes
    * 1111 vCenter monitoring: greatly improved performance (at least 40 times faster)...
    * 1112 esx_vsphere_hostsystem.mem_usage_cluster: allows to monitor total RAM usage of all nodes in a cluster...
    * 0658 brocade_info: new check to retrieve informational data about Brocade switches
    * 1385 oracle_instance: new WATO rules for archivelog, logging, login and uptime...
    * 1403 kernel.util: allow levels for the total CPU utilization...
            NOTE: Please refer to the migration notes!
    * 1117 agent_vsphere: now able to query license information from esx system...
    * 1118 bluecat_dns, bluecat_dhcp: no able to run as clustered checks...
    * 1409 Extended Check_MK-API: check function may return None...
    * 0659 domino_tasks: new check to monitor tasks on a lotus domino server via snmp
    * 1187 Hivemanager: Extended Check and Agent...
    * 1130 esx monitoring: agent_vsphere now retrieves additional data (used by HW-inventory)...
    * 1422 agent_vsphere: now able to configure where the power state of a vm or esx-host should be assigned...
    * 1442 ups_socomec_out_source: New check for checking the power source of out phases for Socomec UPSs
    * 0662 domino_mailqueues: new check to monitor mail queues in Lotus Domino
    * 1188 veeam_client: Check now also outputs ReadSize and TransferedSize...
    * 0663 domino_info: new check to extract informational data about a Lotus Domino Server
    * 0664 domino_users: new check to monitor the number of users on a Domino Notes server
    * 1447 domino_transactions: new check to monitor the number of transactions per minute on Lotus Domino servers
    * 1190 statgrab_cpu: Check can now handle parameters
    * 1191 Linux agent now also sends information about tmpfs...
    * 1193 ps: Manual Checks can now use RegEx for user matching...
    * 1194 Linux Agent now supports monitoring of cifs mounts
    * 1195 AIX Agent now also supports monitoring of cifs mounts
    * 1196 apache_status: Added timeout...
    * 1443 ups_socomec_outphase: New check for monitoring the out phases of Socomec UPSs
    * 1051 FIX: tcp_conn_stats: fix missing performance data...
    * 1142 FIX: winperf_ts_sessions: fix computation, check has never really worked
    * 1090 FIX: zfsget: fixed exception which happened on incomplete zfs entries
    * 0187 FIX: hp_proliant_power: Fixed Wato configuration
    * 0192 FIX: oracle_rman_backups: Not longer try to make a inventory for broken plugin outputs
    * 0194 FIX: raritan_pdu_inlet: Check now outputs the correct values...
            NOTE: Please refer to the migration notes!
    * 1071 FIX: oracle_rman_backups: Only inventorize ARCHIVELOG / DB FULL / DB INCR entries...
    * 1152 FIX: mk-job: The check now captures currently running jobs and their start time...
    * 0198 FIX: cisco_temp_sensor: Removed dicey detection for temperature value....
    * 0645 FIX: brocade_fcport: since in newer firmware (7.*) swFCPortSpeed is deprecated, we then calculate port speed from IF-MIB::ifHighSpeed
    * 1097 FIX: windows_agent: preventing missing agent sections on first query...
    * 1009 FIX: df: deal with space in file system type for PlayStation file system...
    * 1098 FIX: esx_vsphere_counters.diskio: Now reports unknown when counter data is missing
    * 1143 FIX: dell_powerconnect_temp: fix configuration via WATO...
    * 1144 FIX: blade_bx_temp, dell_chassis_temp, emerson_temp, ibm_svc_enclosurestats, ups_bat_temp: rename service description...
            NOTE: Please refer to the migration notes!
    * 1145 FIX: windows_tasks: handle case correctly where task is currently running...
    * 1378 FIX: mk_logwatch: remove exceeding \n when rewriting message and using \0...
    * 1147 FIX: upc_capacity, ups_socomec_capacity: Fix checking of battery left levels...
    * 1099 FIX: tsm_scratch: now returns the variable name instead the values during inventory...
    * 0650 FIX: f5_bigip_pool: limits to the number of active nodes are now correctly applied...
            NOTE: Please refer to the migration notes!
    * 1102 FIX: esx_vsphere_counters: no longer raise false alarms because of invalid data from ESX Host...
    * 1149 FIX: check_mk-ibm_svc_systemstats.diskio, check_mk-ibm_svc_systemstats.iops: fix exception in Perf-O-Meter
    * 0651 FIX: f5_bigip_interfaces: Fix invalid throughput values, detect newer F5 devices...
    * 1393 FIX: casa_cpu_temp, casa_cpu_util: Change service description to standard...
            NOTE: Please refer to the migration notes!
    * 1104 FIX: winperf_if: Improved matching of data from wmic_if.bat / wmic_if.ps1 scripts...
    * 1110 FIX: windows agent: fixed missing agent section problem if a cached script ran into a timeout...
    * 1113 FIX: oracle_rman: fixed exception when backup was currently running
    * 1114 FIX: bluecat_threads: no longer detected on wrong systems...
    * 1116 FIX: megaraid_ldisk: now longer raises an exception for adapters with 'No Virtual Drive Configured'
    * 1122 FIX: windows agent: unicode logfile monitoring: now able to detect incomplete written lines...
    * 1184 FIX: cisco_power: Fixed detection of item. In some cases the status information was part of the item...
            NOTE: Please refer to the migration notes!
    * 1078 FIX: Fix compensation for daylight safing time in prediction
    * 1126 FIX: bluecat_ntp: check no longer crashes on evaluating sysLeap values higher than 1...
    * 1127 FIX: bluecat_dhcp: fixed exception when data was available.. returns UNKNOWN when data is missing
    * 1128 FIX: bluecat_dns: now reports UNKNOWN if no snmp data is available
    * 1131 FIX: esx_vsphere_hostsystem.maintenance: fixed misspelling in service description...
            NOTE: Please refer to the migration notes!
    * 1161 FIX: fc_port: Fixed invalid values of counters, fixed wrong values in graphs...
    * 1192 FIX: veeam_jobs: Check now recognize sync jobs...
    * 1386 FIX: oracle_jobs: Bugfix for forever running jobs...
    * 1427 FIX: esx_vsphere_hostsystem.multipath: no longer crashes at invalid multipath types...

    Multisite:
    * 1066 New Dashboard Designer...
    * 1392 WATO Folder filter: show only the paths a user is allowed to see
    * 1398 Allow to spread times of next check when rescheduling...
    * 1405 Checkbox for settings downtimes on the hosts of the selected services...
    * 1410 Output log text of scheduled downtime log entries...
    * 1411 New builting views for the history of scheduled downtimes
    * 1185 mobile ui: Added a new view to see events from the Event Console
    * 1412 Speed up of displaying and sorting after WATO folder path
    * 1477 New screenshot mode for Multisite...
    * 1067 FIX: Fixed login problem in LDAP connector when no user filter specified...
    * 1094 FIX: sidebar snaping 'Tree of folders': fixed exception
    * 1154 FIX: Availability: Fixed unwanted redirect to edit annotation page after editing availability options...
    * 1401 FIX: Display options in views are now again persistent...
    * 1120 FIX: Multisite filters Host/Service Contactgroup: Fixed livestatus exception...
    * 1158 FIX: Moved filter logic to visuals module...
            NOTE: Please refer to the migration notes!
    * 1077 FIX: Fixed labelling of Y achsis in prediction graphs...
    * 1162 FIX: User profiles can not be edited on WATO remote sites anymore...

    WATO:
    * 1096 New WATO web service: manage hosts via a new HTTP API...
    * 1155 NagVis map edit/view permissions can now be set using roles/groups...
    * 1115 Renamed rule: Hosts using SNMP v2c -> Legacy SNMP devices using SNMP v2c...
    * 1404 Make title/help of custom user attributes localizable...
    * 1159 Remote BI Aggregations can now be configured to be checked as single services...
    * 1163 Service discovery: Added direct link to check parameter ruleset of services...
    * 1428 Web-API: now able to add cluster hosts...
    * 1064 FIX: Fixed rare issue with WATO communication in distributed setups (different OS versions)...
    * 1089 FIX: Snapshot restore: fixed exception during exception handling......
    * 1091 FIX: logwatch patterns: allow unicode text in pattern comment
    * 1092 FIX: logwatch: now able to enter unicode text into the "Pattern (Regex)" field
    * 0191 FIX: Added swp files to the ignore list for the WATO git feature...
    * 1153 FIX: Changed custom user attributes can now be used immediately...
    * 0201 FIX: Fixed error message in Rulelist of RBN...
    * 1100 FIX: WATO backup domains: fixed bug were excluded files still got deleted on snapshot restore...
    * 1101 FIX: WATO check parameter: renamed 'Nominal Voltages' to 'Voltage Levels..'
    * 1396 FIX: Fix default setting of Enable sounds in views...
    * 1109 FIX: WATO active checks: passwords no longer shown as plain text....
    * 1119 FIX: WATO create rule: No longer raises an incorrect permission warning when creating a new rule...
    * 1121 FIX: Rule based notifications formular: No longer raises Request-Uri-Too-Large errors...
    * 1160 FIX: Fixed wrong named column in mkeventd rules
    * 1430 FIX: Clone group: Now displays correct alias name of cloned group...

    Notifications:
    * 1151 Add variables (HOST/SERVICE)ACK(AUTHOR/COMMENT) to notification context...
    * 1394 HTML notifications have a new content field for debugging variables...
    * 1400 Added example notification script for Pushover to doc/treasures/notifications...
    * 1123 Rule based notifications: New condition "Match Service Groups"
    * 1186 RBN: It's now possible to Filter for contactgroups...
    * 1189 sms notification: also send information about Downtimes, Acknowledgments and Fallping now
    * 1424 mknotifyd: now able to check if its still listening for telegrams...
    * 1156 FIX: Graphs in HTML mails are now sent again where they where missing...
    * 1157 FIX: Fixed SMS plugin on at least debian (distrs which have no sendsms/smssend)...
    * 1407 FIX: Fix exception in rule based notification on non-Ascii characters in log message
    * 1408 FIX: mknotifyd now really reads all configuration files below mknotifyd.d...

    BI:
    * 1406 Assume PEND in count_ok aggregations if all nodes are PEND...

    Event Console:
    * 1148 Allow execution of actions when cancelling events...
    * 1395 Event Console can now create notifications via Check_MK RBN...
    * 1007 FIX: check_mkevents: fix case where events contain binary zeroes
    * 1399 FIX: Fix left-over tac processes when showing Event Console history...
    * 1402 FIX: Fixed cased where counting events did not reach required count...
    * 1124 FIX: WATO EC configuration: no longer raises an exception when user has restricted WATO access...
    * 1125 FIX: EC actions are now saved when an EC rule has "Send monitoring notification" set...

    HW/SW-Inventory:
    * 0643 windows inventory: OS now contains the install date, reg_uninstall now contains the path...
            NOTE: Please refer to the migration notes!
    * 0652 windows software inventory gives some more details about OS and installed software...
            NOTE: Please refer to the migration notes!
    * 0653 script to extract HW/SW-Inventory data in CSV format...
    * 0660 mk_inventory-ps1: new uses the Install Location as path for win_reg_uninstall
    * 0661 HW/SW-Inventory: install date of software packages no longer in unix timestamps but date format...
            NOTE: Please refer to the migration notes!
    * 1413 HW/SW-Inventory implementation step one finished...
    * 0655 FIX: win_cpuinfo and mk_inventory.ps1 agent: unit of CPU speed fixed, fixes for long output lines in agent
    * 1379 FIX: Fixed filter "Host has inventory data"...
    * 1423 FIX: Host HW-inventory: now longer generates an exception on displaying the BIOS date

    check:
    * 1384 oracle_jobs: new WATO rules, changed service name to SID.OWNER.NAME...
            NOTE: Please refer to the migration notes!


1.2.5i5:
    Core & Setup:
    * 1012 Fix quoting of backslashes in custom checks with nagios core...
            NOTE: Please refer to the migration notes!
    * 1038 Massive speedup of cmk --snmptranslate
    * 1035 FIX: Do not fail on errors in *.mk files anymore - except in interactive mode...
    * 0174 FIX: Fixed appending of --keepalive-fd parameters to checkhelpers...
    * 1053 FIX: Fixed events check always being reporting OK state...
    * 1045 FIX: Gracefully restart check_mk helpers in case of memory leak...
    * 0633 FIX: diskstat: fixed performance data of old legacy disk IO read/write data...

    Checks & Agents:
    * 0168 f5_bigip_pool: Added Wato configuration...
    * 0995 raritan_pdu_outletcount: new check for outlet count of Raritan PX-2000 family PDUs
    * 0169 websphere_mq_channels,ebsphere_mq_queues: New Checks to monitor IBM Websphere MQ Queues and Channels...
    * 1034 Always provide also 64 bit version of Windows agent
    * 0170 hp_proliant_power: New check to monitor the Power Meter on Prolaint Servers and iLO Boards
    * 0172 zfsget: Check is now usable in cluster_mode...
    * 1039 aix_diskiod: new check for disk IO on AIX
    * 0997 New checks and a special agent for ALLNET IP Sensoric devices...
    * 0175 logwatch.groups: New logwatch subcheck who can be used to group logfiles together....
    * 1041 aix_memory: new check for RAM and SWAP on AIX
    * 0998 ibm_imm_health: Trying to recognice newer versions of IBM IMM now too
    * 0628 raritan_pdu_inlet: now also monitors the three phases of the inlet
    * 1073 sni_octopuse_cpu: added PNP graph definition and Perf-O-Meter
    * 0178 mssql_tablespaces: It is now possible to define thresholds
    * 0999 allnet_ip_sensoric.pressure: New Check for Pressure Sensors in ALLNET IP Sensoric devices
    * 1082 windows agent: now also available as msi installer...
    * 0179 check_dns: It is now possible to use the local dns server in wato configuration...
    * 1058 livedump-mail-fetch: Now supporting either quoted-printable or non encoded mails...
    * 0180 sap: It is now possible to add multiple sap instances to the sap.cfg file...
    * 0181 citrix_sessions, citrix_serverload: New checks for Citrix Load (a Score calculated by citrix) and the number of sessions
    * 0637 jolokia_metrics.gc, jolokia_metrics.tp, jolokia_info: two new subchecks for the jolokia_metrics checks and better error handling for jolokia_info...
    * 1000 qlogic_sanbox.temp: New Check for temperature sensors in QLogic SANbox Fibre Channel Switches
    * 1001 qlogic_sanbox.psu: New Check for power supplies in QLogic SANbox Fibre Channel Switches
    * 0182 MegaCli: Agent now also supports the 64bit version (Thanks to Philipp Lemke)
    * 1132 qlogic_fcport: New Check for Fibre Channel Ports in QLogic SANbox FC Switches
    * 1133 qlogic_sanbox_fabric_element: New Check for Fabric Elements in QLogic SANbox Fibre Channel Switches
    * 1134 bintec_sensors.fan: New Check for Fan Speed of Bintec Routers
    * 1135 bintec_sensors.voltage, bintec_sensors.temp: New Checks for Voltage and Temperature Sensors of Bintec Routers
    * 1048 mem.win: support predictive levels...
    * 1136 bintec_brrp_status: New Check for BRRP States on Bintec Routers
    * 0640 jolokia_metrics.gc, jolokia_metrics.tp: now come with its own pnp templates
    * 1088 included check_mk_agent windows msi installer...
    * 0183 sentry_pdu: New check to monitor plugs of sentry PDUs
    * 0184 knuerr_sensors: New Check to monitor Sensors on a Knürr RMS Device
    * 0994 FIX: agent plugin smart: fixed syntax error
    * 0989 FIX: logwatch.ec: Fix forwarding multiple messages via syslog/TCP...
    * 0943 FIX: if.include: fixed incorrect traffic percentage values in the check output of if checks...
    * 0944 FIX: oracle_tablespaces: fixed calculation of space left and number of remaining increments...
    * 1032 FIX: check_traceroute: Fix option Use DNS, worked vice versa
    * 0171 FIX: hp_blade_psu: Fixed pnp template...
    * 0996 FIX: apc_symmetra_test: Handle unknown date of last self test as intended...
    * 0173 FIX: hitachi_hnas_volume: Fixed bug when snmp outputs empty lines
    * 1037 FIX: bintec_info: support bintec RXL12500
    * 0948 FIX: mk_inventory.ps1: increased caching time to 14400, fixed incorrect default cachefile path
    * 0827 FIX: lnx_thermal: Not checking active trip points (e.g. cooling device triggers) anymore
    * 1043 FIX: printer_supply: fix value error in default parameters...
    * 0626 FIX: veeam_jobs: agent now supports output lines longer than 80 chars
    * 1072 FIX: printer_supply: fix colors of Perf-O-Meter on HP OfficeJet...
    * 0950 FIX: check_mkevents: now able to resolve the hostname of the remote hosts...
    * 0177 FIX: esx_vsphere_hostsystem.multipath: Fixed return state in case of paths in standby...
    * 1054 FIX: mysql_slave: Only monitor the age of the slave when it is running
    * 1075 FIX: if, if64: Fixed PNP template in order to correctly scale Y axis
    * 0631 FIX: fc_port: several fixes for the perfometer to display the right values...
    * 0632 FIX: brocade_fcport: fix perfometer output of out bandwidth when averaging is switched on
    * 1055 FIX: mysql_slave: Fixed detecting CRIT states when IO/SQL slaves are not running
    * 0634 FIX: Max Bandwidth for PNP-Graphs of Interface checks corrected...
    * 0635 FIX: fc_port: the check no longer inventorizes ports with administrative state of 'unknown' or 'offline'
    * 0636 FIX: fc_port: do not inventorize if brocade fibre channel mib is also supported on the device...
    * 1083 FIX: ad_replication.bat: does not return data if the server is no DC
    * 0638 FIX: windows_updates: agent plugin now always sends section header, even if no update information provided...
    * 1084 FIX: ps: now able to handle bigger process groups without constant MKCounterWrapped Exceptions...
    * 1087 FIX: Active checks: Non-ascii check commands now converted into utf-8...
    * 1049 FIX: ups_capacity: Fix exception when running on battery...
    * 0639 FIX: jolokia_metrics: fix for problem when catalina uses the standalone engine
    * 1050 FIX: websphere_mq_queues: make compatible with old agent, fix not-found case

    Multisite:
    * 1013 Sort host names naturally, e.g. foobar11 comes after foobar2...
    * 1033 New Mutisite filter for the number of services a host has...
    * 0949 quicksearch: now able to search for multiple hosts at once...
    * 1052 SEC: index start URL can not be used to redirect to absolute URLs anymore...
    * 1085 quicksearch: multiple hostname matches now lead to the searchhost view instead of the hosts view...
    * 1047 Virtual Host Tree: Allow to use topic as tree level...
    * 1062 SEC: Fixed several XSS issues on different pages...
    * 1063 SEC: Fixed several XSS issues on different pages...
    * 0945 FIX: Sidebar snapin "Problem hosts": Now excludes hosts and services in downtime
    * 1036 FIX: doc/treasures/downtime: fix --url option, better error output
    * 1074 FIX: Fix Virtual Host Tree snapin...
    * 1059 FIX: LDAP: Using configured user filter during login to prevent temporary created users...
    * 1060 FIX: Fixed exception during first login of a user when saving of access times is enabled...

    WATO:
    * 0825 WATO: Hover menu of user online state shows the last seen date/time now
    * 1057 WATO folder permissions are only exported to NagVis when configured...
    * 1086 check_http: now able to enter non-ascii signs in "Send HTTP POST data" rule...
    * 0990 FIX: Fix HTTP error handling in bulk inventory...
    * 1004 FIX: Fix exception when saving rules, caused by empty item
    * 0947 FIX: WATO snapshots: fixed missing files on restoring nagvis backup domains
    * 0826 FIX: Fixed problem where user access times were not updated correctly
    * 1044 FIX: Remove icon for service parameters in WATO service list for missing services...
    * 1056 FIX: Fixed selection of hosts for bulk actions

    Notifications:
    * 1042 Rule based notifications: allow matching on host groups...
    * 0828 FIX: Mails sent with mail/asciimail plugin now really set the from address
    * 1061 FIX: SMS notifications: correctly handling spaces in phone numbers...

    Reporting & Availability:
    * 0991 FIX: Availability: optionally show time stamps as UNIX epoch time...
    * 1076 FIX: Fix wrong percentual host availability > 100% when excluding downtimes...

    Event Console:
    * 1040 FIX: Avoid sporadic errors when checking event state in Event Console...

    Livestatus:
    * 0988 FIX: livedump: Fix exception in case no contact groups are defined for a service
    * 0951 FIX: table servicegroups: fixed service visibility when using group_authorization AUTH_STRICT...

    HW/SW-Inventory:
    * 0625 hw/sw inventory now reads the kernel version and architecture for linux and windows
    * 0627 lnx_video, win_video: added inventory function and agent for linux video cards, modified windows inventory function
    * 0629 improvements to windows sw/hw inventory (encoding, more details for sw inventory)
    * 0630 win_disks: hardware inventory for physical disks in windows
    * 1046 Added AIX support for HW/SW-Inventory...
    * 0167 FIX: mk_inventory.linux: Changed field separator from pipe to tab...
    * 1005 FIX: Fix exception when using pretty-print output format
    * 0946 FIX: hw/sw inventory: fixed display bug for byte fields with the value 0...
    * 0641 FIX: windows inventory: moved encoding from checks to windows agent plugin


1.2.5i4:
    Core & Setup:
    * 0940 SEC: Fixed various core SIGSEGV when using malformed livestatus queries...

    Checks & Agents:
    * 0812 nginx_status: New check for monitoring status information of the Nginx web server...
    * 0986 citrix_licenses: new check for monitoring Citrix licenses
    * 0814 Agent versions can now be checked with "at least version X" parameters...
    * 0815 mysql_slave: New check for monitoring MySQL slave sync state
    * 0617 adva_fsp_if: new check to monitor interfaces of the ADVA FSP 3000 scalable optical transport solution
    * 0618 adva_fsp_current: new check for the power supply units of the ADVA FSP 3000 scalable optical transport solution
    * 0619 adva_fsp_temp: new check to monitor temperature and temperature trends on ADVA scalable optical transport solutions
    * 0993 raritan_pdu_inlet: now delivers performance data
    * 0624 fc_port: new check for fibre channel devices supporting the FCMGMT MIB
    * 1003 ibm_svc_enclosure: support new firmware, also check fan modules
    * 0616 FIX: brocade.fan, brocade.power, brocade.temp: will now only discover services which are not marked as absent
    * 0992 FIX: zfs_arc_cache: returns OK even if values of arc meta are missing...
    * 0936 FIX: agent_ibmsvc: improved error messages on using wrong credentials
    * 0621 FIX: zfsget: better filesystem selection and calculation of sizes...
    * 0819 FIX: Fixed keepalive termination in case of exceptions during checking...
    * 0622 FIX: cisco_temp_sensor: fix to also work with newer IOS versions
    * 0623 FIX: fsc_fans: upper levels for fan RPMs are now optional also for the check
    * 0823 FIX: mk_sap: Fixed some wrong calculated values (decimal numbers)...

    Multisite:
    * 0982 SEC: Fix two XSS weaknesses according to CVSS 8.5 AV:N/AC:M/Au:S/C:C/I:C/A:C...
    * 0983 SEC: Fix security issue in code of row selections (checkboxes) (CVSS 4.9 AV:N/AC:M/Au:S/C:N/I:P/A:P)...
    * 0934 FIX: Logwatch messages with class unknown ( 'u' ) now displayed as WARN...
    * 0166 FIX: mobile gui: Fixed colors of command list...
    * 0820 FIX: Fixed wrong NagVis links in "custom links" snapin
    * 0938 FIX: logwatch: fixed incorrect display of warning messages
    * 0939 FIX: Fixed multisite exception caused by missing explanation text for a AUTODELETE event action
    * 0822 FIX: Sorting columns in view dashlets is now working again
    * 0941 FIX: esx_vsphere_hostsystem.cpu_usage: pnpgraph now displays AVERAGE instead of MAX values in all timeframes...
    * 0942 FIX: check_mk-winperf.cpuusage.php: now displays AVERAGE values instead of MAX...

    WATO:
    * 0984 Fix code injection for logged in users via automation url...
            NOTE: Please refer to the migration notes!
    * 0987 New button for updating DNS cache...
    * 0824 SEC: Valuespecs: Fixed several possible HTML injections in valuespecs...
    * 0813 FIX: LDAP: Improved slightly missleading logging of LDAP sync actions...
    * 0935 FIX: CPU utilization: increased maximum value to 10000...
    * 0821 FIX: Reducing size of auth.php (needed for authorisation in NagVis) in large environments...

    Notifications:
    * 1002 FIX: Fix crash when debugging notifications with non-Ascii characters...

    Reporting & Availability:
    * 0985 Availability: display phases of freqent state changes as "chaos"...

    Event Console:
    * 0816 States of events can now be set by patterns...

    HW/SW-Inventory:
    * 0620 new version of Check_MKs hardware and software inventory including a much extended windows agent and inventory functions
    * 0818 FIX: Fixed exception in HW/SW inventory search dialog...


1.2.5i3:
    Core & Setup:
    * 0884 New options --oid and --extraoid for cmk --snmpwalk...
    * 0785 FIX: Availability: fixed memory leak in table statehist...
    * 0903 FIX: availability: fixed bug causing the availability feature not considering timeperiod transitions
    * 0888 FIX: Fix SNMP inventory check in simulation mode

    Checks & Agents:
    * 0149 cisco_secure: New check for Port Security on Cisco swichtes
    * 0751 New localcheck for Linux that makes sure that filesystems in /etc/fstab are mounted...
    * 0783 enterasys_lsnat: new check monitoring the current LSNAT bindings
    * 0601 printer_alerts: check can now display a textual representation of the alert code...
            NOTE: Please refer to the migration notes!
    * 0799 ibm_svc_systemstats.cpu_util: New check for CPU Utilization of an IBM SVC / V7000 device in total
    * 0800 ibm_svc_nodestats.cache, ibm_svc_systemstats.cache: New checks for Cache Usage of IBM SVC / V7000 devices
    * 0150 printer_suply: New option to upturn toner levels...
    * 0801 ibm_svc_eventlog: New Check for Messages in Event log of IBM SVC / V7000 devices
    * 0151 enterasys_cpu_util: Changed check to not longer summarize all modules...
            NOTE: Please refer to the migration notes!
    * 0802 ibm_svc_nodestats.iops, ibm_svc_systemstats.iops: new checks for IO operations/sec on IBM SVC / V7000 devices
    * 0602 cmciii.humidity: new check for Rittals CMC III humidity sensors
    * 0829 oracle_tablespaces: improved formatting of levels text in check output...
    * 0757 Linux multipath check can now use the alias instead of the UUID as item...
    * 0879 windows_tasks: output last and next run time
    * 0881 rmon_stats: now needs to be activated via a rule in order to be inventorized...
            NOTE: Please refer to the migration notes!
    * 0804 ibm_svc_portfc: New check for status of FC Ports in IBM SVC / Storwize V3700 / V7000 devices
    * 0805 ibm_svc_enclosure: New Check for Enclosures, Canisters and PSUs in IBM SVC / Storwize V3700 / V7000 devices
    * 0806 ibm_svc_enclosurestats.temp: New Check for temperature in enclosures of IBM SVC / Storwize V3700 / V7000 devices
    * 0807 ibm_svc_enclosurestats.power: New check for power consumption of enclosures of IBM SVC / Storwize V3700 / V7000 devices
    * 0808 brocade_mlx*: Checks now also work correctly with Brocade ADX / FGS / ICX devices
    * 0892 wagner_titanus_topsense: new info check and overall status check for Wagner Titanus Top Sens devices
    * 0893 wagner_titanus_topsense.alarm: New check for Alarms Triggered on Wagner Titanus Top Sens devices
    * 0894 wagner_titanus_topsense.smoke: New check for Smoke Detectors in Wagner Titanus Top Sens devices
    * 0895 wagner_titanus_topsense.chamber_deviation: New Check for Chamber Deviation from Calibration Point in Wagner Titanus Top Sens devices
    * 0152 fsc_fans: Added support for Wato configuration and upper limits
    * 0896 wagner_titanus_topsense.airflow_deviation: New Check for Airflow Deviation in Wagner Titanus Top Sens devices
    * 0897 wagner_titanus_topsense.temp: New Check for Temperature measured by Wagner Titanus Top Sens devices
    * 0898 ibm_svc_nodestats.disk_latency, ibm_svc_systemstats.disk_latency: New Checks for Disk Latency in IBM SVC / Storwize V3700 / V7000 devices
    * 0156 akcp_daisy_temp: New Check for akcp daisyTemp sensor chains...
    * 0899 enterasys_temp: New Check for temperature sensor in Enterasys Switches
    * 0901 ibm_svc_portfc: more devices recognized...
    * 0952 ibm_svc_array: New check for Status of RAID Arrays in IBM SVC / Storwize devices.
    * 0911 esx_vsphere_hostsystem.multipath: now able to configure paths minimum count...
    * 0159 brocade: Added support for brocade fdx switches
    * 0160 brocade_vdx_status: New check to monitor the operational state of vdx switches.
    * 0916 if: now able to configure minimum bandwidth limits
    * 0917 df checks: now able to show time left until disk full as perfometer and pnpgraph...
    * 0954 juniper_bgp_state: New Check for BGP status at Juniper Routers
    * 0955 zfs_arc_cache, zfs_arc_cache.l2: New Checks for Hit Ratios and Sizes of ZFS arc Cache
    * 0162 if_brocade: New if64 Check version for Brocade VDX Switches...
            NOTE: Please refer to the migration notes!
    * 0956 fast_lta_headunit.status, fast_lta_headunit.replication: New checks for FAST LTA Storage Systems
    * 0957 fast_lta_silent_cubes.capacity: New check for Total Capacity over all Silent Cubes on FAST LTA Storage Systems
    * 0975 esx_vsphere_vm.guest_tools: renamed check (formerly esx_vsphere_vm.guestTools)...
            NOTE: Please refer to the migration notes!
    * 0920 blade_bays: now also detects if blade server is switched off
    * 0977 check_traceroute: new active check for checking presence and absence of routes...
    * 0959 libelle_business_shadow.info, libelle_business_shadow.process, libelle_business_shadow.status: New Checks for Libelle Business Shadow
    * 0960 libelle_business_shadow.archive_dir: New check for the Archive Dir of Libelle Business Shadow...
    * 0978 Fix security issue with mk-job on Linux...
            NOTE: Please refer to the migration notes!
    * 0925 ps: improved/fixed calculation of CPU utilization (linux)...
    * 0926 windows agent: local / plugin scripts now get the REMOTE_HOST as environment variable
    * 0163 kaspersky_av_quarantine,kaspersky_av_tasks,kaspersky_av_updates: New checks for kaspersky anti virus on linux
    * 0164 symantec_av_progstate,symantec_av_quarantine, symantec_av_updates: New checks for Symantec Anti Virus on Linux
    * 0615 apc_symmetra: check now also monitors the battery replacement status
    * 0927 windows agent: now able to evaluate logfiles written in unicode (2 bytes per character)...
    * 0165 ups checks now supports also GE devices (Thanks to Andy Taylor)...
    * 0928 runas: new plugin script to include and execute mrpe, local and plugin scripts as different user...
    * 0929 windows agent: now able to include and execute additional local and plugin scripts as different user...
    * 0812 nginx_status: New check for monitoring status information of the Nginx web server...
    * 0961 fast_lta_volumes: new check of capacity of volumes in FAST LTA Storage Systems...
    * 0777 FIX: special agent emcvnx: did not work with security file authentication...
    * 0786 FIX: zfsget: fixed compatibility with older Solaris agents...
    * 0809 FIX: brocade_fcport: Fixed recently introduced problem with port speed detection
    * 0787 FIX: df: fixed problems on some filesystem checks when legacy check parameters where used...
    * 0803 FIX: agent_ibmsvc: raw data for System Info Check and License Check now in correct format...
    * 0788 FIX: oracle_tablespaces: now able to bear None values as warn/crit levels...
    * 0789 FIX: oracle_tablespaces: fixed bug when using dynamic filesystem levels...
    * 0603 FIX: cmciii checks: more general scan function plus perf-o-meters for humidity and temperature checks
    * 0604 FIX: windows_updates: now handles situations with forced reboot and no limits correctly
    * 0605 FIX: enterasys_cpu_util enterasys_lsnat: syntax fixes
    * 0889 FIX: logwatch: fix case where rule wouldn't be applied...
    * 0882 FIX: check_bi_local.py: fix crash in case of non-ascii characters...
    * 0606 FIX: apache_status: now also sends an accept header to make it work with mod_security enables servers
    * 0832 FIX: solaris_mem: fixed invalid calculation of total swap...
    * 0810 FIX: fritz.link: Not inventorizing "unconfigured" interfaces anymore
    * 0154 FIX: zfsget: Fixed inventory of filesystems
    * 0155 FIX: mssql_counters: harded check agains odd agent output
    * 0907 FIX: windows agent: register_service: fixed ImagePath registry entry...
    * 0608 FIX: oracle_asm_diskgroup: check now also handles older oracle version 11.1.0
    * 0157 FIX: apc_symmetra_test: Fixed case of unkown last test date
    * 0910 FIX: brocade.power: fixed an error where the check reports an UNKNOWN on power supply failure...
    * 0158 FIX: dell_om_disks: Handle hotspares more correctly
    * 0161 FIX: cisco_fru_power: Exluded not existing devices from the inventory
    * 0969 FIX: blade_health: correctly output error message in non-OK state
    * 0611 FIX: nfsexports.solaris: fix in determination of path prefix
    * 0953 FIX: brocade_mlx_temp: special treatment for devices sometimes not delivering temperature by SNMP
    * 0958 FIX: df.include: failed for checks with grouping patterns...
    * 0924 FIX: windows agent: now able to execute python scripts again
    * 0614 FIX: cmciii.temp, cmciii.humidity: fixed bugs to get performance data back
    * 0932 FIX: prediction: fixed bug where predicted levels were not recalculated

    Multisite:
    * 0779 Hostgroups (Summary): Empty hostgroups are no longer shown (can be re-enabled by filter)
    * 0887 Add new column painter "Host Notifications Enabled"...
    * 0963 New snapin with virtual host trees...
    * 0914 Improved transaction handling to speedup the Web-GUI...
    * 0905 FIX: Multisite context buttons: links in context buttons are no longer called twice...
    * 0906 FIX: Improved transaction handling in Web GUI...
    * 0909 FIX: Table checkboxes: Fixed bug where selected checkboxes got ignored...
    * 0811 FIX: Fixed handling of exceptions occuring before login in debug mode
    * 0912 FIX: Multisite Views: Fixed bug where custom views could not get deleted
    * 0921 FIX: dashboards: fixed bug not updating header timestamp...
    * 0923 FIX: json export: fixed bug not stripping html tags from output
    * 0931 FIX: pnp-template ps.perf: fixed display bug of cpu averaging

    WATO:
    * 0784 Improved security of WATO bulk inventory by using transaction ids
    * 0880 Added support for 389 Directory Server to LDAP connector
    * 0607 online help text for host creation in WATO now also explains hostname caching
    * 0908 Check event state: New option "Less Verbose Output"...
    * 0965 Cumulative permissions and contact groups for WATO folders...
    * 0973 Renaming of hosts via WATO...
    * 0976 Show preview of active and custom checks in WATO services table...
    * 0930 WATO snapshots: disabled upload of legacy snaphots and snapshots with invalid checksums...
    * 0781 FIX: host diag page: fixed problem with update of diagnose subwindows...
    * 0904 FIX: Fixed exception in host parameter overview...
    * 0971 FIX: Fix missing authentication of PHP addons in D-WATO when activation mode is reload...
    * 0972 FIX: Do not loose site specific global settings anymore when chaning a site's configuration...
    * 0933 FIX: WATO snapshots: excluded some superfluous files from nagvis backup domaim...

    Notifications:
    * 0754 Allow users to disable their notifications completely...
    * 0755 Added variables LASTHOSTUP_REL and LASTSERVICEOK_REL to notification context...
    * 0883 Added Date / Time to HTML notification email
    * 0900 notify_multitech.py: new treasures script for notifying via MultiTech SMS Gateway...
    * 0968 Notification scripts are now configurable via WATO...
    * 0974 New notification plugin for ASCII emails...
    * 0752 FIX: FIX: compute correct state transitions for notifications...
    * 0753 FIX: FIX: correctly show original state in HTML notification mails...
    * 0609 FIX: mail notification script now uses 6 digit hex codes for colors to be better compatible with web based mail browsers
    * 0964 FIX: Fix hanging shutdown of CMC on RedHat 5.X...
    * 0918 FIX: notification: fixed exception when sending notifications as sms / ascii mail...

    Reporting & Availability:
    * 0756 Allow availability of multisite BI aggregates at once...
    * 0966 CSV export for availability works now also for BI aggregates
    * 0967 BI Availability timewarp: new buttons for moving back and forth
    * 0962 FIX: Fix CSV-Export in availability table
    * 0890 FIX: Fix availability computation for hosts...
    * 0891 FIX: Fix HTML encoding of tootip in inline timeline of availability

    Event Console:
    * 0885 New option for writing all messages into a syslog-like logfile...
    * 0902 FIX: event console view: fixed exception on rendering host tags for unknown hosts...

    Livestatus:
    * 0747 FIX: livestatus table hostsbygroup: fixed bug with group_authorization strict...
    * 0831 FIX: table statehist: no longer crashes on TIMEPERIOD TRANSITION entries with an invalid syntax...

    Livestatus-Proxy:
    * 0970 FIX: liveproxyd: handle situations with more then 1024 open files...
    * 0613 FIX: liveproxyd: fewer log messages in case a site is unreachable

    HW/SW-Inventory:
    * 0913 lnx_distro: Now able to detect SuSE distributions...
    * 0610 mk_inventory: windows inventory check now included, install date added to data
    * 0886 FIX: Fix exception on non-UTF-8 encoded characters in software list
    * 0922 FIX: dmidecode: fixed exceptions on missing/unknown data


1.2.5i2:
    Checks & Agents:
    * 0147 enterasys_fans: New Check to monitor fans of enterasys swichtes
    * 0773 ibm_svc_system: new check for System Info of IBM SVC / V7000 devices
    * 0774 ibm_svc_nodestats.diskio: new check for disk troughput per node on IBM SVC / V7000 devices
    * 0775 ibm_svc_systemstats.diskio: new check for disk throughput in IBM SVC / V7000 devices in total
    * 0764 lnx_quota: Added new check to monitor Linux File System Quota...
    * 0776 ibm_svc_nodestats.cpu_util: new check for CPU Utilization per Node on IBM SVC / V7000 devices
    * 0600 nfsexports.solaris: new agent plugin for monitoring nfs exports on solaris systems...
    * 0743 mem, fortigate_memory, solaris_mem: display total SWAP info in check output
    * 0745 drbd: Roles and diskstates are now configurable via WATO...
    * 0740 FIX: winperf_if: now able to handle bandwidth > 4GBit...

    Multisite:
    * 0765 NagVis-Maps-Snapin: Now visualizes downtime / acknowledgment states of maps...
    * 0766 FIX: Changed transid implemtation to work as CSRF protection (Fixes CVE-2014-2330)...

    WATO:
    * 0767 FIX: Signing and verification of WATO snapshot (addresses CVE-2014-2330)...

    BI:
    * 0741 FIX: BI editor: fixed display bug in "Create nodes based on a service search"...

    Livestatus:
    * 0742 FIX: table statehist: now able to cancel a running query if limit is reached...


1.2.5i1:
    Core & Setup:
    * 0386 Added all active checks to check_mk -L output...
    * 0452 Speedup generation of configuration...
    * 0124 Support multiline plugin output for Check_MK Checks...
    * 0675 Activate inline SNMP per default (if available)...
    * 0695 Remove obsolete option -u, --cleanup-autochecks...
            NOTE: Please refer to the migration notes!
    * 0087 FIX: Fixed possible locking issue when using datasource program with long output...
    * 0313 FIX: Avoid duplicate reading of configuration file on --create-rrd...
    * 0379 FIX: check_mk -c: Now also rewrites the location of conf.d directory
    * 0354 FIX: Catch exception when check plugins do not return a state...
    * 0398 FIX: Tolerate debug output in check plugins when using CMC...
    * 0314 FIX: Fix CMC not executing any Check_MK checks after config reload...
    * 0401 FIX: Fix rule precedence in WATO-configured manual checks...
    * 0402 FIX: Fix exception in case of missing agent sections of cluster-aware checks...
    * 0426 FIX: Fixed processing of cached agent plugins / local scripts...
    * 0451 FIX: Ignore missing check types when creating configuration for Nagios
    * 0259 FIX: Fixed htpasswd permission problem in check_mk standalone installation...
    * 0453 FIX: Fix ugly Python exception in host diagnosis page in case of SNMP error...
    * 0696 FIX: Remove garbled output of cmk -v in state of CMC
    * 0682 FIX: Allow overriding of active and custom checks by more specific rule...
    * 0267 FIX: Fixed auth.serials permission problem in check_mk standalone installation...
    * 0282 FIX: TIMEPERIOD TRANSITION messages no longer cut at 64 bytes...
    * 0730 FIX: cmc: fixed bug displaying logentries after a logfile rotation...
    * 0140 FIX: Fixed unwanted handling of hostname as regex...
    * 0739 FIX: Availablity: Prevent crash if the notification period is missing...

    Checks & Agents:
    * 0306 esx_vsphere_counters: added missing ramdisk levels sfcbtickets
    * 0073 moxa_iologik_register: new check to monitor moxa e2000 series registers
    * 0105 apc_humidity: New Check for humidity levels on APC Devices
    * 0106 3ware_units: The verifying state is now handled as ok...
    * 0086 timemachine: new check checking the age of latest backup by timemachine on MAC OS
    * 0074 raritan_pdu_plugs: new check for Raritan PX-2000 family PDUs...
    * 0107 stulz_alerts, stulz_powerstate, stulz_temp, stulz_humidity: New Checks for Stulz clima devices
    * 0075 raritan_pdu_inlet: new check to monitor inlet sensors of the Raritan PX-2000 PDUs
    * 0315 hitachi_hnas_quorumdevice, hitachi_hnas_pnode, hitachi_hnas_vnode: New checks for Hitachi HNAS devices
    * 0316 hitachi_hnas_cpu: New check for CPU utilization of Hitachi HNAS devices
    * 0373 wut_webtherm: Supporting several other devices now
    * 0377 check_http: Certificate Age mode now supports SNI...
    * 0317 emc_isilon: New checks for EMC Isilon Storage System
    * 0395 cmctc.temp: also detect older CMC devices
    * 0396 cmciii_access cmciii_io cmciii_psm_current cmciii_psm_plugs: Support other firmeware versions as well...
    * 0111 kemp_loadmaster_ha, kemp_loadmaster_realserver, kemp_loadmaster_services: New Checks for Kemp Loadbalancer
    * 0318 hitachi_hnas_fan: New check for fans in Hitachi HNAS systems
    * 0319 hitachi_hnas_psu, hitachi_hnas_psu: New checks for Hitachi HNAS storage systems
    * 0320 hitachi_hnas_fpga: new check for Hitachi HNAS storage systems
    * 0321 brocade_mlx: enhancing checks (BR-MLX modules, more OK states)...
    * 0323 emcvnx_hwstatus, emcvnx_hba, emcvnx_disks: new checks for EMC VNX storage systems
    * 0254 agent_vsphere: Make handling of spaces in hostnames of ESX configurable...
    * 0077 cmciii.psm_current, cmciii_psm_plugs, cmciii_io, cmciii.access, cmciii.temp, cmciii.can_current, cmciii.sensor, cmciii.state: new sub checks included in one new check cmcmiii superseding and improving several previous checks of the Rittal CMCIII device...
            NOTE: Please refer to the migration notes!
    * 0078 job: check now monitors the time since last start of the job, limits can be configured in WATO
    * 0079 f5_bigip_conns: new check to monitor number of current connections
    * 0324 hitachi_hnas_cifs: new check for the number of users using a CIFS share
    * 0455 hitachi_hnas_span: new check for Spans (Storage Pools) in Hitachi HNAS storage systems
    * 0445 mem.win: Allow time-averaging of values before applying levels...
    * 0446 mem.used, solaris_mem: Introduce optional averaging of used memory...
    * 0566 services.summary: new check to monitor stopped services of mode autostart in windows
    * 0568 f5_big_ip_conns: check now supports predictive monitoring and both connections types are merged in one check
    * 0257 windows_agent: now reports extended process information (obsoletes psperf.bat plugin)...
    * 0457 hitachi_hnas_volume: New check for Usage and Status of Volumes in Hitachi HNAS storage systems
    * 0450 mem.used: Add information about shared memory (on Linux hosts)
    * 0458 hitachi_hnas_fc_if: New check for FibreChannel Interfaces in Hitachi HNAS storage systems
    * 0459 emcvnx_info: New info check providing Model, Revision and Serial Number of EMC VNX storage systems
    * 0461 emcvnx_raidgroups.list_luns: New check for EMC VNX storage system...
    * 0462 emcvnx_raidgroups.list_disks: New check for EMC VNX storage system...
    * 0463 emcvnx_raidgroups.capacity, emcvnx_raidgroups.capacity_contiguous: New Checks for EMC VNX Storage systems...
    * 0570 fileinfo.groups: file groups now allow exclude patterns as well
    * 0464 stulz_pump: new check for the status of pumps of Stulz clima units
    * 0125 unitrends_backup:Unitrends Backup...
    * 0126 mikrotik_signal: Check for mikrotik wifi bridges
    * 0127 hp_proliant_raid: Check for proliant RAID status.
    * 0571 cmciii_lcp_fans: now monitors the lower limit for the rpm
    * 0572 cmciii_lcp_waterflow: lower and upper limits to the flow are now monitored
    * 0573 cmciii_lcp_airin, cmciii_lcp_airout, cmciii_lcp_waterin, cmciii_lcp_waterout: checks now observe limits to the temperatures
    * 0128 unitrends_replication: Check for monitoring  Replicaion staus on Unitrend systems
    * 0265 mpre_include: run additional mrpe configs within user context...
    * 0266 windows_agent: now supports mrpe include files...
    * 0574 if64: check now supports clustering...
    * 0576 fileinfo.groups: new feature to include current date in file pattern
    * 0130 Support of new Firmware version of various Fujitsu Sotarge Systems
    * 0698 emc_isilon.nodehealth: new check for EMC Isilon Storage systems: NodeHealth
    * 0699 emc_isilon_iops: New check for Disk Operations per Second (IOPS) in EMC Isilon Storage
    * 0132 New checks fjdarye101_disks fjdarye101_rluns: Fujitsu Storage Systems with 2013 Firmware
    * 0697 check_dns: allow to specify multiple expected answers
    * 0700 arcserve_backup: new check for status of backups in an Arcserve Backup Server
    * 0580 emc_datadomain_fans, emc_datadomain_nvbat, emc_datadomain_power, emc_datadomain_temps: new hardware checks for EMC Datadomain
    * 0691 Solaris agent: include lofs in list of monitored filesystem types
    * 0694 wut_webtherm: Support new versions of WUT-Thermometer...
    * 0135 apc_inputs: New Check for APC Input Contacts
    * 0701 emc_isilon_diskstatus: new check for Status of Disks in EMC Isilon Storage Systems
    * 0581 emc_datadomain_disks emc_datadomain_fs:  new checks to monitor disks and filesystems of EMC Datadomain
    * 0718 logwatch.ec: Optionally monitor the list of forwarded logfiles...
    * 0556 esx_vsphere_counters.diskio: now also shows disk latency
    * 0583 stulz_pump: now monitors the pumps rpm in precent of maximum and gathers performance data
    * 0560 check_mk_agent.solaris: report statgrab_mem section if solaris_mem section is missing...
    * 0702 Rule for checking agents for wanted version...
    * 0586 rmon_stats: new snmp check to gather network traffic statistics on RMON enabled network interfaces
    * 0704 windows_os_bonding: new check for bonding interfaces on windows...
    * 0562 esx_vsphere_vm.guest_tools: new check to monitor guest tools status...
    * 0674 brocade_fcport: Now supporting interface speed of 16 Gbit (just discovered in the wild)
    * 0138 Removed caching function in Windows Update agent plugin...
            NOTE: Please refer to the migration notes!
    * 0564 esx_vsphere_vm.datastores: displays the datastores of the VM...
    * 0731 mk_postgres: improved support for versions postgres < 9.2...
    * 0588 dell_poweredge_amperage.current, dell_poweredge_amperage.power, dell_poweredge_cpu, dell_poweredge_status, dell_poweredge_temp: new checks for the Dell PowerEdge Blade Server
    * 0589 brocade_tm: new check monitoring traffic manager statistics for interfaces of brocade devices
    * 0591 dell_poweredge_mem: new check to monitor memory modules of Dell PowerEdge Servers
    * 0592 dell_poweredge_pci: new check for pci devices on dell PowerEdge Servers
    * 0141 ups_socomec_capacity: Battery Capacity Check for Socomec UPS Devices.
    * 0705 arcserve_backup: improved documentation (check manpage and comments in the agent plugin)
    * 0143 ups_socomec_in_voltage, ups_socomec_out_voltage: Socomec UPS Devices, Input and Output Voltages...
    * 0732 df: now able to monitor inodes...
    * 0716 Add Linux caching agent also to normal agent RPM...
    * 0594 dell_poweredge_netdev: new check to monitor the status of network devices on Dells Poweredge Servers
    * 0733 mem, solaris_mem: now able to configure amount of free memory...
    * 0706 EMC VNX: special agent can alternatively authenticate via security files...
    * 0734 esx_vsphere_vm.running_on: shows the esx host of the VM
    * 0144 enterasys_cpu_util enterasys_powersupply: New Checks for CPU Utilization and Power Supplies on enterasys switches
    * 0595 dell_chassis_power, dell_chassis_powersupplies: new checks for Dell Poweredge Chassis Ppower consumption...
    * 0596 dell_chassis_status, dell_chassis_temp, dell_chassis_kvm, dell_chassis_io, dell_chassis_fans: new checks to monitor the overall status of various sections of the Dell Poweredge Chassis via CMC
    * 0597 dell_chassis_slots: new check to monitor the status of the blade slots of the Dell Poweredge Blade Servers
    * 0145 apc_symmetra: Changed naming of Batterie Temperature to System Temerature...
            NOTE: Please refer to the migration notes!
    * 0146 innovaphone_priports_l1, innovaphone_priports_l2: New Checks for Innovaphone PRI Ports
    * 0707 ibm_svc_host: New check: Status of hosts an IBM SVC / V7000 presents volumes to
    * 0598 kentix_temp, kentix_humidity: new checks for Kentix MultiSensor-Rack
    * 0768 ibm_svc_license: New check for Licensing Status on IBM SVC / V7000 devices
    * 0778 New Special Agent for innovaphone gateways...
    * 0769 juniper_trpz_cpu_util, juniper_trpz_flash, juniper_trpz_info, juniper_trpz_power: new Checks for juniper trapeze switches
    * 0770 innovaphone_licenses: New check to monitor licenses on innovaphone devices"
    * 0771 juniper_trpz_aps: Show the number of connected access points on juniper wlan controllers
    * 0772 added special agent for IBM SVC / V7000 storage systems...
    * 0147 enterasys_fans: New Check to monitor fans of enterasys swichtes
    * 0759 check_notify_count: New active check to monitor the number of notifications sent to contacts...
    * 0760 The windows agent contains meta information about version, manufacturer etc....
    * 0103 FIX: services: Fixed bug with service inventory defined in main.mk...
    * 0299 FIX: borcade_mlx_fan: Prettified output, handling "other" state now
    * 0300 FIX: cisco_fru_power: Trying not to inventorize not plugged in FRUs...
    * 0305 FIX: apache_status: Fixed exception when agent reports HTML code as apache-status data...
    * 0104 FIX: mssql: Server instances with underline in name are now supported....
    * 0240 FIX: Virtualmachine names with space no longer have missing piggyback data...
    * 0310 FIX: apache_status: Improved handling of unexpeted data sent by agents...
    * 0088 FIX: esx_vsphere_datastores: fixed error with reported capacity of 0 bytes...
    * 0243 FIX: cisco_qos: no longer crashes when the qos policy name is not set...
    * 0326 FIX: hr_fs printer_supply: Improved translation of wrong encoded chars...
    * 0059 FIX: agent_vpshere: new option for supporting ESX 4.1...
    * 0334 FIX: cisco_fantray: Fixed error on Cisco devices which do not support this check...
    * 0355 FIX: heartbeat_crm: Now handling "Failed actions:" output in agent...
    * 0357 FIX: megaraid_bbu: Fixed expected state checking...
    * 0358 FIX: df: now ignores filesystems with a reported size of '-'...
    * 0360 FIX: multipath: Inventory handles non loaded kernel module now...
    * 0339 FIX: blade_bays blade_blades blade_blowers blade_health blade_mediatray blade_powerfan blade_powermod: fix scan function...
    * 0340 FIX: blade_health: fix check, it was totally broken...
    * 0363 FIX: mysql_capacity: Did use wrong calculated warn / crit thresholds...
    * 0364 FIX: brocade_mlx*: Several cleanups, fixed bug in brocade_mlx_fan where only the first worst state was shown in output
    * 0365 FIX: RPMs: Cleaning up xinetd checkmk.rpmnew file after updating package...
    * 0366 FIX: heartbeat_crm: Agent code is now compatible to pacemaker 1.1.9...
    * 0367 FIX: Now using /dev/null instead of closing stdin in linux agent...
    * 0342 FIX: postgres_stat_database: make agent compatible with PostgreSQL 8.4.x...
    * 0343 FIX: postgres_sessions: make agent plugin compatible with PostgreSQL 9.2...
    * 0369 FIX: cups_queues: Fixed bug checking the last queue reported by agent...
    * 0370 FIX: brocade_mlx_module*: Improved output of checks
    * 0372 FIX: megaraid_ldisks: Ignoring adapters without configured logical disks...
    * 0345 FIX: Linux agent: fix detaching of background plugins...
    * 0378 FIX: agent_vsphere.pysphere: Trying to deal with permissions only on some guests/hosts
    * 0245 FIX: Inline SNMP no longer throws an exception when using SNMPv3 credentials...
    * 0380 FIX: jolokia_metrics.mem: PNP-Template now handles non existant max values...
    * 0381 FIX: win_printers: Fixed creation of duplicate services...
    * 0347 FIX: smart.stats: Remove duplicate disks...
    * 0349 FIX: winperf.cpuusage: update man page: this check is deprecated
    * 0383 FIX: solaris_mem: Is now compatible to more systems...
    * 0109 FIX: cisco_fantray: Prevent inventory for not available fans
    * 0110 FIX: cisco_fru_power:  Prevent inventory for not available FRUs
    * 0350 FIX: nfsmounts: correctly handle mount points with spaces...
    * 0387 FIX: df*: Negative filesystem space levels get a more clear text in check output...
    * 0351 FIX: local: Catch invalid state codes and map to 3 (UNKNOWN)...
    * 0397 FIX: mrpe: tolerate performance variable names with spaces...
    * 0399 FIX: check_ftp: cleanup configuration via WATO, remove Hostname field...
    * 0435 FIX: esx_vsphere_sensors: Fix garbled output in case of placeholder VMs...
    * 0251 FIX: agent_vsphere / check_mk agent: fixed outdated systemtime of check_mk agent...
    * 0439 FIX: postfix_mailq: Linux agent better detects Postfix installation...
    * 0440 FIX: heartbeat_crm: Inventory more gracefully handles case where agent output is invalid...
    * 0113 FIX: blade_blades: Now only make inventory for blades that are powered on...
    * 0441 FIX: megaraid_bbu: Fix several false alarms and cases where inventory failed
    * 0442 FIX: dell_om_disks: Treat global hot spare disks as OK, instead of WARN...
    * 0443 FIX: brocade_fcport: cope with firmware that does not provide speed information...
    * 0322 FIX: timemachine: Check now also works if there are spaces in the name of the backup volume or the hostname
    * 0253 FIX: windows agent: fixed crash on processing eventlog records...
    * 0403 FIX: mem.used: Prefer statgrab on FreeBSD for supporting more than 4GB...
    * 0404 FIX: cups_queues: fix exception in case of alternative time format...
    * 0444 FIX: timemachine: do not inventorize check when timemachine is not used
    * 0116 FIX: cisco_vpn_tunnel: Fixed typo that lead to an exception
    * 0118 FIX: stulz_humidity: Fixed coloring in pnp template...
    * 0119 FIX: stulz_humidity: Fixed lower thresholds...
    * 0565 FIX: windows_updates: fix for some cases when forced_reboot is not set
    * 0255 FIX: windows_agent: now able to handle the removal of local/plugin scripts during runtime...
    * 0447 FIX: fortigate_memory: Fix inventory, do not add check if no info available...
    * 0567 FIX: apc_symmetra: transformation from old tuple to new dict format fixed and improved
    * 0432 FIX: stulz_humidity: Fixed syntax error...
    * 0120 FIX: stulz_humidity, apc_humidity: Fixed bug while processing check params...
    * 0460 FIX: endless waiting for printer queues fixed...
    * 0260 FIX: Fixed incorrect formatting of checks with long output...
    * 0261 FIX: df_netapp32 / df_netapp: Fixed bug with negative size in check output...
    * 0262 FIX: ps: Now able to skip disabled "Process Inventory" rules...
    * 0264 FIX: printer_supply_ricoh: now reports correct filling levels...
    * 0575 FIX: cmciii_lcp_airin, cmciii_lcp_airout, cmciii_lcp_waterin, cmciii_lcp_waterout: improved handling of warning state...
    * 0272 FIX: if checks: port type 56 (fibrechannel) is no longer inventorized per default...
    * 0577 FIX: fileinfo.groups: new date pattern is now available for inventory check as well
    * 0688 FIX: winperf_msx_queues: Support output of Exchange 2013...
    * 0578 FIX: zypper: check is always registered as soon as mk_zypper plugin detects zypper tool...
    * 0689 FIX: postgres_sessions: fix empty agent section in case of 0 sessions...
    * 0579 FIX: veeam_client: fix for case when no StopTime section in agent output
    * 0692 FIX: fileinfo: Avoid duplicate entries in Solaris agent...
    * 0693 FIX: hpux_lvm: avoid problem when alternative vgdisplay is installed...
    * 0708 FIX: ntp.time, ntp: avoid DNS lookups in NTP queries and avoid timeouts...
    * 0277 FIX: solaris agent: ntp now able to work with ntpd and xntpd...
    * 0279 FIX: check_mk_agent.solaris: removed proc section from statgrab...
    * 0281 FIX: statgrab_net.ctr: only inventorize interfaces with actual traffic...
    * 0582 FIX: cisco_sys_mem: check now has a man page and a new WATO integration
    * 0667 FIX: oracle_asm_diskgroup: Now really uses the generic filesystem levels...
    * 0555 FIX: snmp_uptime: no longer fails if uptime is < 1 seconds
    * 0136 FIX: cisco_fru_power: Prevent inventory of not exsisting devices
    * 0557 FIX: check_mk_agent.solaris: removed section statgrab mem...
    * 0673 FIX: zfsget: Fixed broken check - was not compatible to current agent output of "df"
    * 0719 FIX: postfix_mailq: fix Linux agent in case of ssmtp being installed
    * 0584 FIX: agent_vsphere: special agent now handles non-standard https port correctly...
    * 0585 FIX: check_mk_agent.linux: more efficient handling of cups printer queues...
    * 0703 FIX: brocade_mlx: omit inventory of cpu and memory on more states...
    * 0137 FIX: Fixed printer_pages...
    * 0587 FIX: if64: problems resolved when running as a clustered service...
    * 0563 FIX: windows agent: now able to process perl scripts...
    * 0729 FIX: esx_vsphere_hostsystem: fixed incorrect status label (not state)...
    * 0142 FIX: winperf_if: treat unknown packets no longer as error packets
    * 0593 FIX: zypper: agent plugin and check now lead to UNKNOWN result in case of repo problems
    * 0758 FIX: check_sql: Fixed monitoring of stored procedures with oracle
    * 0599 FIX: esx_vsphere_datastores: provisioning levels in WATO are no longer limited to 101%
    * 0737 FIX: megaraid_ldisks: now able to handle "No Virtual Drive Configured" states...
    * 0763 FIX: hpux_if: Fixed exception during parsing of provided data on some systems...

    Multisite:
    * 0371 Added log class filter to hostsvcevents view
    * 0352 Avoid Livestatus connections on pages that do not need them...
    * 0390 Added an icon selector to the view editor...
    * 0391 Added sorter / filter for host/service service levels...
    * 0247 New mkp package for web applications: iNag / nagstatus / nagios status.dat...
    * 0429 Implemented role permissions for dashboards...
    * 0430 It is now possible to define custom time ranges in PNP graph search...
    * 0449 Show all custom variables of hosts and services in the detail views...
    * 0665 Added mail notificaton method to custom user notification dialog...
    * 0123 New time range filter for Downtimes and Comments...
    * 0683 New column painter for the last time a service was OK...
    * 0561 quicksearch: now able to search with multiple filters...
    * 0748 Also custom views now have permissions...
    * 0302 FIX: Fixed highlight of choosen elements in foldertee/views snapin in Chrome/IE
    * 0239 FIX: Fixed incorrect html formatting when displaying host or service comments...
    * 0307 FIX: Increased performance of multisite GUI with a large userbase...
    * 0312 FIX: Hiding views related to not existing datasources, like the EC now...
    * 0325 FIX: Removed CSV export icon from availability views...
    * 0327 FIX: Most forms did now work with "Profile Requests" enabled...
    * 0333 FIX: Fixed too long page title during performing several actions...
    * 0356 FIX: Fixed exception caused by utf8 chars in tooltip text...
    * 0368 FIX: Generating selection id is hopefully now compatible to more systems...
    * 0374 FIX: Fixed syntax error in exception handler of LDAP search code...
    * 0375 FIX: LDAP: Now handling user-ids with umlauts...
    * 0246 FIX: brocade_fcport: fixed error in pnp-template...
    * 0393 FIX: LDAP: Enabled paged LDAP search by default now with a page size of 1000...
    * 0394 FIX: LDAP: Auth expiration plugin now checks users for being disabled (in AD)...
    * 0436 FIX: Fix broken Site status switching via sidebar snapin...
    * 0420 FIX: LDAP: Roles/Groups are now synced even if case of DNs do not match...
    * 0421 FIX: UserDB: Fixed lost passwords when changing users in large user databases...
    * 0423 FIX: Users are not logged out anymore during changing their own passwords...
    * 0424 FIX: Improved error handling in case of incorrect auth config in distributed WATO environments
    * 0425 FIX: Fix login loop bug in distributed environments with different auth secrets
    * 0117 FIX: Availability button is now visible for users without the right to edit views
    * 0431 FIX: LDAP: Fixed group syncrhonisation when nested group sync is enabled
    * 0122 FIX: Multisite view editor not longer throwing a exception when loading views from other users
    * 0569 FIX: recurring updates of serial numbers of disabled ldap users fixed...
    * 0676 FIX: Move view "Stale services" to Problems folder
    * 0270 FIX: Multisite host tag filter: Now uses exact match...
    * 0273 FIX: Fixed exceptions when modifying / cloning views...
    * 0274 FIX: Fixed exception when view title or description was missing
    * 0278 FIX: Fixed bookmark icon images for non-english user languages...
    * 0670 FIX: LDAP: Fixed sync when non lower case attributes are configured...
    * 0671 FIX: LDAP: Disable logging of password changes received from LDAP
    * 0558 FIX: availability: fixed exception on specific filter settings...
    * 0712 FIX: Fix multiple groups with same tag when grouping hosts after a tag...
    * 0738 FIX: csv_export: now able to handle umlauts in download filenames...
    * 0762 FIX: Fixed availability filters not opening in IE7

    WATO:
    * 0308 Multisite can now set rotation view permissions for NagVis...
    * 0329 Removed Distributed WATO peer mode...
            NOTE: Please refer to the migration notes!
    * 0244 New features for WATO page Backup & Restore...
    * 0382 Active HTTP check now supports multiline regexp matching...
    * 0112 Explicit mapping of clustered services can now be done with WATO...
    * 0437 Convert WATO rule for debug_log into simple Checkbox...
    * 0428 Changed user profiles (e.g. pw changes) are now replicated in distributed setups...
    * 0114 User Custom Attributes can now be exported to the core...
    * 0448 New button in WATO service list for displaying check parameters...
    * 0454 Add output of traceroute to host diagnostic page
    * 0677 Make title of tags and tag groups localizable...
    * 0685 Distributed WATO now disabled WATO on slave sites per default...
    * 0687 New summary pages with all settings of a host or service...
    * 0275 WATO "Notify Users" feature: Improved confirmation info...
    * 0134 New option to use expect string in response heads for check_http in wato...
    * 0717 Sort permissions of views, dashboards, commands and snapins alphabetically
    * 0761 New bulk host import mode in WATO...
    * 0057 FIX: Fix exception in WATO host editor on custom tag without topic...
    * 0241 FIX: Improved sorting of WATO folders in dropdown menu...
    * 0019 FIX: Fixed wording in WATO rule for MSSQL check
    * 0242 FIX: Parameters for clustered services can now be configured on the cluster host...
    * 0309 FIX: Trying to prevent read/write conflicts with a large user base...
    * 0311 FIX: Fixed "Inventory failed" message when trying an inventory on clusters via WATO...
    * 0330 FIX: Improved performance of WATO slave push with a large user base...
    * 0331 FIX: LDAP diagnostic LOG can now have the $OMD_SITE$ macro configured via WATO...
    * 0332 FIX: Own host tag groups without topics resulted in two groups "Host tags" in the rule editor
    * 0361 FIX: The page linked by "new rule" can now be bookmarked again
    * 0341 FIX: Avoid rare exception in WATO when deleting a host...
    * 0376 FIX: LDAP: Default configuration of attributes is reflected within WATO now
    * 0346 FIX: Fix folder visibility in WATO for unpriviledged users...
    * 0385 FIX: Better error handling for invalid service regex in rule conditions...
    * 0389 FIX: Showing LDAP settings on site specific global settings page now...
    * 0400 FIX: WATO BI editor now supports percentages for count_ok...
    * 0392 FIX: LDAP: Improved error messages of LDAP configuration test...
    * 0415 FIX: LDAP: The LDAP Settings dialog is now disabled when the LDAP Connector is disabled
    * 0416 FIX: When doing user sync on user page rendering, contact group memberships are shown correctly now...
    * 0417 FIX: LDAP: Fixed "Sync-Plugin: Roles" test with OpenLDAP
    * 0248 FIX: Backup & Restore: Snapshot comments now support unicode character...
    * 0418 FIX: LDAP: Fixed broken role sync plugin with OpenLDAP...
    * 0419 FIX: LDAP: The default user profile roles are only assigned to users without roles...
    * 0249 FIX: Backup & Restore: fixed bug when uploading legacy snapshots...
    * 0250 FIX: Fixed error on creating very large WATO snapshots...
    * 0422 FIX: Fixed numbers shown in log entries of bulk inventory...
    * 0252 FIX: ESX vSphere configuration: Fixed non-working configuration parameters...
    * 0456 FIX: Column was too short...
    * 0256 FIX: wato snapshots: snapshot restore no longer fails with older python versions...
    * 0433 FIX: Creating WATO lock during automations (like e.g. master to slave syncs)...
    * 0434 FIX: Fixed wrong count of failed hosts in bulk inventory mode...
    * 0678 FIX: Move two last global settings of Event Console to proper places
    * 0268 FIX: wato inventory: fixed missing services...
    * 0686 FIX: Fix replication with WATO if EC is enabled on master and disabled on slave
    * 0129 FIX: Fixed permission bug in "Edit user profile" dialog....
    * 0269 FIX: brocade_fcport: fixed problem on displaying check_parameters in WATO...
    * 0271 FIX: Fixed sorting in duallist element (two lists with interchangable elements)...
    * 0131 FIX: Error rates for network interfaces can now be set smaller then 0.1 when using Wato....
    * 0690 FIX: Fix language jumping to German when saving user profiles
    * 0666 FIX: Minimum port for the mknotifyd is now 1024 (never use well known ports)...
    * 0559 FIX: WATO snapshots: improved validation of (uploaded) snapshots...
    * 0709 FIX: Fix NoneType has not attribute userdb_automatic_sync bug in D-WATO
    * 0728 FIX: mem.win: fixed bug in WATO configuration rule...
    * 0139 FIX: ldap sync: syncing if rules against ldap is not longer case sensitiv
    * 0736 FIX: WATO backup and restore: improved error handling...

    Notifications:
    * 0362 sms: now searching PATH for sendsms and smssend commands...
    * 0684 New notification variables NOTIFY_LASTSERVICEOK and NOTIFY_LASTHOSTUP...
    * 0711 New rules based notifications...
    * 0713 New bulk notifications...
    * 0108 FIX: Prevent service notification on host alerts...
    * 0058 FIX: Fix email notifications containing non-ASCII characters in some situtations...
    * 0133 FIX: Fixed mkeventd notification plugin...
    * 0720 FIX: Fix timeperiod computation with CMC and flexible notifications...

    BI:
    * 0721 Use hard states in BI aggregates...
    * 0714 BI aggregations now also honor scheduled downtimes...
    * 0715 BI aggregates now acknowledgement information...
    * 0669 FIX: Fixed regex matching in BI when using character groups [...]...

    Reporting & Availability:
    * 0018 New option for displaying a legend for the colors used in the timeline...
    * 0405 Add CSV export to availability views...
    * 0338 FIX: Introduce time limit on availability queries...
    * 0681 FIX: Display correct year for availability range for last month in january
    * 0750 FIX: Availability: fix exception when summary is on and some elements have never been OK

    Event Console:
    * 0301 Handling messages of special syslog format correctly...
    * 0388 Moved Event Console related settings to own settings page...
    * 0710 Create a history entry for events that failed their target count...
    * 0749 Allow to restrict visibility of events by their host contacts...
    * 0303 FIX: Old log entries were shown in event history first...
    * 0304 FIX: Escaping several unwanted chars from incoming log messages...
    * 0089 FIX: CSV export of event console was broken...
    * 0359 FIX: Fixed exception in event simulator when one match group did not match
    * 0384 FIX: Trying to prevent problem when restarting mkeventd...
    * 0427 FIX: Fixed exception when handling connections from event unix socket...
    * 0679 FIX: Allow non-Ascii characters in generated events
    * 0680 FIX: Do not allow spaces in host names in event simulator...
    * 0672 FIX: Service item of "Check event state in event console" checks can now be configured...
    * 0590 FIX: mkeventd: fixed encoding of unicode characters in the snmptrap receiver...

    Livestatus:
    * 0337 New header for limiting the execution time of a query...
    * 0276 nagios4 livestatus support...
    * 0335 FIX: Parse state of downtime notification log entries correctly...
    * 0336 FIX: Limit the number of lines read from a single logfile...
    * 0344 FIX: Fix semantics of columns num_services_hard_*...

    Livestatus-Proxy:
    * 0263 FIX: livestatus log table: fixed missing logentries of archived logfiles...


1.2.3i7:
    Core & Setup:
    * 0011 Introduce optional lower limit for predicted levels...
    * 0217 FIX: More verbose error output for SNMP errors on the command line...
    * 0288 FIX: Error messages of datasource programs (e.g. VSphere Agent) are now visible within WATO...
    * 0010 FIX: Fix computation of hour-of-the-day and day-of-month prediction...
    * 0292 FIX: Inline SNMP: Check_MK check helpers are closing UDP sockets now...

    Checks & Agents:
    * 0060 cisco_fantray: new check for monitoring fan trays of Cisco Nexus switches
    * 0061 cisco_cpu: check now recognizes new object cpmCPUTotal5minRev...
    * 0063 veeam_client: new check to monitor status of veeam clients with special agent plugin...
    * 0064 veeam_jobs: new check to monitor the backup jobs of the veeam backup tool...
    * 0047 fritz.conn fritz.config fritz.uptime fritz.wan_if fritz.link: New checks for monitoring Fritz!Box devices...
    * 0027 esx_vsphere_sensors: it is now possible override the state of sensors...
    * 0090 apc_ats_status: New Check for monitoring APC Automatic Transfer Switches
    * 0080 Added new checks for Brocade NetIron MLX switching / routing devices...
    * 0091 apc_ats_output: new check for output measurements on APC ATS devices
    * 0068 check_sql: support for mssql databases included
    * 0208 fileinfo.groups: Added minimum/maximum file size parameters...
    * 0093 check_http: Default service description prefix can be avoided...
    * 0004 df: dynamic filesystem levels now reorder levels automatically...
    * 0069 veeam_client: limits for time since last backup introduced
    * 0214 Logwatch: context lines can now be disabled using nocontext=1...
    * 0038 casa_cpu_mem casa_cpu_temp casa_cpu_util casa_fan casa_power: New checks for casa Cable Modem Termination Systems...
    * 0097 arc_raid_status: New check for Areca RAID controllers
    * 0070 cmciii_lcp_airin cmciii_lcp_airout cmciii_lcp_fans cmciii_lcp_waterflow cmciii_lcp_waterin cmciii_lcp_waterout: new checks for the Rittal CMC-III LCP device
    * 0098 apc_inrow_airflow, apc_inrow_fanspeed, apc_inrow_temp: New checks for APC inrow devices
    * 0099 apc_mod_pdu_modules: New check for APC Modular Power Distribution Unit
    * 0072 cmciii_pu_access cmciii_pu_canbus cmciii_pu_io cmciii_pu_temp: New checks for the Rittal CMC-III PU Unit
    * 0100 juniper_cpu: New check for CPU utilization on Juniper switches
    * 0236 windows_agent: each script can now be configured to run sync / async...
    * 0101 liebert_chiller_status: New check for Liebert Chiller devices
    * 0083 brocade_mlx: Temperature sensors of one module now in one common check...
    * 0008 df: Solaris agent now also supports samfs
    * 0084 brocade_mlx: single checks now instead of sub checks...
    * 0291 winperf_ts_sessions: New check to monitor Microsoft Terminal Server sessions...
    * 0102 modbus_value: New check and Agent to modbus devices...
    * 0013 Solaris Agent: implement cached async plugins and local checks...
    * 0238 vsphere monitoring: new option to skip placeholder vms in agent output...
    * 0016 Linux+Windows agent: allow spooling plugin outputs via files...
    * 0017 local: New state type P for state computation based on perfdata...
    * 0085 brocade_mlx: now handles more different module states...
    * 0024 FIX: cisco_wlc: removed check configuration parameter ap_model...
    * 0003 FIX: ps: Remove exceeding [ and ] in service description when using process inventory...
    * 0037 FIX: checkman browser (cmk -m) was not working properly in network subtree...
    * 0283 FIX: Interface Checks: ignore invalid error counts while interface is down...
    * 0081 FIX: Fixed corruption in SNMP walks created with cmk --snmpwalk...
    * 0286 FIX: esx_vsphrere_counters.ramdisk: Better handling for non existant ramdisks...
    * 0290 FIX: winperf_processor mem.win: Handling no/empty agent responses correctly now...
    * 0293 FIX: esx_vsphere_counters_ramdisk_sizes: Handles ram disk "ibmscratch" by default now
    * 0012 FIX: Solaris Agent: fixed broken fileinfo section...
    * 0297 FIX: mk-job is now also usable on CentOS 5+...
    * 0298 FIX: win_dhcp_pools: Fixed wrong percentage calculation
    * 0237 FIX: tsm_sessions: fixed invalid check output during backups...

    Multisite:
    * 0001 New filters for selecting several host/service-groups at once...
    * 0050 New concept of favorite hosts and services plus matching filters and views...
    * 0211 GUI Notify: Added notify method "popup" to really create popup windows...
    * 0215 Added option to make HTML escape in plugin outputs configurable...
    * 0071 livedump: new option to include contact_groups instead of contacts when dumping configuration
    * 0043 FIX: LDAP: Improved error reporting during synchronisation...
    * 0044 FIX: LDAP: Fixed error with empty groups during non nested group sync...
    * 0045 FIX: LDAP: Fixed error when synchronizing non nested groups to roles...
    * 0046 FIX: Fixed editing contactgroup assignments of hosts or folders with "-" in names...
    * 0049 FIX: Fixed useless I/O during page processing...
    * 0203 FIX: Changed sidebar reload interval to be more random...
    * 0204 FIX: Reduced I/O on logins with access time recording or failed login counts...
    * 0206 FIX: Fixed logwatch permission check when using liveproxy for normal users...
    * 0210 FIX: LDAP: Fixed problem syncing contactgroups of a user with umlauts in CN
    * 0035 FIX: Convert HTTP(S) links in plugin output into clickable icon...
    * 0006 FIX: Checkboxes for hosts/services were missing on modified views...
    * 0284 FIX: Context help toggled on/off randomly...
    * 0285 FIX: Fixed bookmarking of absolute URLs or PNP/NagVis URLs in sidebar snapin...
    * 0296 FIX: Fixed moving of snapins while in scrolled sidebar...

    WATO:
    * 0053 New rule for configuring the display_name of a service...
    * 0216 Supporting float values as SNMP timeout value now...
    * 0082 Improved online help for LDAP connections...
    * 0009 Automatically schedule inventory check after service config change...
    * 0294 Added "services" button to host diagnose page
    * 0048 FIX: Tests on host diagnose page are executed parallel now...
    * 0033 FIX: Fixed problem when saving settings in WATOs host diagnostic page...
    * 0205 FIX: NagVis related permissions of roles can be edited again...
    * 0207 FIX: Explicit communities were not saved in all cases...
    * 0094 FIX: Hide SNMPv3 credentials in WATO...
    * 0212 FIX: Fixed broken site edit page in case a TCP socket has been configured...
    * 0095 FIX: Fixed problem with portnumber in Wato Distributed Monitoring dialog
    * 0213 FIX: LDAP: Various small improvements for handling the LDAP user connector...
    * 0039 FIX: Fixed exception on displaying WATO helptexts in the global settings...
    * 0219 FIX: Fixed display problems in WATO folders with long contact group names
    * 0220 FIX: Added HTML escaping to several global settings attributes...
    * 0234 FIX: Improved handling of interface inventory states / types...
    * 0289 FIX: Renamed "Hosts & Folders" page to "Hosts"
    * 0295 FIX: Fixed problem with new created tag groups with "/" in title...

    Notifications:
    * 0005 Added notification script for sending SMS via mobilant.com...
    * 0032 FIX: Fixed problem when forwarding notification mails in windows...
    * 0218 FIX: Fixed rendering of HTML mails for Outlook (at least 2013)...

    BI:
    * 0287 FIX: Fixed assuming states of services with backslashes in descriptions...

    Reporting & Availability:
    * 0051 Option for showing timeline directly in availability table...
    * 0052 Visual colorization of availability according to levels...
    * 0054 New labelling options for availability table...
    * 0055 Allow grouping by host, host group or service group...
    * 0056 New concept of service periods in availability reporting...
    * 0002 You can now annotate events in the availability reporting...
    * 0014 FIX: Fix styling of tables: always use complete width...
    * 0015 FIX: Fixed summary computation in availability when grouping is used...

    Event Console:
    * 0026 FIX: snmptd_mkevent.py: fixed crash on startup
    * 0036 FIX: Fixed bug where multsite commands did not work properly...

    Livestatus:
    * 0067 livedump: new option to mark the mode at the beginning of the dump and documentation fixes...
    * 0023 FIX: Fixed incorrect starttime of table statehist entries...
    * 0034 FIX: Availability no longer showes incorrect entries when only one logfile exists...
    * 0233 FIX: Fixed missing entries in log file and availability view...


1.2.3i6:
    Core & Setup:
    * 0041 FIX: setup.py now handles non existing wwwuser gracefully...

    Checks & Agents:
    * 0040 Add agent plugin to test local hostname resolving...
    * 0020 FIX: Inventory problem with inventory_processes parameter...

    Multisite:
    * 0000 Improved performance of LDAP sync by refactoring the group sync code

    WATO:
    * 0042 FIX: Removed debug outputs from service inventory...


1.2.3i5:
    Core:
    * Automatically remove duplicate checks when monitoring with Agent+SNMP
       at the same time. TCP based ones have precedence.
    * inventory check of SNMP devices now does scan per default (configurable)
    * FIX: inventory check now honors settings for exit code
    * FIX: avoid exception nodes of cluster have different agent type
    * FIX: continue inventory, if one check does not support it
    * FIX: fix configuration of explicit SNMP community, allow unicode
    * FIX: avoid invalid cache of 2nd and up hosts in bulk inventory
    * FIX: fixed error handling in SNMP scan, inventory check fails now
           if SNMP agent is not responding
    * FIX: Ignore snmp_check_interval cache in interactive situations (e.g.  -nv)
    * FIX: check_mk config generation: on computing the checks parameters
           there is no longer a small chance that existing rules get modified

    Event Console:
    * check_mkevents now available as C binary: check_mkevents_c
    * FIX: use default values for unset variables in actions

    Multisite:
    * Speed-O-Meter: now measure only service checks. Host checks
      are omitted, since they do not really matter and make the
      results less useful when using CMC.
    * Added host aliases filter to some views (host/service search)
    * It is now possible to enforce checkboxes in views upon view loading
      (needs to be confgured per view via the view editor)
    * Wiki Sidebar Snapin: showing navigation and quicksearch. OMD only.
    * Sidebar can now be folded. Simply click somewhere at the left 10 pixels.
    * Foldable sections now have an animated triangle icon that shows the folding state
    * Added new snapin "Folders", which interacts with the views snapin when
      both are enabled. You can use it to open views in a specific folder context
    * LDAP: Added option to make group and role sync plugin handle nested
            groups (only in Active Directory at the moment). Enabling this
	    feature might increase the sync time a lot - use only when really needed.
    * FIX: Fixed encoding problem in webservice column output
    * FIX: Fix output format python for several numeric columns
    * FIX: Fixed searching hosts by aliases/adresses
    * FIX: Remove duplicate entries from Quicksearch
    * FIX: Avoid timed browser reload after execution of exections
    * FIX: Hosttag filter now works in service related views
    * FIX: Added code to prevent injection of bogus varnames
           (This might break code which uses some uncommon chars for varnames)
    * FIX: Fixed computation of perfometer values, which did not care about
           the snmp_check_interval. Simplyfied computation of perfometer values
    * FIX: LDAP: Custom user attributes can now be synced again

    BI:
    * FIX: Fix exception when showing BI tree in reporting time warp
    * FIX: Fixed blue triangle link: would show more aggregations,
       if one name was the prefix of another

    Notifications:
    * Blacklisting for services in the felixble notification system
    * FIX: mail with graph plugin: set explicit session.save_path for php
           Fixes instances where the php command couldn't fetch any graphs

    Checks & Agents:
    * diskstat: removed (ever incorrect) latency computation for Linux
    * statgrab_load: support predictive levels, add perf-o-meter
    * ucd_cpu_load: support predictive levels
    * hpux_cpu, blade_bx_load: support predictive levels, add perf-o-meter,
       make WATO-configable
    * check_sql: Database port can now be explicitly set
    * steelhead_perrs: New check for Rivergate Gateways
    * alcatel_power: Check for power supplies on Alcatel switches
    * qnap_disks: New check for Hardisks in Qnap devices
    * Dell Open Manage: SNNP Checks for Physical Disks, CPU and Memory
    * check_tcp: Now able to set custom service description
    * Apache ActiveMQ: New Special Agent and Check to query ActiveMQ Queues
    * check_ftp: can now be configured via Wato
    * windows_tasks: New check to  monitor the Windows Task Scheduler
    * sensatronics_temp: New check for Sensatronic E4 Temperatur Sensor
    * akcp_sensor_drycontact: New Check for AKCP drycontact Sensors
    * esx_vsphere_vm.heartbeat: Heartbeat status alert level now configurable
    * ps:  new configuration option: handle_count (windows only)
    * FIX: Windows agent: gracefully handle garbled logstate.txt
    * FIX: esx_vsphere_counters: added missing ramdisk type upgradescratch
    * FIX: esx_vsphere_hostsystem: fixed bug in handling of params
    * FIX: local: tolerate invalid output lines
    * FIX: hp_proliant: Correct handling of missing snmp data
    * FIX: logwatch.ec: No longer forwards "I" lines to event console
    * FIX: check_dns: default to querying the DNS server on the localhost itself
    * FIX: ps: do not output perfdata of CPU averaging (use ps.perf for that)
    * FIX: nfsexports: also support systems with rpcbind instead of portmap
    * FIX: ups_in_freq: corrected spelling of service description
    * FIX: ups_bat_temp: renamed service description to "Temperature Battery",
           in order to make it consistent with the other temperature checks
    * FIX: hp_blade_blades: Fixed crash on inventory when receiving
           unexpected snmp data
    * FIX: apache_status: If ReqPerSec and BytesPerSec are not reported by
           the agent, no PNP graphs for them are drawn.
           (This is the case if ExtendedStatus set to Off in Apache config)
    * FIX: oracle_jobs: fixed issues with incorrect column count in check output
    * FIX: if/if64/...: layout fix in PNP template for packets


    WATO:
    * You can now have site-specific global settings when using
      distributed WATO (available in the "Distributed Monitoring")
    * bulk inventory: display percentage in progress bar
    * New option for full SNMP scan in bulk inventory
    * bulk operations now also available when checkboxes are off
    * LDAP: Added test to validate the configured role sync groups
    * LDAP: The sync hooks during activate changes can now be enabled/disabled
      by configuration (Global Settings)
    * Disabled replication type "peer" in site editor.
    * Added "permanently ignore" button to inventory services dialog which 
      links directly to the disabled services view
    * Added diagnose page linked from host edit dialog. This can be used to test
      connection capabilities of hosts
    * The rule "Process inventory" now offers the same configuration options 
      as its manual check equivalent "State and count of processes"
    * New configuration option handle_count (windows only) in the rules
      "Process inventory" and "State and count of processes"
    * FIX: correct display of number of hosts in bulk inventory
    * FIX: nailed down ".siteid" exception when added new site
    * FIX: fixed setting for locking mode from 'ait' to 'wait'
    * FIX: avoid removal of tags from rules when not yet acknowledged
    * FIX: avoid need for apache restart when adding new service levels
    * FIX: fix encoding problem on GIT integration

    Livestatus:
    * Removed "livecheck". It never was really stable. Nagios4 has something
      similar built in. And also the Check_MK Micro Core.
    * table statehist: no longer computes an unmonitored state for hosts and
                       services on certain instances.
                       (showed up as no hosts/services in the multisite gui)
    * table statehist: fixed SIGSEGV chance on larger queries

1.2.3i4:
    Core:
    * Create inventory check also for hosts without services, if they
          have *no* ping tag.

    WATO:
    * Bulk inventory: speed up by use of cache files and doing stuff in
          groups of e.g. 10 hosts at once
    * Multisite connection: new button for cloning a connection

    Checks & Agents:
    * Linux agent RPM: remove dependency to package "time". That package
         is just needed for the binary mk-job, which is useful but not
         neccessary.

    Multisite:
    * FIX: fix broken single-site setups due to new caching

1.2.3i3:
    Core:
    * FIX: fixed typo in core startup message "logging initial states"
    * FIX: livestatus table statehist: fixed rubbish entries whenever
           logfile instances got unloaded

    Livestatus:
    * FIX: check_mk snmp checks with a custom check interval no longer
           have an incorrect staleness value

    Notifications:
    * mkeventd: new notification plugin for forwarding notifications
       to the Event Console. See inline docu in share/check_mk/notification/mkeventd
       for documentation.
    * FIX: cleanup environment from notifications (needed for CMC)

    Checks & Agents:
    * Windows agent: increased maximum plugin output buffer size to 2MB
    * check_icmp: New WATO rule for custom PING checks
    * agent_vsphere: now able to handle < > & ' " in login credentials
    * if/if64 and friends: add 95% percentiles to graphs
    * services: inventory now also matches against display names of services
    * esx_vsphere_hostsystem.multipath: now able to set warn/crit levels
    * cpu_netapp: added Perf-O-Meter and PNP template
    * cisco_cpu: added Perf-O-Meter and PNP template
    * apc_symmetra: add input voltage to informational output
    * agent_vsphere: new debug option --tracefile
    * FIX: windows_agent: fixed bug in cleanup of open thread handles
    * FIX: cups default printer is now monitored again in linux agent
    * FIX: host notification email in html format: fixed formating error
           (typo in tag)
    * FIX: netapp_volumes: better output when volume is missing
    * FIX: winperf_phydisk: handle case where not performance counters are available
    * FIX: check_mk_agent.linux: limit Livestatus check to 3 seconds
    * FIX: esx_vsphere_vm: fixed exception when memory info for vm is missing
    * FIX: esx_vsphere_hostsystem: Fixed typo in check output
    * FIX: psperf.bat/ps: Plugin output processing no longer crashes when
           the ps service is clustered

    Multisite:
    * Filtering in views by Hostalias is possible now too
       (however the filter is not displayed in any standard view - user needs
       to enable it by customizing the needed views himself)
    * FIX: add missing service icons to view "All Services with this descr..."
    * FIX: ldap attribute plugins: fixed crash when parameters are None
    * FIX: avoid duplicate output of log message in log tables
    * FIX: fixed problem with ldap userid encoding
    * FIX: removed state-based colors from all Perf-O-Meters
    * FIX: brocade_fcport pnp-template: fixed incorrect display of average values
    * FIX: all log views are now correctly sorted from new to old

    Livestatus-Proxy:
    * Implement caching of non-status requests (together with Multisite)
    * FIX: fix exception when printing error message
    * FIX: honor wait time (now called cooling period) after failed TCP connection
    * FIX: fix hanging if client cannot accept large chunks (seen on RH6.4)

    WATO:
    * Rule "State and count of processes": New configuration options:
           virtual and resident memory levels
    * Added title of tests to LDAP diagnose table
    * Bulk inventory: new checkbox to only include hosts that have a failed
        inventory check.
    * Bulk inventory: yet another checkbox for skipping hosts where the
        Check_MK service is currently critical
    * New rule: Multipath Count (used by esx_vsphere_hostsystem.multipath)
    * FIX: The rule "State and count of processes" is no longer available
           in "Parameters for inventorized check". This rule was solely
           intented for "Manual checks" configuration
    * FIX: Trying to prevent auth.php errors while file is being updated

1.2.3i2:
    Core:
    * New option -B for just generating the configuration
    * Introduced persistent host address lookup cache to prevent issues
      loading an unchanged configuration after a single address is not resolvable anymore
    * Assigning a service to a cluster host no longer requires a reinventory
    * Setting a check_type or service to ignore no longer requires a reinventory
      Note: If the ignore rule is removed the services will reappear
    * Config creation: The ignore services rule now also applies to custom, active
                       and legacy checks
    * Predictive monitoring: correctly handle spaces in variable names (thanks
       to Karl Golland)
    * New man page browser for console (cmk -m)
    * New option explicit_snmp_communities to override rule based SNMP settings
    * Preparations for significant SNMP monitoring performance improvement
      (It's named Inline SNMP, which is available as special feature via subscriptions)
    * Allow to specify custom host check via WATO (arbitrary command line)
    * Implement DNS caching. This can be disabled with use_dns_cache = False

    Livestatus:
    * new service column staleness: indicator for outdated service checks
    * new host    column staleness: indicator for outdated host checks

    Checks & Agents:
    * esx_hostystem multipath: criticize standby paths only if not equal to active paths
    * mk_logwatch: fixed bug when rewriting logwatch messages
    * check_mk: Re-inventory is no longer required when a service is ignored via rule
    * check_mk: Now possible to assign services to clusters without the need to
                reinventorize
    * lnx_if: Fixed crash on missing "Address" field
    * viprinet_router: Now able to set required target state via rule
    * windows_agent: Now available as 64 bit version
    * agent_vsphere: fix problem where sensors were missing when
      you queried multiple host systems via vCenter
    * cached checks: no longer output cached data if the age of the
                     cache file is twice the maximum cache age
    * windows agent: no longer tries to execute directories
    * fileinfo: no longer inventorize missing files(reported by windows agent)
    * New checks for Brocade fans, temperature and power supplies
    * cluster hosts: removed agent version output from Check_MK service (this
      was misleading for different agent versions on multiple nodes)
    * job check: better handling of unexpected agent output
    * lnx_thermal: Added check for linux thermal sensors (e.g. acpi)
    * hwg_temp: Make WATO-Rule "Room Temperature" match, add man page, graph
                and Perf-O-Meter
    * ps.perf: Support Windows with new plugin "psperf.bat". wmicchecks.bat
               is obsolete now.
    * Special Agent vSphere: support ESX 4.1 (thanks to Mirko Witt)
    * esx_vsphere_object: make check state configurable
    * mk_logwatch: support continuation lines with 'A'. Please refer to docu.
    * mk_oracle: Added plugin for solaris
    * win_netstat: New check for Windows for checking the existance of a UDP/TCP
        connection or listener
    * ps/ps.perf: allow to set levels on CPU util, optional averaging of CPU
    * diskstat: Agent is now also processing data of mmcblk devices
    * qmail: Added check for mailqueue 
    * cisco_locif: removed obsolete and already disabled check completely
    * fc_brocade_port: removed obsolete check
    * fc_brocade_port_detailed: removed obsolete check
    * tsm_stgpool: removed orphaned check
    * vmware_state: removed ancient, now orphaned check. Use vsphere_agent instead.
    * vms_{df,md,netif,sys}: remove orphaned checks that are not needed by the current agent
    * tsm: Added new TSM checks with a simple windows agent plugin
    * windows_agent: now starts local/plugin scripts in separate threads/processes
                     new script parameters cache_age, retry_count, timeout
                     new script caching options "off", "async", "sync"
    * windows_agent: increased maximum local/plugin script output length to 512kB
                     (output buffer now grows dynamically)
    * jolokia_metrics: fixed incorrect plugin output for high warn/crit levels
    * jolokia_metrics.uptime: Added pnp template
    * hyperv: Added a check for checking state changes.
    * df / esx_vsphere_datastore: now able to set absolute levels and levels depending
                                  on total disk space of used and free space
    * cisco_wlc: New check for monitoring cisco wireless lan access points 
    * cisco_wlc_clients: New check for the nummber of clients in a wlc wifi
    * df: Negative integer levels for MB left on a device
    * win_printers: Monitoring of printer queue on a windows printserver
    * cisco_qos: Updated to be able to mintor IOS XR 4.2.1 (on a ASR9K device)
    * New active check, check_form_submit, to submit HTML forms and check the resulting page
    * mk-job: /var/lib/check_mk_agent/job directory is now created with mode 1777 so 
              mk-job can be used by unprivileged users too
    * ADD: etherbox: new check for etherbox (messpc) sensors.
           currently supported: temperature, humidity, switch contact and smoke sensors
    * cisco_wlc_client: now supports low/high warn and crit levels
    * cisco_wlc: now supports configuration options for missing AP
    * agent_vsphere: completely rewritten, now considerably faster
                     vCenter is still queried by old version
    * windows_agent: windows eventlog informational/audit logs now reported with O prefix
    * mk_logwatch: ignored loglines now reported with an "." prefix (if required)
    * apache_status: Nopw also supports multithreaded mpm
    * windows_agent: now able to suppress context messages in windows eventlogs
    * agent_vsphere: completely rewritten, now considerably faster
                     vCenter is still queried by old version
    * windows_agent: windows eventlog informational/audit logs now reported with O prefix
    * mk_logwatch: ignored loglines now reported with an "." prefix (if required)
    * check_mk-if.pnp: fixed bug with pnp template on esx hosts without perfdata
    * jolokia checks (JVM): uptime, threads, sessions, requests, queue
      now configurable via WATO
    * vSphere checks: secret is not shown to the user via WATO anymore
    * WATO rule to check state of physical switch (currently used by etherbox check)
    * cisco_wlc: Allows to configure handling of missing AP
    * logwatch.ec: show logfiles from that we forwarded messages
    * FIX: blade_blades: Fixed output of "(UNKNOWN)" even if state is OK
    * FIX: apache_status: fix exception if parameter is None
    * FIX: hr_mem: handle virtual memory correct on some devices
    * FIX: apache_status agent plugin: now also works, if prog name contains slashes
    * FIX: check_dns: parameter -A does not get an additional string
    * FIX: cisco_qos: Catch policies without post/drop byte information
    * FIX: cisco_qos: Catch policies without individual bandwidth limits
    * FIX: windows_agent: fixed bug on merging plugin output buffers
    * FIX: esx_vsphere_datastores: Fix incomplete performance data and Perf-O-Meter
    * FIX: cleaned up fileinfo.groups pattern handling, manual configuration
      is now possible using WATO
    * FIX: check_mk-ipmi.php: PNP template now displays correct units as delivered
           by the check plugin
    * FIX: check_disk_smb: Remove $ from share when creating service description.
           Otherwise Nagios will not accept the service description.
    * FIX: mrpe: gracefully handle invalid exit code of plugin

    Notifications:
    * notify.py: Matching service level: Use the hosts service level if a
                 service has no service level set
    * notify.py: fixed bug with local notification spooling
    * HTML notifications: Now adding optional links to host- and service names
      when second argument notification script is configured to the base url of the
      monitoring installation (e.g. http://<host>/<site>/ in case of OMD setups)
    * HTML notifications: Added time of state change

    Multisite:
    * Finally good handling of F5 / browser reloads -> no page switching to
      start page anymore (at least in modern browsers)
    * User accounts can now be locked after a specified amount of auth
      failures (lock_on_logon_failures can be set to a number of tries)
    * Column Perf-O-Meter is now sortable: it sorts after the *first*
      performance value. This might not always be the one you like, but
      its far better than nothing.
    * logwatch: Logwatch icon no longer uses notes_url
    * Inventory screen: Host inventory also displays its clustered services
    * Rules: Renamed "Ignored services" to "Disabled services"
             Renamed "Ignored checks" to "Disabled checks"
    * Sorter Host IP address: fixed sorting, no longer uses str compare on ip
    * Views: New: Draw rule editor icon in multisite views (default off)
             Can be activated in global settings
    * New global multisite options: Adhoc downtime with duration and comment
                                    Display current date in dashboard
    * LDAP: Using asynchronous searches / added optional support for paginated
      searches (Can be enabled in connection settings)
    * LDAP: It is now possible to provide multiple failover servers, which are
      tried when the primary ldap server fails
    * LDAP: Supporting posixGroup with memberUid as member attribute
    * LDAP: Added filter_group option to user configuration to make the
    synchonized users filterable by group memberships in directories without
    memberof attributes
    * LDAP: Moved configuration to dedicated page which also provides some
      testing mechanisms for the configuration
    * Added option to enable browser scrollbar to the multisite sidebar (only
      via "sidebar_show_scrollbar = True" in multisite.mk
    * Added option to disable automatic userdb synchronizations in multisite
    * Implemented search forms for most data tables
    * New icons in view footers: export as CSV, export as JSON
    * Availability: new columns for shortest, longest, average and count
    * Editing localized strings (like the title) is now optional when cloning
      views or editing cloned views. If not edited, the views inherit the
      localized strings from their ancestors
    * Added simple problems Dashboard
    * New filter and column painter for current notification number (escalations)
    * Added new painters for displaying host tags (list of tags, single tag
    groups). All those painters are sortable. Also added new filters for tags.
    * Added painters, icon and filters for visualizing staleness information
    * Improved filtering of the foldertree snapin by user permissions (when a user is
      only permitted on one child folder, the upper folder is removed from the
      hierarchy)
    * "Unchecked Services" view now uses the staleness of services for filtering
    * Globe dashlets make use of the parameter "id" to make it possible to
      provide unique ids in the render HTML code to the dashlets
    * Multisite can now track wether or not a user is online, this need to be
      enabled e.g. via Global Settings in WATO (Save last access times of
      users)
    * Added popup message notification system to make it possible to notify
      multisite users about various things. It is linked on WATO Users page at
      the moment. An image will appear for a user in the sidebar footer with
      the number of pending messages when there are pending messages for a user.
      To make the sidebar check for new messages on a regular base, you need
      to configure the interval of sidebar popup notification updates e.g. via
      WATO Global Settings.
    * Event views: changed default horizon from 31 to 7 days
    * New option for painting timestamp: as Unix Epoch time
    * New filters: Host state type and Service state type
    * FIX: better error message in case of exception in SNMP handling
    * FIX: Inventory screen: Now shows custom checks
    * FIX: Fixed locking problem of multisite pages related to user loading/saving
    * FIX: Fixed wrong default settings of view filters in localized multisite
    * FIX: line wrapping of logwatch entries
    * FIX: Fixed button dragging bug when opening the view editor
           (at least in Firefox)

    WATO:
    * Allow to configure check-/retry_interval in second precision
    * Custom user attributes can now be managed using WATO
    * Allow GIT to be used for change tracking (enable via global option)
    * Hosts/Folders: SNMP communities can now be configured via the host
      and folders hierarchy. Those settings override the rule base config.
    * Require unique alias names in between the following elements:
      Host/Service/Contact Groups, Timeperiods and Roles
    * Removed "do not connect" option from site socket editor. Use the
      checkbox "Disable" to disable the site for multisite.
    * Converted table of Event Console Rules to new implementation, make it sortable
    * FIX: do validation of check items in rule editor
    * FIX: More consistent handling of folderpath select in rule editor
    * FIX: Now correctly handling depends_on_tags on page rendering for
           inherited values
    * FIX: Changed several forms from GET to POST to prevent "Request-URI too
           large" error messages during submitting forms
    * FIX: automation snmp scan now adhere rules for shoddy snmp devices
           which have no sys description
    * FIX: Cisco ruleset "Cisco WLC WiFi client connections" has been generalized to
           "WLC WiFi client connections"
    * FIX: Snapshot handling is a little more robust agains manually created
           files in snapshot directory now
    * FIX: Slightly more transparent handling of syntax errors when loading rules.mk

    Notifications:
    * Flexible Notification can now filter service levels
    * FIX: check_tcp corrected order of parameters in definition

    Event Console:
    * New global setting "force message archiving", converts the EC into
      a kind of syslog archive
    * New built-in snmptrap server to directly receive snmp traps
    * FIX: fix layout of filter for history action type
    * FIX: better detect non-IP-number hosts in hostname translation

1.2.3i1:
    Core:
    * Agents can send data for other hosts "piggyback". This is being
      used by the vSphere and SAP plugins
    * New variable host_check_commands, that allows the definition of
      an alternative host check command (without manually defining one)
    * New variable snmp_check_interval which can be used to customize
      the check intervals of SNMP based checks
    * setup: Added missing vars rrd_path and rrdcached_sock
    * new variable check_mk_exit_status: allows to make Check_MK service OK,
      even if host in not reachable.
    * set always_cleanup_autochecks to True per default now
    * check_mk: new option --snmptranslate

    Multisite:
    * New availability view for arbitrary host/service collections
    * New option auth_by_http_header to use the value of a HTTP header
      variable for authentication (Useful in reverse proxy environments)
    * New permission that is needed for seeing views that other users
      have defined (per default this is contained in all roles)
    * New path back to the view after command exection with all
      checkboxes cleared
    * Added plugins to config module to make registration of default values
      possible for addons like mkeventd - reset to default values works now
      correctly even for multisite related settings
    * perfometer: Bit values now using base of 1000
    * Added PNP tempate for check_disk_smb
    * Dashboards can now be configured to be reloaded on resizing
      (automatically adds width/height url parameters)
    * LDAP authentification: New config option "Do not use persistent
                             connections to ldap server"
    * Hosttags and auxiliary tags can now be grouped in topics
    * Fixed output of time in view if server time differs from user time

    Event Console:
    * New rule feature: automatically delete event after actions
    * New filter for maximum service level (minimum already existed)
    * New global setting: hostname translation (allows e.g. to drop domain name)
    * New rule match: only apply rule within specified time period

    Checks & Agents:
    * solaris_mem: New check for memory and swap for Solaris agent
    * agent_vsphere: New VMWare ESX monitoring that uses pySphere and the VMWare
      API in order to get data very efficiently. Read (upcoming) documentation
      for details.
    * new special agent agent_random for creating random monitoring data
    * New checks: windows_intel_bonding / windows_broadcom_bonding
    * Implemented SAP monitoring based on the agent plugin mk_sap. This
      must be run on a linux host. It connects via RFC calls to SAP R/3
      systems to retrieve monitoring information for this or other machines.
    * sap.dialog: Monitors SAP dialog statistics like the response time
    * sap.value: Simply processes information provided by SAP to Nagios
    * openvpn_clients: new check for OpenVPN connections
    * if64_tplink: special new check for TP Link switches with broken SNMP output
    * job: Monitoring states and performance indicators of any jobs on linux systems
    * oracle_asm_diskgroups: Added missing agent plugin + asmcmd wrapper script
    * oracle_jobs: New check to monitor oracle database job execution
    * oracle_rman_backups: New check to monitor state of ORACLE RMAN backups
    * jar_signature: New check to monitor wether or not a jar is signed and
      certificate is not expired
    * cisco_qos: adhere qos-bandwidth policies
    * check_disk_smb: WATO formalization for active check check_disk_smb
    * if.include: new configurable parameters for assumed input and output speed
    * cisco_qos: new param unit:    switches between bit/byte display
                 new param average: average the values over the given minute
                 new params post/drop can be configured via int and float
                 fixed incorrect worst state if different parameters exceed limit
    * logwatch.ec: Added optional spooling to the check to prevent dataloss
      when processing of current lines needs more time than max execution time
    * mounts: ignore multiple occurrances of the same device
    * Linux agent: allow cached local/plugins checks (see docu)
    * mem.include: Linux memory check now includes size of page tables. This
      can be important e.g. on ORACLE systems with a lot of memory
    * windows_agent: Now buffers output before writing it to the socket
                     Results in less tcp packages per call
    * smart.stats: rewrote check. Please reinventorize. Error counters are now
      snapshotted during inventory.
    * smart.temp: add WATO configuration
    * windows_agent: check_mk.ini: new option "port" - specifies agent port
    * winperf_processor: introduce averaging, support predictive levels
    * cpu_util.include: fixed bug when params are set to None
    * predictive levels: fixed bug when existing predictive levels get new options
    * windows_plugin mssql.vbs: No longer queries stopped mssql instances
    * cisco_hsrp: fixed problem when HSRP groups had same ip address
    * winperf_if: hell has frozen over: a new check for network adapters on Windows
    * windows agent: new config section plugins, now able to set timeouts for specific plugins
                     new global config option: timeout_plugins_total
    * lnx_if in Linux agent: force deterministical order of network devices
    * Linux agent: remove obsolete old <<<netif>>> and <<<netctr>>> sections
    * logwatch, logwatch.ec: detect error in agent configuration
    * Linux agent: cups_queues: do not monitor non-local queues (thanks to Olaf Morgenstern)
    * AIX agent: call lparstat with argument 1 1, this give more accurate data
    * Check_MK check: enable extended performance data per default now
    * viprinet checks: New checks for firmware version/update, memory usage, power supply status, 
                       router mode, serialnumber and temperature sensors
    * uptime, snmp_uptime, esx_vsphere_counters.uptime: allow to set lower and upper levels
    * winperf_processor: Now displays (and scales) to number of cpus in pnpgraph
    * mk_postgres plugin: replace select * with list of explicit columns (fix for PG 9.1)
    * lnx_if: show MAC address for interfaces (needs also agent update)
    * winperf_tcp_conn: New check. Displays number of established tcpv4 connections in windows
                        Uses WATO Rule "TCP connection stats (Windows)"
    * windows_agent: fixed timeouts for powershell scripts in local/plugins
    * logwatch: Agent can now use logwatch.d/ to split config to multipe files
    * logwatch: Agent can now rewrite Messages
    * apache_status: New rule: set levels for number of remaining open slots
    * mrpe: handle long plugin output correctly, including performance data
    * cisco_qos: parameters now configurable via WATO

    Notifications:
    * notify.py: unique spoolfiles name no longer created with uuid
    * Warn user if only_services does never match

    Livestatus:
    * Table statehist: Improved detection of vanished hosts and services.
                       Now able to detect and remove nonsense check plugin output
    * FIX: able to handle equal comment_id between host and service
    * livestatus.log: show utf-8 decoding problems only with debug logging >=2
    * livestatus: fixed incorrect output formatting of comments_with_info column

    BI:
    * Integrated availability computing, including nifty time warp feature

    WATO:
    * Configuration of datasource programs via dedicated rules
    * New editor for Business Intelligence rules
    * Rule Editor: Now able to show infeffective rules
    * Valuespec: CascadingDropdown now able to process choice values from functions
    * Removed global option logwatch_forward_to_ec, moved this to the
      logwatch_ec ruleset. With this option the forwarding can now be enabled
      for each logfile on a host
    * Configuration of an alternative host check command
    * Inventory: Display link symbol for ps ruleset
    * New rule for notification_options of hosts and services
    * FIX: Rulesets: correct display of rules within subfolders
    * Remove Notification Command user settings, please use flexible notifications instead


1.2.2p3:
    Core:
    * FIX: get_average(): Gracefully handle time anomlies of target systems
    * FIX: notifications: /var/lib/check_mk/notify directory is now created 
           correctly during setup from tgz file. (Without it notifications
           did not get sent out.)
    * FIX: add missing $DESTDIR to auth.serials in setup.sh

    Checks & Agents:
    * FIX: winperf_processor: fix case where CPU percent is exactly 100%
    * FIX: blade_powerfan: fix mixup of default levels 50/40 -> 40/50
    * FIX: Cleaned up graph rendering of Check_MK services 
    * FIX: zypper: deal with output from SLES 10
    * FIX: zpool_status: Ignoring "No known data errors" text
    * FIX: dmi_sysinfo: Handling ":" in value correctly
    * FIX: check_http: Fixed syntax error when monitoring certificates
    * FIX: check_dns: parameter -A does not get an additional string
    * FIX: diskstat: Fixed wrong values for IO/s computation on linux hosts
    * FIX: blade_healts: Fixed wrong index checking resulting in exceptions
    * FIX: notifications: /var/lib/check_mk/notify directory is now created 
           correctly during setup from tgz file. (Without it notifications
           did not get sent out.)

    Multisite:
    * FIX: LDAP: Disabling use of referrals in active directory configuration
    * FIX: Fixed missing roles in auth.php (in some cases) which resulted in
           non visible pnp graphs and missing nagvis permissions
    * FIX: Fixed label color of black toner perfometers when fuel is low
    * FIX: Fixed wrong default settings of view filters in localized multisite
    * FIX: Fixed exception when enabling sounds for views relying on 
           e.g. alert statistics source
    * FIX: Folder Tree Snapin: make folder filter also work for remote
           folders that do not exist locally
    * FIX: correctly display sub-minute check/retry intervals
    * FIX: fix logic of some numeric sorters
    * FIX: Improved user provided variable validation in view code
    * FIX: Escaping html code in plugin output painters

    WATO:
    * FIX: fix layout of Auxiliary tags table
    * FIX: avoid exception when called first time and first page ist host tags
    * FIX: fix validation of time-of-day input field (24:00)
    * FIX: automation users can now be deleted again (bug was introduced in 1.2.2p1)
    * FIX: fix logwatch pattern analyzer message "The host xyz is not
           managed by WATO." after direct access via snapin
    * FIX: Fixed first toggle of flags in global settings when default is set to True
    * FIX: fix exception and loss of hosts in a folder when deleting all site connections
           of a distributed WATO setup
    * FIX: avoid Python exception for invalid parameters even in debug mode
    * FIX: check_ldap: Removed duplicate "-H" definition
    * FIX: Fixed some output encoding problem in snapshot restore / deletion code
    * FIX: Improved user provided variable validation in snapshot handling code
    * FIX: Improved user provided variable validation in inventory dialog

    Event Console:
    * FIX: apply rewriting of application/hostname also when cancelling events
    * FIX: check_mkevents now uses case insensitive host name matching

    Livestatus:
    * FIX: fixed incorrect output formatting of comments_with_info column
    * FIX: statehist table: fixed memory leak

1.2.2p2:
    Core:
    * FIX: livecheck: fixed handling of one-line plugin outputs and missing \n
           (Thanks to Florent Peterschmitt)

    Checks & Agents:
    * FIX: jolokia_info: ignore ERROR instances
    * FIX: apache_status: use (also) apache_status.cfg instead of apache_status.conf
    * FIX: f5_bigip_vserver: fix wrong OID (13 instead of 1), thanks to Miro Ramza
    * FIX: f5_bigip_psu: handle more than first power supply, thanks to Miro Ramza
    * FIX: ipmi_sensors: ignore sensors in state [NA] (not available)
    * FIX: aix_lvm: handle agents that output an extra header line
    * FIX: zfsget: do not assume that devices begin with /, but mountpoints
    * FIX: ipmi_sensors: handle two cases for DELL correctly (thanks to Sebastian Talmon)
    * FIX: check_dns: enable performance data
    * FIX: free_ipmi: fix name of sensor cache file if hostname contains domain part
    * FIX: ad_replication plugin: Fixed typo (Thanks to Dennis Honke)

    Multisite:
    * List of views: Output the alias of a datasource instead of internal name
    * FIX: fix column editor for join columns if "SERVICE:" is l10n'ed
    * FIX: fix invalid request in livestatus query after reconnect

    WATO:
    * FIX: convert editing of global setting to POST. This avoid URL-too-long
      when defining lots of Event Console actions
    * FIX: LDAP configuration: allow DNs without DC=

    Event Console:
    * FIX: fix icon in events check if host specification is by IP address
    * Renamed "Delete Event" to "Archive Event" to clearify the meaning

    Notifications:
    * FIX: contacts with notifications disabled no longer receive 
           custom notifications, unless forced

1.2.2p1:
    Core:
    * FIX: correctly quote ! and \ in active checks for Nagios
    * FIX: Performing regular inventory checks at configured interval even
           when the service is in problem state
    * Check_MK core now supports umlauts in host-/service- and contactgroup names

    Checks & Agents:
    * FIX: vsphere_agent: fix problems whith ! and \ in username or password
    * FIX: check_mk_agent.aix: fix shebang: was python, must be ksh
    * FIX: cisco_qos: Be compatible to newer IOS-XE versions (Thanks to Ken Smith)
    * FIX: mk_jolokia: Handling spaces in application server instances correctly

    Multisite:
    * FIX: do not remove directories of non-exisant users anymore. This lead to
           a deletion of users' settings in case of an external authentication
           (like mod_ldap).
    * FIX: Fixed handling of dashboards without title in sidebar view snapin
    * FIX: titles and services got lost when moving join-columns in views
    * FIX: Fixed exception during initial page rendering in python 2.6 in special cases
           (Internal error: putenv() argument 2 must be string, not list)

    Livestatus:
    * livestatus.log: show utf-8 decoding problems only with debug logging >=2

    Notifications:
    * FIX: HTML mails: Handle the case where plugin argument is not set
    * FIX: HTML mails: remove undefinded placeholders like $GRAPH_CODE$

    WATO:
    * Improved handling of valuespec validations in WATO rule editor. Displaying a
      warning message when going to throw away the current settings.
    * FIX: fix bug where certain settings where not saved on IE. This was mainly
           on IE7, but also IE8,9,10 in IE7 mode (which is often active). Affected
           was e.g. the nodes of a cluster or the list of services for service
           inventory

1.2.2:
    Core:
    * Added $HOSTURL$ and $SERVICEURL$ to notification macros which contain an
      URL to the host/service details views with /check_mk/... as base.

    Checks & Agents:
    * FIX: blade_bx_load: remove invalid WATO group
    * FIX: lnx_bonding: handle also 802.3ad type bonds

    Notifications:
    * FIX: Removing GRAPH_CODE in html mails when not available
    * Using plugin argument 1 for path to pnp4nagios index php to render graphs
    * Little speedup of check_mk --notify

    Multisite:
    * FIX: Fixed umlaut handling in reloaded snapins

    WATO:
    * FIX: Fix several cases where WATO rule analyser did not hilite all matching rules
    * Added tcp port parameter to SSL certificate check (Thanks to Marcel Schulte)

    Event Console:
    * FIX: Syslog server is now able to parse RFC 5424 syslog messages

1.2.2b7:
    Checks & Agents:
    * FIX: postfix_mailq: fix labels in WATO rule, set correct default levels
    

1.2.2b6:
    Core:
    * FIX: setup: detect check_icmp also on 64-Bit CentOS
           (thanks to あきら) 
    * FIX: setup.sh: create auth.serials, fix permissions of htpasswd
    * FIX: livecheck: now able to handle check output up to 16kB

    Checks & Agents:
    * FIX: apc_symmetra_power: resurrect garble PNP template for 
    * FIX: check_mk_agent.freebsd: remove garble from output
           (Thanks to Mathias Decker)
    * FIX: check_mk-mssql_counters.locks: fix computation, was altogether wrong
    * FIX: check_mk-mssql_counters.transactions: fix computation also
    * check_http: now support the option -L (urlizing the result)
    * Added mem section to Mac OSX agent (Thanks to Brad Davis)
    * FIX: mssql.vbs (agent plugin) now sets auth options for each instance
    * FIX: jolokia_metrics.mem: error when missing max values
    * Make levels for SMART temperature editable via WATO

    Multisite:
    * FIX: fix localization in non-OMD environment
           (thanks to あきら)
    * FIX: hopefully fix computation of Speed-O-Meter
    * Add $SERVICEOUTPUT$ and $HOSTOUTPUT$ to allowed macros for
      custom notes
    * FIX: Writing one clean message to webserver error_log when write fails
    * FIX: Escaping html entities when displaying comment fields
    * FIX: Monitored on site attribute always has valid default value

    Notifications:
    * FIX: fix event type for recoveries
    * FIX: fix custom notifications on older nagios versions
    * FIX: handle case where type HOST/SERVICE not correctly detected
    
    Livestatus:
    * FIX: memory leak when removing downtime / comment 

    WATO:
    * FIX: Removed "No roles assigned" text in case of unlocked role attribute
           in user management dialog
    * FIX: Fix output of rule search: chapters appeared twice sometimes

    Event Console:
    * FIX: check_mkevents: fix usage help if called with illegal options
    * check_mkevents now allows specification of a UNIX socket
      This is needed in non-OMD environments
    * setup.py now tries to setup Event Console even in non-OMD world

1.2.2b5:
    Core:
    * Checks can now omit the typical "OK - " or "WARN -". This text
      will be added automatically if missing.
    * FIX: livecheck: fixed compilation bug
    * FIX: check_mk: convert service description unicode into utf-8
    * FIX: avoid simultanous activation of changes by means of a lock
    
    Checks & Agents:
    * FIX: jolokia_metrics.mem - now able to handle negative/missing max values
    * ADD: tcp_conn_stats: now additionally uses /proc/net/tcp6
    * ADD: wmic_processs: cpucores now being considered when calculating 
           user/kernel percentages. (thanks to William Baum)
    * FIX: UPS checks support Eaton Evolution
    * FIX: windows agent plugin: mssql now exits after 10 seconds

    Notifications:
    * FIX: fixed crash on host notification when contact had explicit services set

    Livestatus:
    * FIX: possible crash with VERY long downtime comments

    WATO:
    * FIX: Fix hiliting of errors in Nagios output
    * FIX: localisation error

    Multisite:
    * FIX: Avoid duplicate "Services" button in host detail views
    * FIX: fix rescheduling icon for services with non-ASCII characters
    * New filter for IP address of a host
    * Quicksearch: allow searching for complete IP addresses and IP
      address prefixes
    * Add logentry class filter to view 'Host- and Service events'

    BI:
    * FIX: fix exception with expansion level being 'None'
    * FIX: speedup for single host tables joined by hostname (BI-Boxes)
    * FIX: avoid closing BI subtree while tree is being loaded

    Event Console:
    * FIX: make hostname matching field optional. Otherwise a .* was
           neccessary for the rule in order to match
    * FIX: event_simulator now also uses case insensitive matches

1.2.2b4:
    Core:
    * FIX: Fix output of cmk -D: datasource programs were missing
    * FIX: allow unicode encoded extra_service_conf
    * FIX: no default PING service if custom checks are defined
    * FIX: check_mk_base: fixed rounding error in get_bytes_human_readable
    * FIX: check_mk: improved support of utf-8 characters in extra_service_conf
    * FIX: livestatus: table statehist now able to check AuthUser permissions
    * New configuration variable contactgroup_members

    Checks & Agents:
    * FIX: smart - not trying to parse unhandled lines to prevent errors
    * FIX: winperf_processor - fixed wrong calculations of usage
    * FIX: WATO configuration of filesystem trends: it's hours, not days!
    * FIX: mysql: fixed crash on computing IO information
    * FIX: diskstat: fix local variable 'ios_per_sec' referenced before assignment
    * FIX: multipath: ignore warning messages in agent due to invalid multipath.conf
    * FIX: megaraid_bbu: deal with broken output ("Adpater"), found in Open-E
    * FIX: megaraid_pdisk: deal with special output of Open-E
    * FIX: jolokia_metrics.mem: renamed parameter totalheap to total
    * FIX: megaraid_bbu: deal with broken output ("Adpater")
    * FIX: check_ldap: added missing host address (check didn't work at all)
    * FIX: check_ldap: added missing version option -2, -3, -3 -T (TLS)
    * FIX: mssql: Agent plugin now supports MSSQL Server 2012
    * FIX: hr_mem: fix max value in performance data (thanks to Michaël COQUARD)
    * FIX: f5_bigip_psu: fix inventory function (returned list instead of tuple)
    * FIX: mysql.connections: avoid crash on legacy agent output
    * FIX: tcp_conn_stats: use /proc/net/tcp instead of netstat -tn. This
           should avoid massive performance problems on system with many
           connections
    * Linux agent: limit netstat to 10 seconds
    * ps: Allow %1, %2, .. instead of %s in process_inventory. That allows
      reordering of matched groups
    * FIX: f5_bigip_psu - fixed inventory function
    * FIX: printer_supply - fixed inventory function for some kind of OKI printers

    Multisite:
    * FIX: Fixed problem with error during localization scanning
    * FIX: Fixed wrong localization right after a user changed its language
    * FIX: Improved handling of error messages in bulk inventory
    * FIX: fixed focus bug in transform valuespec class
    * FIX: stop doing snapin refreshes after they have been removed
    * FIX: sidebar snapins which refresh do not register for restart detection anymore
    * FIX: fix user database corruption in case of a race condition
    * FIX: added checks wether or not a contactgroup can be deleted
    * FIX: Avoid deadlock due to lock on contacts.mk in some situations
    * Changed sidebar snapin reload to a global interval (option:
      sidebar_update_interval), defaults to 30 seconds
    * Sidebar snapins are now bulk updated with one HTTP request each interval

    BI:
    * FIX: fixed invalid links to hosts and services in BI tree view
    * FIX: fix exception in top/down and bottom/up views
    * FIX: fix styling of top/down and bottom/up views (borders, padding)
    * FIX: fix style of mouse pointer over BI boxes
    * FIX: list of BI aggregates was incomplete in some cases
    * FIX: single host aggregations didn't work for aggregations += [...]
    * FIX: top-down and bottom-up was broken in case of "only problems"
    * FIX: BI see_all permission is now working again
    * Do not handle PENDING as "problem" anymore
    * Make titles of non-leaf tree nodes klickable

    WATO:
    * FIX: flexible notification valuespec is now localizable
    * FIX: Alias values of host/service/contact groups need to be set and unique
           within the group
    * FIX: Fixed exception when editing contactgroups without alias
    * FIX: Fix localization of rule options
    * FIX: ValueSpec OptionalDropDown: fix visibility if default is "other"
    * Suggest use default value for filesystem levels that make sense
    * Valuespec: CascadingDropdown now able to process choice values from functions
    * Freshness checking for classical passive Nagios checks (custom_checks)

1.2.2b3:
    Checks & Agents:
    * FIX: Fixed date parsing code ignoring the seconds value in several checks
           (ad_replication, cups_queues, heartbeat_crm, mssql_backup, smbios_sel)
    * FIX: Fixed pnp template for apc_symmetra check when using multiple rrds

    Multisite:
    * FIX: Removed uuid module dependency to be compatible to python < 2.5
    * FIX: remove Javascript debug popup from multi-string input fields
    * FIX: list of strings (e.g. host list in rule editor) didn't work anymore

1.2.2b2:
    Checks & Agents:
    * Added dynamic thresholds to the oracle_tablespace check depending on the
      size of the tablespaces.

    BI:
    * FIX: fix exception in BI-Boxes views of host groups
    * FIX: fix problem where BI-Boxes were invisible if not previously unfolded

    Event Console:
    * FIX: support non-Ascii characters in matching expressions. Note:
           you need to edit and save each affected rule once in order
           to make the fix work.
    * FIX: Fixed exception when logging actions exectuted by mkeventd
    * FIX: etc/init.d/mkeventd flush did not work when mkeventd was stopped

    Multisite:
    * FIX: Fixed several minor IE7 related layout bugs
    * FIX: title of pages was truncated and now isn't anymore
    * Cleanup form for executing commands on hosts/services

    WATO:
    * FIX: Fixed layout of rulelist table in IE*
    * FIX: Fixed adding explicit host names to rules in IE7
    * Add: Improved navigation convenience when plugin output contains [running on ... ]

1.2.2b1:
    Core:
    * cmk --notify: added notification script to generate HTML mails including
      the performance graphs of hosts and services
    * cmk --notify: added the macros NOTIFY_LASTHOSTSTATECHANGE, NOTIFY_HOSTSTATEID,
      NOTIFY_LASTSERVICESTATECHANGE, NOTIFY_SERVICESTATEID, NOTIFY_NOTIFICATIONCOMMENT,
      NOTIFY_NOTIFICATIONAUTHOR, NOTIFY_NOTIFICATIONAUTHORNAME, NOTIFY_NOTIFICATIONAUTHORALIAS
    * FIX: more robust deletion of precompiled files to ensure the correct 
      creation of the files (Thanks to Guido Günther)
    * FIX: Inventory for cluster nodes who are part of multiple clusters 
    * cmk --notify: added plugin for sms notification
    * FIX: precompiled checks: correct handling of sys.exit() call when using python2.4 
    * cmk --notify: improved logging on wrong notification type
    * RPM: Added check_mk-agent-scriptless package (Same as normal agent rpm,
      but without RPM post scripts)

    Checks & Agents:
    * winperf_processor now outputs float usage instead of integer
    * FIX: mssql_counters.file_sizes - Fixed wrong value for "Log Files" in output
    * FIX: drbd: Parameters for expected roles and disk states can now be set to 
           None to disable alerting on changed values
    * printer_supply_ricoh: New check for Ricoh printer supply levels
    * jolokia_metrics.mem: now supports warn/crit levels for heap, nonheap, totalheap
    * jolokia_metrics.mem: add dedicated PNP graph
    * FIX: logwatch.ec: use UNIX socket instead of Pipe for forwarding into EC 
    * FIX: logwatch.ec: fixed exception when forwarding "OK" lines
    * FIX: logwatch.ec: fixed forwarding of single log lines to event console
    * Improved performance of logwatch.ec check in case of many messages
    * livestatus_status: new check for monitoring performance of monitoring
    * FIX: diskstat.include: fix computation of queue length on windows
      (thanks to K.H. Fiebig)
    * lnx_bonding: new check for bonding interfaces on Linux
    * ovs_bonding: new check for bonding interfaces on Linux / Open vSwitch
    * if: Inventory settings can now be set host based
    * FIX: lnx_bonding/ovs_bonding: correct definition of bonding.include
    * Add: if check now able to handle interface groups  (if_groups)
    * Add: New check for DB2 instance memory levels
    * Add: winperf_phydisk can now output IOPS
    * Add: oracle_tablespace now with flexible warn/crit levels(magic number)
    
    Livestatus:
    * Add: new column in hosts/services table: comments_with_extra_info
    Adds the entry type and entry time

    Multisite:
    * Added comment painter to notification related views
    * Added compatibility code to use hashlib.md5() instead of md5.md5(), which
      is deprecated in python > 2.5 to prevent warning messages in apache error log
    * Added host filter for "last host state change" and "last host check"
    * FIX: Preventing autocomplete in password fields of "edit profile" dialog
    * The ldap member attribute of groups is now configruable via WATO
    * Added option to enforce lower User-IDs during LDAP sync
    * Improved debug logging of ldap syncs (Now writing duration of queries to log)
    * Displaying date/time of comments in comment icon hover menu (Please
      note: You need to update your livestatus to current version to make this work)
    * FIX: Making "action" context link unclickable during handling actions / confirms

    BI:
    * Use Ajax to delay rendering of invisible parts of the tree (this
      saves lots of HTML code)

    WATO:
    * Added hr_mem check to the memory checkgroup to make it configurable in WATO
    * Make page_header configurable in global settings
    * FIX: Fixed some typos in ldap error messages
    * FIX: Fixed problem on user profile page when no alias set for a user
    * FIX: list valuespecs could not be extended after once saving
    * FIX: fix title of foldable areas contained in list valuespecs
    * FIX: Fixed bug where pending log was not removed in multisite setup
    * FIX: Fixed generation of auth.php (Needed for NagVis Multisite Authorisation)
    * FIX: Fixed missing general.* permissions in auth.php on slave sites in 
      case of distributed WATO setups
    * Added oracle_tablespaces configuration to the application checkgroup
    * FIX: Fixed synchronisation of mkeventd configs in distributed WATO setups
    * FIX: "Sync & Restart" did not perform restart in distributed WATO setups
    * FIX: Fixed exception in editing code of ldap group to rule plugin
    * FIX: Don't execute ldap sync while performing actions on users page

    Event Console:
    * Added UNIX socket for sending events to the EC
    * Speed up rule matches in some special cases by factor of 100 and more
    * Init-Script: Improved handling of stale pidfiles
    * Init-Script: Detecting and reporting already running processes
    * WATO: Added hook to make the mkeventd reload in distributed WATO setups
      during "activate changes" process
    * Added hook mkeventd-activate-changes to add custom actions to the mkeventd
      "activate changes" GUI function
    * FIX: When a single rule matching raises an exception, the line is now
      matched agains the following rules instead of being skipped. The
      exception is logged to mkeventd.log

1.2.1i5:
    Core:
    * Improved handling of CTRL+C (SIGINT) to terminate long runnining tasks 
      (e.g.  inventory of SNMP hosts)
    * FIX: PING services on clusters are treated like the host check of clusters
    * cmk --notify: new environment variable NOTIFY_WHAT which has HOST or SERVICE as value
    * cmk --notify: removing service related envvars in case of host notifications
    * cmk --notify: added test code to help developing nitofication plugins.
      Can be called with "cmk --notify fake-service debug" for example

    Checks & Agents:
    * Linux Agent, diskstat: Now supporting /dev/emcpower* devices (Thanks to Claas Rockmann-Buchterkirche)
    * FIX: winperf_processor: Showing 0% on "cmk -nv" now instead of 100%
    * FIX: win_dhcp_pools: removed faulty output on non-german windows 2003 servers 
           with no dhcp server installed (Thanks to Mathias Decker)
    * Add: fileinfo is now supported by the solaris agent. Thanks to Daniel Roettgermann
    * Logwatch: unknown eventlog level ('u') from windows agent treated as warning
    * FIX: logwatch_ec: Added state undefined as priority
    * Add: New Check for Raritan EMX Devices
    * Add: mailman_lists - New check to gather statistics of mailman mailinglists
    * FIX: megaraid_bbu - Handle missing charge information (ignoring them)
    * FIX: myssql_tablespaces - fix PNP graph (thanks to Christian Zock)
    * kernel.util: add "Average" information to PNP graph
    * Windows Agent: Fix startup crash on adding a logfiles pattern, but no logfile specified
    * Windows Agent: check_mk.example.ini: commented logfiles section

    Multisite:
    * FIX: Fixed rendering of dashboard globes in opera
    * When having row selections enabled and no selected and performing
      actions an error message is displayed instead of performing the action on
      all rows
    * Storing row selections in user files, cleaned up row selection 
      handling to single files. Cleaned up GET/POST mixups in confirm dialogs
    * Add: New user_options to limit seen nagios objects even the role is set to see all
    * Fix: On site configaration changes, only relevant sites are marked as dirty
    * Fix: Distributed setup: Correct cleanup of pending changes logfile after "Activate changes"
    * FIX: LDAP: Fixed problem with special chars in LDAP queries when having
    contactgroup sync plugin enabled
    * FIX: LDAP: OpenLDAP - Changed default filter for users
    * FIX: LDAP: OpenLDAP - Using uniqueMember instead of member when searching for groups of a user
    * FIX: LDAP: Fixed encoding problem of ldap retrieved usernames
    * LDAP: Role sync plugin validates the given group DNs with the group base dn now
    * LDAP: Using roles defined in default user profile in role sync plugin processing
    * LDAP: Improved error handling in case of misconfigurations
    * LDAP: Reduced number of ldap querys during a single page request / sync process
    * LDAP: Implemnted some kind of debug logging for LDAP communication
    * FIX: Re-added an empty file as auth.py (wato plugin) to prevent problems during update 

    WATO:
    * CPU load ruleset does now accept float values
    * Added valuespec for cisco_mem check to configure thresholds via WATO
    * FIX: Fixed displaying of tag selections when creating a rule in the ruleeditor
    * FIX: Rulesets are always cloned in the same folder
    * Flexibile notifications: removed "debug notification" script from GUI (you can make it
      executable to be choosable again)
    * Flexibile notifications: added plain mail notification which uses the
      mail templates from global settings dialog

    BI:
    * Added FOREACH_SERVICE capability to leaf nodes
    * Add: Bi views now support debug of livestatus queries

1.2.1i4:
    Core:
    * Better exception handling when executing "Check_MK"-Check. Printing python
      exception to status output and traceback to long output now.
    * Added HOSTTAGS to notification macros which contains all Check_MK-Tags
      separated by spaces
    * Output better error message in case of old inventory function
    * Do object cache precompile for monitoring core on cmk -R/-O
    * Avoid duplicate verification of monitoring config on cmk -R/-O
    * FIX: Parameter --cleanup-autochecks (long for -u) works now like suggested in help
    * FIX: Added error handling when trying to --restore with a non existant file

    Notifications:
    * Fix flexible notifications on non-OMD systems
    
    Checks & Agents:
    * Linux Agent, mk_postgres: Supporting pgsql and postgres as user
    * Linux Agent, mk_postgres: Fixed database stats query to be compatible
      with more versions of postgres
    * apache_status: Modified to be usable on python < 2.6 (eg RHEL 5.x)
    * apache_status: Fixed handling of PIDs with more than 4 numbers
    * Add: New Check for Rittal CMC PSM-M devices
    * Smart plugin: Only use relevant numbers of serial
    * Add: ibm_xraid_pdisks - new check for agentless monitoring of disks on IBM SystemX servers.
    * Add: hp_proliant_da_cntlr check for disk controllers in HP Proliant servers
    * Add: Check to monitor Storage System Drive Box Groups attached to HP servers
    * Add: check to monitor the summary status of HP EML tape libraries
    * Add: apc_rackpdu_status - monitor the power consumption on APC rack PDUs
    * Add: sym_brightmail_queues - monitor the queue levels on Symantec Brightmail mail scanners.
    * Add: plesk_domains - List domains configured in plesk installations
    * Add: plesk_backups - Monitor backup spaces configured for domains in plesk
    * Add: mysql_connections - Monitor number of parallel connections to mysql daemon
    * Add: flexible notifcations: filter by hostname
    * New script multisite_to_mrpe for exporting services from a remote system
    * FIX: postgres_sessions: handle case of no active/no idle sessions
    * FIX: correct backslash representation of windows logwatch files
    * FIX: postgres_sessions: handle case of no active/no idle sessions
    * FIX: zfsget: fix exception on snapshot volumes (where available is '-')
    * FIX: zfsget: handle passed-through filesystems (need agent update)
    * FIX: loading notification scripts in local directory for real
    * FIX: oracle_version: return valid check result in case of missing agent info
    * FIX: apache_status: fixed bug with missing 'url', wrote man page
    * FIX: fixed missing localisation in check_parameteres.py 
    * FIX: userdb/ldap.py: fixed invalid call site.getsitepackages() for python 2.6
    * FIX: zpool_status: fixed crash when spare devices were available
    * FIX: hr_fs: handle negative values in order to larger disks (thanks to Christof Musik)
    * FIX: mssql_backup: Fixed wrong calculation of backup age in seconds


    Multisite:
    * Implemented LDAP integration of Multisite. You can now authenticate your
      users using the form based authentication with LDAP. It is also possible
      to synchronize some attributes like mail addresses, names and roles from
      LDAP into multisite.
    * Restructured cookie auth cookies (all auth cookies will be invalid
      after update -> all users have to login again)
    * Modularized login and cookie validation
    * Logwatch: Added buttons to acknowledge all logs of all hosts or really
      all logs which currently have a problem
    * Check reschedule icon now works on services containing an \
    * Now showing correct representation of SI unit kilo ( k )
    * if perfometer now differs between byte and bit output
    * Use pprint when writing global settings (makes files more readable)
    * New script for settings/removing downtimes: doc/treasures/downtime
    * New option when setting host downtimes for also including child hosts
    * Option dials (refresh, number of columns) now turnable by mouse wheel
    * Views: Commands/Checkboxes buttons are now activated dynamically (depending on data displayed)
    * FIX: warn / crit levels in if-check when using "bit" as unit
    * FIX: Fixed changing own password when notifications are disabled
    * FIX: On page reload, now updating the row field in the headline
    * FIX: ListOfStrings Fields now correctly autoappend on focus
    * FIX: Reloading of sidebar after activate changes
    * FIX: Main Frame without sidebar: reload after activate changes
    * FIX: output_format json: handle newlines correctly
    * FIX: handle ldap logins with ',' in distinguished name
    * FIX: quote HTML variable names, fixes potential JS injection
    * FIX: Sidebar not raising exceptions on configured but not available snapins
    * FIX: Quicksearch: Fixed Up/Down arrow handling in chrome
    * FIX: Speedometer: Terminating data updates when snapin is removed from sidebar
    * FIX: Views: toggling forms does not disable the checkbox button anymore
    * FIX: Dashboard: Fixed wrong display options in links after data reloads
    * FIX: Fixed "remove all downtimes" button in views when no downtimes to be deleted 
    * FIX: Services in hosttables now use the service name as header (if no custom title set)
    * New filter for host_contact and service_contact
    
    WATO:
    * Add: Creating a new rule immediately opens its edit formular
    * The rules formular now uses POST as transaction method
    * Modularized the authentication and user management code
    * Default config: add contact group 'all' and put all hosts into it
    * Reverse order of Condition, Value and General options in rule editor
    * Allowing "%" and "+" in mail prefixes of contacts now
    * FIX: Fixed generated manual check definitions for checks without items
      like ntp_time and tcp_conn_stats
    * FIX: Persisting changing of folder titles when only the title has changed
    * FIX: Fixed rendering bug after folder editing

    Event Console:
    * Replication slave can now copy rules from master into local configuration
      via a new button in WATO.
    * Speedup access to event history by earlier filtering and prefiltering with grep
    * New builtin syslog server! Please refer to online docu for details.
    * Icon to events of host links to view that has context button to host
    * FIX: remove event pipe on program shutdown, prevents syslog freeze
    * FIX: hostnames in livestatus query now being utf8 encoded
    * FIX: fixed a nastiness when reading from local pipe
    * FIX: fix exception in rules that use facility local7
    * FIX: fix event icon in case of using TCP access to EC
    * FIX: Allowing ":" in application field (e.g. needed for windows logfiles)
    * FIX: fix bug in Filter "Hostname/IP-Address of original event"

    Livestatus:
    * FIX: Changed logging output "Time to process request" to be debug output

1.2.1i3:
    Core:
    * added HOST/SERVICEPROBLEMID to notification macros
    * New configuration check_periods for limiting execution of
      Check_MK checks to a certain time period.

    Checks & Agents:
    * Windows agent: persist offsets for logfile monitoring

    Notifications:
    * fix two errors in code that broke some service notifications

    Event Console:
    * New performance counter for client request processing time
    * FIX: fixed bug in rule optimizer with ranges of syslog priorities

    WATO:
    * Cloning of contact/host/service groups (without members)

    Checks & Agents:
    * logwatch: Fixed confusion with ignore/ok states of log messages
    * AIX Agent: now possible to specify -d flag. Please test :)

1.2.1i2:
    Core:
    * Improved validation of inventory data reported by checks
    * Added -d option to precompiled checks to enable debug mode
    * doc/treasures: added script for printing RRD statistics

    Notifications:
    * New system of custom notification, with WATO support

    Event Console:
    * Moved source of Event Console into Check_MK project 
    * New button for resetting all rule hits counters
    * When saving a rule then its hits counter is always reset
    * New feature of hiding certain actions from the commands in the status GUI
    * FIX: rule simulator ("Try out") now handles cancelling rules correctly
    * New global option for enabling log entries for rule hits (debugging)
    * New icon linking to event views for the event services
    * check_mkevents outputs last worst line in service output
    * Max. number of queued connections on status sockets is configurable now
    * check_mkevents: new option -a for ignoring acknowledged events
    * New sub-permissions for changing comment and contact while updating an event
    * New button for generating test events directly via WATO
    * Allow Event Console to replicate from another (master) console for
      fast failover.
    * Allow event expiration also on acknowledged events (configurable)

    Multisite:
    * Enable automation login with _username= and _secret=, while
      _secret is the content of var/check_mk/web/$USER/automation.secret
    * FIX: Fixed releasing of locks and livestatus connections when logging out
    * FIX: Fixed login/login confusions with index page caching
    * FIX: Speed-o-meter: Fixed calculation of Check_MK passive check invervals
    * Removed focus of "Full name" attribute on editing a contact
    * Quicksearch: Convert search text to regex when accessing livestatus
    * FIX: WATO Folder filter not available when WATO disabled
    * WATO Folder Filter no longer available in single host views
    * Added new painters "Service check command expanded" and
      "Host check command expanded"
    * FIX: Corrected garbled description for sorter "Service Performance data" 
    * Dashboard globes can now be filtered by host_contact_group/service_contact_group
    * Dashboard "iframe" attribute can now be rendered dynamically using the
      "iframefunc" attribute in the dashlet declaration
    * Dashboard header can now be hidden by setting "title" to None
    * Better error handling in PNP-Graph hover menus in case of invalid responses

    Livestatus:
    * Added new table statehist, used for SLA queries
    * Added new column check_command_expanded in table hosts
    * Added new column check_command_expanded in table services
    * New columns livestatus_threads, livestatus_{active,queued}_connections

    BI:
    * Added missing localizations
    * Added option bi_precompile_on_demand to split compilations of
      the aggregations in several fragments. If possible only the needed
      aggregations are compiled to reduce the time a user has to wait for
      BI based view. This optimizes BI related views which display
      information for a specific list of hosts or aggregation groups.
    * Added new config option bi_compile_log to collect statistics about
      aggregation compilations
    * Aggregations can now be part of more than one aggregation group
      (just configure a list of group names instead of a group name string)
    * Correct representation of (!), (!!) and (?) markers in check output
    * Corrected representation of assumed state in box layout
    * Feature: Using parameters for hosttags

    WATO:
    * Added progress indicator in single site WATO "Activate Changes"
    * Users & Contacts: Case-insensitive sorting of 'Full name' column
    * ntp/ntp.time parameters are now configurable via WATO
    * FIX: Implemented basic non HTTP 200 status code response handling in interactive
           progress dialogs (e.g. bulk inventory mode)
    * FIX: Fixed editing of icon_image rules
    * Added support of locked hosts and folders ( created by CMDB )
    * Logwatch: logwatch agents/plugins now with ok pattern support 
    * Valuespec: Alternative Value Spec now shows helptext of its elements
    * Valuespec: DropdownChoice, fixed exception on validate_datatype

    Checks & Agents:
    * New check mssql_counters.locks: Monitors locking related information of
      MSSQL tablespaces
    * Check_MK service is now able to output additional performance data
      user_time, system_time, children_user_time, children_system time
    * windows_updates agent plugin: Fetching data in background mode, caching
      update information for 30 minutes
    * Windows agent: output ullTotalVirtual and ullAvailVirtual (not yet
      being used by check)
    * Solaris agent: add <<<uptime>>> section (thanks to Daniel Roettgermann)
    * Added new WATO configurable option inventory_services_rules for the
      windows services inventory check
    * Added new WATO configurable option inventory_processes_rules for the
      ps and ps.perf inventory
    * FIX: mssql_counters checks now really only inventorize percentage based
      counters if a base value is set
    * win_dhcp_pools: do not inventorize empty pools any more. You can switch
      back to old behaviour with win_dhcp_pools_inventorize_empty = True
    * Added new Check for Eaton UPS Devices
    * zfsget: new check for monitoring ZFS disk usage for Linux, Solaris, FreeBSD
      (you need to update your agent as well)
    * Added new Checks for Gude PDU Units
    * logwatch: Working around confusion with OK/Ignore handling in logwatch_rules
    * logwatch_ec: Added new subcheck to forward all incoming logwatch messages
      to the event console. With this check you can use the Event Console 
      mechanisms and GUIs instead of the classic logwatch GUI. It can be 
      enabled on "Global Settings" page in WATO for your whole installation.
      After enabling it you need to reinventorize your hosts.
    * Windows Update Check: Now with caching, Thanks to Phil Randal and Patrick Schlüter
    * Windows Check_MK Agent: Now able to parse textfiles for logwatch output
    * Added new Checks sni_octopuse_cpu, sni_octopuse_status, sni_octopuse_trunks: These
      allow monitoring Siemens HiPath 3000/5000 series PBX.
    * if-checks now support "bit" as measurement unit
    * winperf_phydisk: monitor average queue length for read/write

1.2.0p5:
    Checks & Agents:
    * FIX: windows agent: fixed possible crash in eventlog section

    BI:
    * FIX: fixed bug in aggregation count (thanks Neil) 

1.2.0p4:
    WATO:
    * FIX: fixed detection of existing groups when creating new groups
    * FIX: allow email addresses like test@test.test-test.com
    * FIX: Fixed Password saving problem in user settings

    Checks & Agents:
    * FIX: postgres_sessions: handle case of no active/no idle sessions
    * FIX: winperf_processor: handle parameters "None" (as WATO creates)
    * FIX: mssql_counters: remove debug output, fix bytes output
    * FIX: mssql_tablespaces: gracefully handle garbled agent output

    Multisite:
    * FIX: performeter_temparature now returns unicode string, because of °C
    * FIX: output_format json in webservices now using " as quotes

    Livestatus:
    * FIX: fix two problems when reloading module in Icinga (thanks to Ronny Biering)

1.2.0p3:
    Mulitisite
    * Added "view" parameter to dashlet_pnpgraph webservice
    * FIX: BI: Assuming "OK" for hosts is now possible
    * FIX: Fixed error in makeuri() calls when no parameters in URL
    * FIX: Try out mode in view editor does not show context buttons anymore
    * FIX: WATO Folder filter not available when WATO disabled
    * FIX: WATO Folder Filter no longer available in single host views
    * FIX: Quicksearch converts search text to regex when accessing livestatus
    * FIX: Fixed "access denied" problem with multisite authorization in PNP/NagVis
           in new OMD sites which use the multisite authorization
    * FIX: Localize option for not OMD Environments

    WATO:
    * FIX: Users & Contacts uses case-insensitive sorting of 'Full name' column  
    * FIX: Removed focus of "Full name" attribute on editing a contact
    * FIX: fix layout bug in ValueSpec ListOfStrings (e.g. used in
           list of explicit host/services in rules)
    * FIX: fix inheritation of contactgroups from folder to hosts
    * FIX: fix sorting of users, fix lost user alias in some situations
    * FIX: Sites not using distritubed WATO now being skipped when determining
           the prefered peer
    * FIX: Updating internal variables after moving hosts correctly
      (fixes problems with hosts tree processed in hooks)

    BI:
    * FIX: Correct representation of (!), (!!) and (?) markers in check output

    Livestatus:
    * FIX: check_icmp: fixed calculation of remaining length of output buffer
    * FIX: check_icmp: removed possible buffer overflow on do_output_char()
    
    Livecheck:
    * FIX: fixed problem with long plugin output
    * FIX: added /0 termination to strings
    * FIX: changed check_type to be always active (0)
    * FIX: fix bug in assignment of livecheck helpers 
    * FIX: close inherited unused filedescriptors after fork()
    * FIX: kill process group of called plugin if timeout is reached
           -> preventing possible freeze of livecheck
    * FIX: correct escaping of character / in nagios checkresult file
    * FIX: fixed SIGSEGV on hosts without defined check_command
    * FIX: now providing correct output buffer size when calling check_icmp 

    Checks & Agents:
    * FIX: Linux mk_logwatch: iregex Parameter was never used
    * FIX: Windows agent: quote '%' in plugin output correctly
    * FIX: multipath check now handles '-' in "user friendly names"
    * New check mssql_counters.locks: Monitors locking related information of
      MSSQL tablespaces
    * FIX: mssql_counters checks now really only inventorize percentage based
      counters if a base value is set
    * windows_updates agent plugin: Fetching data in background mode, caching
      update information for 30 minutes
    * FIX: netapp_vfiler: fix inventory function (thanks to Falk Krentzlin)
    * FIX: netapp_cluster: fix inventory function
    * FIX: ps: avoid exception, when CPU% is missing (Zombies on Solaris)
    * FIX: win_dhcp_pools: fixed calculation of perc_free
    * FIX: mssql_counters: fixed wrong log size output

1.2.0p3:
    Multisite:
    * Added "view" parameter to dashlet_pnpgraph webservice

    WATO:
    * FIX: It is now possible to create clusters in empty folders
    * FIX: Fixed problem with complaining empty ListOf() valuespecs

    Livestatus:
    * FIX: comments_with_info in service table was always empty

1.2.1i1:
    Core:
    * Allow to add options to rules. Currently the options "disabled" and
      "comment" are allowed. Options are kept in an optional dict at the
      end of each rule.
    * parent scan: skip gateways that are reachable via PING
    * Allow subcheck to be in a separate file (e.g. foo.bar)
    * Contacts can now define *_notification_commands attributes which can now
      override the default notification command check-mk-notify
    * SNMP scan: fixed case where = was contained in SNMP info
    * check_imap_folder: new active check for searching for certain subjects
      in an IMAP folder
    * cmk -D shows multiple agent types e.g. when using SNMP and TCP on one host

    Checks & Agents:
    * New Checks for Siemens Blades (BX600)
    * New Checks for Fortigate Firewalls
    * Netapp Checks for CPU Util an FC Port throughput
    * FIX: megaraid_pdisks: handle case where no enclosure device exists
    * FIX: megaraid_bbu: handle the controller's learn cycle. No errors in that period.
    * mysql_capacity: cleaned up check, levels are in MB now
    * jolokia_info, jolokia_metrics: new rewritten checks for jolokia (formerly
      jmx4perl). You need the new plugin mk_jokokia for using them
    * added preliminary agent for OpenVMS (refer to agents/README.OpenVMS) 
    * vms_diskstat.df: new check file usage of OpenVMS disks
    * vms_users: new check for number of interactive sessions on OpenVMS
    * vms_cpu: new check for CPU utilization on OpenVMS
    * vms_if: new check for network interfaces on OpenVMS
    * vms_system.ios: new check for total direct/buffered IOs on OpenVMS
    * vms_system.procs: new check for number of processes on OpenVMS
    * vms_queuejobs: new check for monitoring current VMS queue jobs
    * FIX: mssql_backup: Fixed problems with datetime/timezone calculations
    * FIX: mssql agent: Added compatibility code for MSSQL 9
    * FIX: mssql agent: Fixed connection to default instances ("MSSQLSERVER")
    * FIX: mssql agent: Fixed check of databases with names starting with numbers
    * FIX: mssql agent: Fixed handling of databases with spaces in names
    * f5_bigip_temp: add performance data
    * added perf-o-meters for a lot of temperature checks
    * cmctc_lcp.*: added new checks for Rittal CMC-TC LCP
    * FIX: diskstat (linux): Don't inventorize check when data empty
    * Cisco: Added Check for mem an cpu util
    * New check for f5 bigip network interfaces
    * cmctc.temp: added parameters for warn/crit, use now WATO rule
      "Room temperature (external thermal sensors)"
    * cisco_asa_failover: New Check for clustered Cisco ASA Firewalls 
    * cbl_airlaser.status: New Check for CBL Airlaser IP1000 laser bridge.
    * cbl_airlaser.hardware: New Check for CBL Airlaser IP1000 laser bridge.
      Check monitors the status info and allows alerting based on temperature.
    * df, hr_fs, etc.: Filesystem checks now support grouping (pools)
      Please refer to the check manpage of df for details
    * FIX: windows agent: try to fix crash in event log handling
    * FreeBSD Agent: Added swapinfo call to mem section to make mem check work again
    * windows_multipath: Added the missing check for multipath.vbs (Please test)
    * carel_uniflair_cooling: new check for monitoring datacenter air conditioning by "CAREL"
    * Added Agent for OpenBSD
    * Added Checks for UPS devices
    * cisco_hsrp: New Check for monitoring HSRP groups on Cisco Routers. (SMIv2 version)
    * zypper: new check and plugin mk_zypper for checking zypper updates.
    * aironet_clients: Added support for further Cisco WLAN APs (Thanks to Stefan Eriksson for OIDs)
    * aironet_errors: Added support for further Cisco WLAN APs
    * apache_status: New check to monitor apache servers which have the status-module enabled.
      This check needs the linux agent plugin "apache_status" installed on the target host.

    WATO:
    * Added permission to control the "clone host" feature in WATO
    * Added new role/permission matrix page in WATO to compare
      permissions of roles
    * FIX: remove line about number of rules in rule set overview
      (that garbled the logical layout)
    * Rules now have an optional comment and an URL for linking to 
      documntation
    * Rule now can be disabled without deleting them.
    * Added new hook "sites-saved"
    * Allow @ in user names (needed for some Kerberos setups)
    * Implemented new option in WATO attributes: editable
      When set to False the attribute can only be changed during creation
      of a new object. When editing an object this attribute is only displayed.
    * new: search for rules in "Host & Service Configuration"
    * parent scan: new option "ping probes", that allows skipping 
      unreachable gateways.
    * User managament: Added fields for editing host/service notification commands
    * Added new active check configuration for check_smtp
    * Improved visualization of ruleset lists/dictionaries
    * Encoding special chars in RegExp valuespec (e.g. logwatch patterns)
    * Added check_interval and retry_interval rules for host checks
    * Removed wmic_process rule from "inventory services" as the check does not support inventory
    * Made more rulegroup titles localizable
    * FIX: Fixed localization of default permissions
    * FIX: Removed double collect_hosts() call in activate changes hook
    * FIX: Fixed double hook execution when using localized multisite
    * FIX: User list shows names of contactgroups when no alias given
    * FIX: Reflecting alternative mode of check_http (check ssl certificate
    age) in WATO rule editor
    * FIX: Fixed monitoring of slave hosts in master site in case of special
      distributed wato configurations
    * FIX: Remove also user settings and event console rule on factory reset
    * FIX: complex list widgets (ListOf) failed back to old value when
           complaining
    * FIX: complex list widgets (ListOf) lost remaining entries after deleting one
    * FIX: Fixed error in printer_supply valuespec which lead to an exception
           when defining host/service specific rules
    * FIX: Fixed button url icon in docu-url link

    BI:
    * Great speed up of rule compilation in large environments

    Multisite:
    * Added css class="dashboard_<name>" to the dashboard div for easier
    customization of the dashboard style of a special dashboard
    * Dashboard: Param wato_folder="" means WATO root folder, use it and also
      display the title of this folder
    * Sidebar: Sorting aggregation groups in BI snapin now
    * Sidebar: Sorting sites in master control snapin case insensitive
    * Added some missing localizations (error messages, view editor)
    * Introducted multisite config option hide_languages to remove available
      languages from the multisite selection dialogs. To hide the builtin
      english language simply add None to the list of hidden languages.
    * FIX: fixed localization of general permissions
    * FIX: show multisite warning messages even after page reload
    * FIX: fix bug in Age ValueSpec: days had been ignored
    * FIX: fixed bug showing only sidebar after re-login in multisite
    * FIX: fixed logwatch loosing the master_url parameter in distributed setups
    * FIX: Fixed doubled var "site" in view editor (site and siteopt filter)
    * FIX: Don't crash on requests without User-Agent HTTP header
    * Downtimes: new conveniance function for downtime from now for ___ minutes.
      This is especially conveniant for scripting.
    * FIX: fixed layout of login dialog when showing up error messages
    * FIX: Fixed styling of wato quickaccess snapin preview
    * FIX: Made printer_supply perfometer a bit more robust against bad perfdata
    * FIX: Removed duplicate url parameters e.g. in dashboard (display_options)
    * FIX: Dashboard: If original request showed no "max rows"-message, the
           page rendered during reload does not show the message anymore
    * FIX: Fixed bug in alert statistics view (only last 1000 lines were
           processed for calculating the statistics)
    * FIX: Added missing downtime icon for comment view
    * FIX: Fixed handling of filter configuration in view editor where filters
           are using same variable names. Overlaping filters are now disabled
	   in the editor.
    * FIX: Totally hiding hidden filters from view editor now

    Livecheck:
    * FIX: Compile livecheck also if diet libc is missing

1.2.0p2:
    Core:
    * simulation_mode: legacy_checks, custom_checks and active_checks
      are replaced with dummy checks always being OK
    * FIX: Precisely define order of reading of configuration files. This
      fixes a WATO rule precedence problem

    Checks & Agents:
    * FIX: Fixed syntax errors in a bunch of man pages
    * if_lancom: silently ignore Point-To-Point interfaces
    * if_lancom: add SSID to logical WLAN interface names
    * Added a collection of MSSQL checks for monitoring MSSQL servers
      (backups, tablespaces, counters)
    * New check wut_webio_io: Monitor the IO input channels on W&T Web-IO 
      devices
    * nfsmounts: reclassify "Stale NFS handle" from WARN to CRIT
    * ORACLE agent/checks: better error handling. Let SQL errors get
      through into check output, output sections even if no database
      is running.
    * oracle_version: new check outputting the version of an ORACLE
      database - and using uncached direct SQL output.
    * ORACLE agent: fix handling of EXCLUDE, new variable ONLY_SIDS
      for explicitely listing SIDs to monitor
    * mk_logwatch on Linux: new options regex and iregex for file selection
    * remove obsolete ORACLE checks where no agent plugins where available
    * FIX: printer_supply: Fix problem on DELL printers with "S/N" in output
      (thanks to Sebastian Talmon)
    * FIX: winperf_phydisk: Fix typo (lead to WATO rule not being applied)
    * Windows agent: new [global] option crash_debug (see online docu)
    * AIX agent: new check for LVM volume status in rootvg.
    * PostgreSQL plugin: agent is now modified to work with PostgreSQL 
      versions newer than 8.1. (multiple reports, thanks!)

    Multisite:
    * Show number of rows and number of selected rows in header line
      (also for WATO hosts table)
    * FIX: fix problem in showing exceptions (due to help function)
    * FIX: fixed several localization problems in view/command processing
    * FIX: fixed duplicated settings in WATO when using localisation
    * FIX: fixed exception when refering to a language which does not exist
    * FIX: Removing all downtimes of a host/service is now possible again
    * FIX: The refresh time in footer is updated now when changing the value
    * FIX: view editor shows "(Mobile)" hint in view titles when linking to views

    WATO: 
    * Main menu of ruleeditor (Host & Service Parameters) now has
      a topic for "Used rules" - a short overview of all non-empty
      rulesets.
    * FIX: add missing context help to host details dialog
    * FIX: set new site dirty is host move due to change of
      folder attributes
    * FIX: fix exception on unknown value in DropdownChoice
    * FIX: add service specification to ruleset Delay service notifications
    * FIX: fixed problem with disabled sites in WATO
    * FIX: massive speedup when changing roles/users and activing changes
      (especially when you have a larger number of users and folders)
    * Add variable CONTACTPAGER to allowed macros in notifications
    * FIX: fixed default setting if "Hide names of configuration variables"
      in WATO
    * FIX: ListOfString Textboxes (e.g. parents of folders) do now extend in IE
    * FIX: fixed duplicated sections of permissions in rule editor

    BI:
    * New iterators FOREACH_CHILD and FOREACH_PARENT
    * FIX: fix handling of FOREACH_ in leaf nodes (remove hard coded
      $HOST$, replace with $1$, $2$, ..., apply argument substitution)
    * New logical datatable for aggregations that have the same name
      as a host. Converted view "BI Boxes" to this new table. This allows
      for Host-Aggregations containing data of other hosts as well.
    * count_ok: allow percentages, e.g. "count_ok!70%!50%"

1.2.0p1:
    Core:
    * Added macros $DATE$, $SHORTDATETIME$ and $LONGDATETIME$' to
      notification macros

    Checks & Agents:
    * FIX: diskstat: handle output 'No Devices Found' - avoiding exception
    * 3ware_units: Following states now lead to WARNING state instead of
      CRITICAL: "VERIFY-PAUSED", "VERIFYING", "REBUILDING"
    * New checks tsm_stagingpools, tsm_drive and tsm_storagepools
      Linux/UNIX
    * hpux_fchba: new check for monitoring FibreChannel HBAs und HP-UX

    Multisite:
    * FIX: fix severe exception in all views on older Python versions
      (like RedHat 5.5).

    WATO:
    * FIX: fix order of rule execution: subfolders now take precedence
      as they should.

1.2.0:
    Setup:
    * FIX: fix building of RPM packages (due to mk_mysql, mk_postgres)

    Core:
    * FIX: fix error message in case of duplicate custom check

    WATO:
    * FIX: add missing icon on cluster hosts to WATO in Multisite views
    * FIX: fix search field in host table if more than 10 hosts are shown
    * FIX: fix bulk edit and form properties (visibility of attributes was broken)
    * FIX: fix negating hosts in rule editor

    Checks & Agents: 
    * fileinfo: added this check to Linux agent. Simply put your
      file patterns into /etc/check_mk/fileinfo.cfg for configuration.
    * mysql.sessions: New check for MySQL sessions (need new plugin mk_mysql)
    * mysql.innodb_io: New check for Disk-IO of InnoDB
    * mysql_capacity: New check for used/free capacity of MySQL databases
    * postgres_sessions: New check for PostgreSQL number of sessions
    * postgres_stat_database: New check for PostgreSQL database statistics
    * postgres_stat_database.size: New check for PostgreSQL database size
    * FIX: hpux_if: convert_to_hex was missing on non-SNMP-hosts -replace
      with inline implementation
    * tcp_conn_stats: handle state BOUND (found on Solaris)
    * diskstat: support for checking latency, LVM and VxVM on Linux (needs 
      updated agent)
    * avoid duplicate checks cisco_temp_perf and cisco_sensor_temp

1.2.0b6:
    Multisite:
    * FIX: Fixed layout of some dropdown fields in view filters
    * Make heading in each page clickable -> reload page
    * FIX: Edit view: couldn't edit filter settings
    * FIX: Fixed styling of links in multisite context help
    * FIX: Fixed "select all" button for IE
    * FIX: Context links added by hooks are now hidden by the display
           option "B" again
    * FIX: preselected "refresh" option did not reflect view settings
           but was simply the first available option - usually 30.
    * FIX: fixed exception with custom views created by normal users

    WATO:
    * FIX: Fixed "select all" button in hosts & folders for IE
    * Optically mark modified variables in global settings
    * Swapped icons for rule match and previous rule match (makes for sense)

    Core:
    * FIX: Fixed "make_utf is not defined" error when having custom
           timeperiods defined in WATO

    Checks & Agents: 
    * MacOS X: Agent for MacOS (Thanks to Christian Zigotzky)
    * AIX: New check aix_multipath: Supports checking native AIX multipathing from AIX 5.2 onward
    * Solaris: New check solaris_multipath: Supports checking native Solaris multipath from Solaris10 and up.
    * Solaris: The ZFS Zpool status check now looks more closely at the reported messages. (It's also tested to work on Linux now)

1.2.0b5:
    Core:
    * FIX: handle UTF-8 encoded binary strings correctly (e.g. in host alias)
    * FIX: fix configuration of passive checks via custom_checks
    * Added NOTIFICATIONTYPE to host/service mail bodies

    WATO:
    * Site management: "disabled" only applies to Livestatus now
    * FIX: fix folding problems with dependent host tags
    * FIX: Detecting duplicate tag ids between regular tags and auxtags
    * FIX: Fixed layout problem of "new special rule" button in rule editor
    * FIX: Fixed layout problem on "activate changes" page
    * FIX: Added check if contacts belong to contactgroup before contactgroup deletion
    * FIX: fix site configuration for local site in Multisite environments
    * FIX: "(no not monitor)" setting in distributed WATO now works
    * FIX: Site management: replication setting was lost after re-editing
    * FIX: fixed problems after changing D/WATO-configuration
    * FIX: D/WATO: mark site dirty after host deletion
    * FIX: D/WATO: replicate auth.secret, so that login on one site also
           is valid on the replication slaves
    * FIX: implement locking in order to prevent data corruption on
           concurrent changes
    * FIX: Fixed handling of validation errors in cascading dropdown fields
    * FIX: fix cloning of users
    * Keep track of changes made by other users before activating changes,
      let user confirm this, new permission can be used to prevent a user
      from activating foreign changes.
    * FIX: Allowing german umlauts in users mail addresses
    * Allow list of aux tags to be missing in host tag definitions. This
      makes migration from older version easier.
    * FIX: user management modules can now deal with empty lines in htpasswd
    * FIX: Fixed js error on hostlist page with search form

    Multisite:
    * New display type 'boxes-omit-root' for BI views
    * Hostgroup view BI Boxes omits the root level
    * Finalized layout if view options and commands/filters/painteroptions.
    * Broken plugins prevent plugin caching now
    * FIX: remove refresh button from dashboard.
    * FIX: remove use of old option defaults.checkmk_web_uri
    * FIX: fixed outgoing bandwidth in fc port perfometer
    * FIX: remove nasty JS error in sidebar
    * FIX: fix folding in custom links (directories would not open)
    * FIX: animation of rotation treeangle in trees works again
    * FIX: Logwatch: Changed font color back to black
    * FIX: show toggle button for checkboxes in deactivated state
    * FIX: fix repeated stacked refresh when toggling columns
    * FIX: disable checkbox button in non-checkboxable layouts
    * FIX: fix table layout for views (gaps where missing sometimes)
    * FIX: Fixed sorting views by perfdata values which contain floats
    * FIX: fix sometimes-broken sizing of sidebar and dashboard on Chrome
    * FIX: fix dashboard layout on iPad
    * FIX: Fixed styling issues of sidebar in IE7
    * FIX: fix problem where filter settings (of checkboxes) are not effective
           when it comes to executing commands
    * FIX: Fixed styling issues of view filters with dropdown fields
    * FIX: multisite login can now deal with empty lines in htpasswd
    * FIX: Fixed a bunch of js/css errors

    Mobile:
    * FIX: Fixed logtime filter settings in all mobile views
    * FIX: fix some layout problems

    BI:
    * New aggregation function count_ok, that counts the number
      of nodes in state OK.
    * FIX: Removed debug output int count_ok aggregation

    Checks & Agents:
    * Linux: Modified cluster section to allow pacemaker/corosync clusters without heartbeat
    * AIX: convert NIC check to lnx_if (now being compatible with if/if64)
    * AIX: new check for CPU utilization (using section lparstat_aix)
    * ntp checks: Changed default value of time offsets to be 200ms (WARN) / 500ms (CRIT)
    * aironet_{errors,clients}: detect new kinds of devices (Thanks to Tiago Sousa)
    * check_http, check_tcp: allow to omit -I and use dynamic DNS name instead

1.2.0b4:
    Core:
    * New configuration variable snmp_timing, allowing to 
      configure timeout and retries for SNMP requests (also via WATO)
    * New configuration variable custom_checks. This is mainly for
      WATO but also usable in main.mk It's a variant of legacy_checks that
      automatically creates the required "define command" sections.

    WATO:
    * ps and ps.perf configurable via WATO now (without inventory)
    * New layout of main menu and a couple of other similar menus
    * New layout of ruleset overviews
    * Hide check_mk variable names per default now (change via global settings)
    * New layout of global settings
    * Folder layout: show contact groups of folder
    * Folder movement: always show complete path to target folder
    * Sidebar snapin: show pending changes
    * New rule for configuring custom_checks - allowing to run arbitrary
      active checks even if not yet formalized (like HTTP and TCP)
    * Added automation_commands to make automations pluginable
    * New layout and new internal implementation of input forms
    * New layout for view overview and view editor
    * Split up host search in two distinct pages
    * Use dynamic items in rule editor for hosts and items (making use
      of ListOfStrings())
    * FIX: audit log was not shown if no entry for today existed
    * FIX: fix parent scan on single site installations
    * FIX: fix folder visibility permission handling
    * FIX: honor folder-permissions when creating, deleting 
           and modifiying rules
    * FIX: detect non-local site even if unix: is being used
    * FIX: better error message if not logged into site during 
           action that needs remote access
    * FIX: send automation data via POST not GET. This fixes inventory
           on hosts with more than 500 services.
    * FIX: make config options directly active after resetting them
           to their defaults (didn't work for start_url, etc.
    * FIX: Fixed editing of ListOf in valuespec editors (e.g. used in logwatch
    pattern editor)
    * FIX: Reimplemented correct behaviour of the logwatch pattern "ignore"
    state which is used to drop the matching log lines

    Multisite:
    * FIX: fixed filter of recent event views (4 hours didn't catch)
    * FIX: convert more buttons to new graphical style
    * FIX: Logwatch handles logs with only OK lines in it correctly in logfile list views
    * FIX: Fixed syntax error in "Single-Host Problems" view definition
    * New help button at top right of each page now toggles help texts
    * Snapin Custom Links allows to specify HTTP link target
    * Redesign of bar with Display/Filter/Commands/X/1,2,3,4,6,8/30,60,90/Edit

    Mobile GUI:
    * FIX: commands can be executed again
    * FIX: fixed styling of buttons

    Checks & Agents:
    * FIX: Logwatch: fixed missing linebreak during reclassifing lines of logfiles
    * FIX: Logwatch: Logwatch services in rules configured using WATO must be
      given as item, not as whole service name
    * New active check via WATO: check_ldap
    * printer_alerts: new configuration variable printer_alerts_text_map. Make
      'Energiesparen' on Brother printers an OK state.
    * services: This check can now be parameterized in a way that it warn if
      a certain service is running. WATO formalization is available.

    BI:
    * FIX: make rotating folding arrows black (white was not visible)
    * Display format 'boxes' now in all BI views available
    * Display format 'boxes' now persists folding state

1.2.0b3:
    Core:
    * FIX: fixed SNMP info declaration in checks: could be garbled
      up in rare cases
    * avoid duplicate parents definition, when using 'parents' and
      extra_host_conf["parents"] at the same time. The later one has
      precedence.

    Multisite:
    * Logwatch: Colorizing OK state blocks correctly
    * FIX: allow web plugins to be byte compiled (*.pyc). Those
      are preferred over *.py if existing
    * View Editor: Fixed jump to top of the page after moving painters during
      editing views
    * FIX: Fixed login redirection problem after relogging
    * Filter for times now accept ranges (from ... until)
    * New view setting for page header: repeat. This repeats the
      column headers every 20'th row.
    * FIX: Fixed problem with new eval/pickle
    * FIX: Fixed commands in host/service search views

    Checks & Agents:
    * FIX: Made logwatch parsing mechanism a little more robust
      (Had problems with emtpy sections from windows agent)
    * FIX: brocade_fcport: Configuration of portsates now possible  
    * if_lancom: special version for if64 for LANCOM devices (uses
      ifName instead of ifDescr)


    WATO:
    * Reimplemented folder listing in host/folders module
    * Redesigned the breadcrumb navigation
    * Global settings: make boolean switches directly togglable
    * New button "Recursive Inventory" on folder: Allows to do
      a recursive inventory over all hosts. Also allows to selectively
      retry only hosts that have failed in a previous inventory.
    * You can configure parents now (via a host attribute, no rules are
      neccessary).
    * You can now do an automated scan for parents and layer 3 (IP)
    * You can configure active checks (check_tcp, ...) via WATO now
    * FIX: fix page header after confirmation dialogs
    * FIX: Fixed umlaut problem in host aliases and ip addresses created by WATO
    * FIX: Fixed exception caused by validation problems during editing tags in WATO
    * FIX: create sample config only if both rules.mk and hosttags.mk are missing
    * FIX: do not loose host tags when both using WATO-configured and 
      manual ones (via multisite.mk)
    * Timeperiods: Make list of exceptions dynamic, not fixed to 10 entries
    * Timeperiods: Configure exclusion of other timeperiods
    * Configuration of notification_delay and notification_interval

1.2.0b2:
    Core:
    * FIX: Cluster host checks were UNKNOWN all the time
    * FIX: reset counter in case of (broken) future time
    * FIX: Automation try-inventory: Fixed problem on where checks which
      produce equal service descriptions could lead to invalid inventory
      results on cluster hosts.
    * FIX: do not create contacts if they won't be assigned to any host
      or service. Do *not* assign to dummy catch-all group "check_mk".

    WATO:
    * Added new permission "move hosts" to allow/deny moving of hosts in WATO
    * Also write out contact definitions for users without contactgroups to
      have the mail addresses and other notification options persisted
    * FIX: deletion of automation accounts now works
    * FIX: Disabling notifications for users does work now
    * New main overview for rule editor
    * New multisite.mk option wato_hide_varnames for hiding Check_MK 
      configuration variable names from the user
    * New module "Logwatch Pattern Analyzer" to verify logwatch rules
    * Added new variable logwatch_rules which can also be managed through the
      WATO ruleset editor (Host/Service Parameters > Parameters and rules for
      inventorized checks > Various applications > Logwatch Patterns)
    * Users & Contacts: Added new option wato_hidden_users which holds a list
      of userids to hide the listed users from the WATO user management GUI.
    * WATO API: Added new method rewrite_configuration to trigger a rewrite of
      all host related wato configuration files to distribute changed tags
    * Added new internal hook pre-activate-changes to execute custom
      code BEFORE Check_MK is called to restart Nagios
    * FIX: Only showing sudo hint message on sudo error message in automation
      command
    * FIX: Fixed js eror in IE7 on WATO host edit page
    * FIX: Using pickle instead of repr/eval when reading data structures from
      urls to prevent too big security issues
    * Rule editor: improve sorting of groups and rulesets
    * FIX: Escaping single quotes in strings when writing auth.php
    * FIX: Fix resorting of host tags (was bug in ListOf)

    Multisite
    * Added config option default_ts_format to configure default timestamp
      output format in multisite
    * Layout and design update
    * Quicksearch: display site name if more than one different site
      is present in the current search result list
    * FIX: Fixed encoding problem in "custom notification" message
    * New configuration parameter page_heading for the HTML page heads
      of the main frameset (%s will be replaced with OMD site name)
    * FIX: Fix problem where snapins where invisible
    * FIX: Fixed multisite timeout errors when nagios not running
    * Sidebar: some new layout improvements
    * Login page is not shown in framesets anymore (redirects framed page to
      full screen login page)
    * FIX: fix exception when disallowing changing display options
    * FIX: Automatically redirect from login page to target page when already
      logged in
    * FIX: Updating the dashboard header time when the dashlets refresh

    BI:
    * Added new painter "affected hosts (link to host page)" to show all
      host names with links to the "hosts" view
    * FIX: Fixed filtering of Single-Host Aggregations
    * New sorter for aggregation group
    * FIX: fix sorting of Single-Host Aggregations after group
    * Avoid duplicate rule incarnations when using FOREACH_*
    * BI Boxes: allow closing boxes (not yet persisted)
    * New filter for services (not) contained in any aggregate
    * Configure sorting for all BI views

    Checks & Agents:
    * FIX: snmp_uptime handles empty snmp information without exception
    * FIX: Oracle checks try to handle ORA-* errors reported by the agent
      All oracle checks will return UNKNOWN when finding an ORA-* message
    * FIX: filesystem levels set via WATO didn't work, but do now
    * FIX: Group filters can handle groups without aliases now
    * nfsmounts: Added nfs4 support thanks to Thorsten Hintemann
    * megaraid_pdisks megaraid_ldisks: Support for Windows.  Thanks to Josef Hack

1.2.0b1:
    Core, Setup, etc.:
    * new tool 'livedump' for dumping configuration and status
      information from one monitoring core and importing this
      into another.
    * Enable new check registration API (not yet used in checks)
    * FIX: fix handling of prefix-tag rules (+), needed for WATO
    * FIX: handle buggy SNMP devices with non-consecutive OIDS
      (such as BINTEC routers)
    * Check API allows a check to get node information
    * FIX: fix problem with check includes in subchecks
    * Option --checks now also applies to ad-hoc check (e.g.
      cmk --checks=mrpe,df -v somehost)
    * check_mk_templates.cfg: added s to notification options
      of host and service (= downtime alerts)

    WATO:
    * Hosttag-editor: allow reordering of tags
    * Create very basic sample configuration when using
      WATO the first time (three tag groups, two rules)
    * Much more checks are configurable via WATO now
    * Distributed WATO: Made all URL calls using curl now
    * FIX: fix bug in inventory in validate_datatype()
    * Better output in case of inventory error
    * FIX: fix bug in host_icon rule on non OMD
    * FIX: do not use isdisjoint() (was in rule editor on Lenny)
    * FIX: allow UTF-8 encoded permission translations
    * FIX: Fixed several problems in OMD apache shared mode
    * FIX: Do not use None$ as item when creating new rules
    * FIX: Do load *all* users from htpasswd, so passwords from
      users not created via WATO will not be lost.
    * FIX: honor site disabling in replication module
    * FIX: honor write permissions on folder in "bulk delete"
    * FIX: honor permissions for "bulk cleanup" and "bulk edit"
    * FIX: honor write permissions and source folder when moving hosts
    * FIX: honor permissions on hosts also on bulk inventory
    * Only create contacts in Nagios if they are member of at
      least one contact group.
    * It is now possible to configure auxiliary tags via WATO
      (formerly also called secondary tags)
    * FIX: Fixed wrong label "Main Overview" shown for moved WATO folders
      in foldertree snapin
    * FIX: Fixed localization of empty host tags
    * FIX: User alias and notification enabling was not saved

    Checks & Agents:
    * hpux_if: fix missing default parameter errors
    * hpux_if: make configurable via WATO
    * if.include: fix handling of NIC with index 0
    * hpux_lunstats: new check for disk IO on HP-UX
    * windows - mk_oracle tablespace: Added missing sid column
    * diskstat: make inventory mode configurable via WATO
    * added new checks for Fujitsu ETERNUS DX80 S2 
      (thanks to Philipp Höfflin)
    * New checks: lgp_info, lgp_pdu_info and lgp_pdu_aux to monitor Liebert
      MPH/MPX devices
    * Fix Perf-O-Meter of fileage
    * hpux_snmp_cs.cpu: new SNMP check for CPU utilization
      on HP-UX.
    * if/if64: inventory also picks up type 62 (fastEther). This
      is needed on Cisco WLC 21xx series (thanks to Ralf Ertzinger)
    * FIX: fix inventory of f5_bigip_temp
    * mk_oracle (lnx+win): Fixed TEMP tablespace size calculations
    * ps: output node process is running on (only for clusters)
    * FIX: Linux Agent: Fixed ipmi-sensors handling of Power_Unit data
    * hr_mem: handle rare case where more than one entry is present
      (this prevents an exception of pfSense)
    * statgrab_load: level is now checked against 15min average - 
      in order to be consistent with the Linux load check
    * dell_powerconnect_cpu: hopefully correctly handle incomplete
      output from agent now.
    * ntp: do not check 'when' anymore since it can produce false
      alarms.
    * postfix_mailq: handle output with 'Total requests:' in last line
    * FIX: check_mk-hp_blade_psu.php: allow more than 4 power supplies
    * FIX: smart plugin: handle cases with missing vendor (thanks
      to Stefan Kärst)
    * FIX: megaraid_bbu: fix problem with alternative agent output
      (thanks to Daniel Tuecks)
    * mk_oracle: fix quoting problem, replace sessions with version,
      use /bin/bash instead of /bin/sh

    Multisite:
    * Added several missing localization strings
    * IE: Fixed problem with clicking SELECT fields in the new wato foldertree snapin
    * Fixed problem when trying to visit dashboards from new wato foldertree snapin
    * Chrome: Fixed styling problem of foldertree snapin
    * Views: Only show the commands and row selection options for views where
      commands are possible
    * The login mask honors the default_language definition now
    * check_bi_local.py: works now with cookie based authentication
    * FIX: Fixed wrong redirection after login in some cases
    * FIX: Fixed missing stats grouping in alert statistics view
    * FIX: Fixed preview table styling in view editor
    * FIX: Multisite authed users without permission to multisite are
      automatically logged out after showing the error message
    * Retry livestatus connect until timeout is used up. This avoids
      error messages when the core is being restarted
    * Events view now shows icon and text for "flapping" events
    * Use buffer for HTML creation (this speeds up esp. HTTPS a lot)
    * FIX: Fixed state filter in log views

    Livestatus:
    * Add missing column check_freshness to services table

    BI:
    * New column (painter) for simplistic box display of tree.
      This is used in a view for a single hostgroup.

1.1.13i3:
    Core, Setup, etc.:
    * *_contactgroups lists: Single group rules are all appended. When a list
      is found as a value this first list is used exclusively. All other
      matching rules are ignored
    * cmk -d does now honor --cache and --no-tcp
    * cmk -O/-R now uses omd re{start,load} core if using OMD
    * FIX: setup.sh now setups up permissions for conf.d/wato
      correctly
    * cmk --localize update supports an optional ALIAS which is used as
      display string in the multisite GUI
    * FIX: Fixed encoding problems with umlauts in group aliases
    * FIX: honor extra_summary_host_conf (was ignored)
    * new config variable snmpv2c_hosts that allows to enable SNMP v2c
      but *not* bulkwalk (for some broken devices). bulkwalk_hosts still
      implies v2c.

    Checks & Agents:
    * Windows agent: output eventlog texts in UTF-8 encoding. This
      should fix problems with german umlauts in message texts.
    * Windows agent: Added installer for the windows agent (install_agent.exe)
    * Windows agent: Added dmi_sysinfo.bat plugin (Thanks to Arne-Nils Kromer for sharing)
    * Disabled obsolete checks fc_brocade_port and fc_brocade_port_detailed.
      Please use brocade_fcport instead.
    * aironet_errors, statgrab_disk, statgrab_net: Performance data has
      been converted from counters to rates. You might need to delete your
      existing RRDs of these checks. Sorry, but these have been that last
      checks still using counters...
    * ibm_imm_health: added last missing scan function
    * Filesystem checks: trend performance data is now normalized to MB/24h.
      If you have changed the trend range, then your historic values will
      be displayed in a wrong scale. On the other hand - from now on changes
      in the range-setting will not affect the graph anymore.
    * if/if64/lnx_if: pad port numbers with zeros in order to sort correctly.
      This can be turned off with if_inventory_pad_portnumbers = False.
    * Linux agent: wrap freeipmi with lock in order to avoid cache corruption
    * New check: megaraid_bbu - check existance & status of LSI MegaRaid BBU module
    * HP-UX Agent: fix mrpe (remove echo -e and test -e, thanks to Philipp Lemke)
    * FIX: ntp checks: output numeric data also if stratum too high
    * Linux agent: new check for dmraid-based "bios raid" (agent part as plugin)
    * FIX: if64 now uses ifHighSpeed instead of ifSpeed for determining the
      link speed (fixes speed of 10GBit/s and 20GBit/s ports, thanks Marco Poet)
    * cmctc.temp: serivce has been renamed from "CMC Temperature %s" to just
      "Temperature %s", in order to be consistent with the other checks.
    * mounts: exclude changes of the commit option (might change on laptops),
      make only switch to ro critical, other changes warning.
    * cisco_temp_sensor: new check for temperature sensors of Cisco NEXUS
      and other new Cisco devices
    * oracle_tablespace: Fixed tablespace size/free space calculations
    * FIX: if/if64: omit check result on counter wrap if bandwidth traffic levels
      are used.

    Multisite:
    * Improve transaction handling and reload detection: user can have 
      multiple action threads in parallel now
    * Sounds in views are now enabled per default. The new configuration
      variable enable_sounds can be set to False in multisite.mk in order
      to disable sounds.
    * Added filter for log state (UP,DOWN,OK,CRIT...) to all log views
    * New painter for normal and retry check interval (added to detail views)
    * Site filter shows "(local)" in case of non multi-site setup
    * Made "wato folder" columns sortable
    * Hiding site filter in multisite views in single site setups
    * Replaced "wato" sidebar snapin which mixed up WATO and status GUIs with
      the new "wato_foldertree" snapin which only links to the status views
      filtered by the WATO folder.
    * Added "Dashboard" section to views snapin which shows a list of all dashboards
    * FIX: Fixed auth problem when following logwatch icon links while using
      the form based auth
    * FIX: Fix problem with Umlaut in contact alias
    * FIX: Creating auth.php file on first login dialog based login to ensure
      it exists after login when it is first needed
    * Dashboard: link problem views to *unhandled* views (this was
      inconsistent)
    * Localization: Fixed detection of gettext template file when using the
      local/ hierarchy in OMD

    Mobile:
    * Improved sorting of views in main page 
    * Fix: Use all the availiable space in header
    * Fix: Navigation with Android Hardwarekeys now working
    * Fix: Links to pnp4nagios now work better
    * Fix: Host and Service Icons now finger friendly
    * Fix: Corrected some buildin views

    WATO:
    * Removed IP-Address attribute from folders
    * Supporting localized tag titles
    * Using Username as default value for full names when editing users
    * Snapshot/Factory Reset is possible even with a broken config
    * Added error messages to user edit dialog to prevent notification problems
      caused by incomplete configuration
    * Activate Changes: Wato can also reload instead of restarting nagios
    * Replication: Can now handle replication sites which use the form based auth
    * Replication: Added option to ignore problems with the ssl certificates
                   used in ssl secured replications
    * WATO now supports configuring Check_MK clusters
    * FIX: Fixed missing folders in "move to" dropdown fields
    * FIX: Fixed "move to target folders" after CSV import
    * FIX: Fixed problem with duplicate extra_buttons when using the i18n of multiisite
    * FIX: Fixed problem with duplicate permissions when using the i18n of multiisite
    * FIX: Writing single host_contactgroups rules for each selected
      contactgroup in host edit dialog
    * FIX: Fixed wrong folder contacgroup related permissions in auth.php api
    * FIX: Fixed not up-to-date role permission data in roles_saved hook
    * FIX: Fixed duplicate custom columns in WATO after switching languages

    BI:
    * improve doc/treasures/check_bi_local.py: local check that creates
      Nagios services out of BI aggregates

    Livestatus:
    * ColumnHeaders: on is now able to switch column header on even if Stats:
      headers are used. Artifical header names stats_1, stats_2, etc. are
      begin used. Important: Use "ColumnHeaders: on" after Columns: and 
      after Stats:.

1.1.13i2:
    Core, Setup, etc.:
    * cmk -I: accept host tags and cluster names

    Checks & Agents:
    * linux agent - ipmi: Creating directory of cache file if not exists
    * dell_powerconnect_cpu: renamed service from CPU to "CPU utilization", in
      order to be consistent with other checks
    
    Multisite:
    * Several cleanups to prevent css/js warning messages in e.g. Firefox
    * Made texts in selectable rows selectable again
    * Adding reschedule icon to all Check_MK based services. Clicks on these
      icons will simply trigger a reschedule of the Check_MK service
    * FIX: ship missing CSS files for mobile GUI
    * FIX: rename check_mk.js into checkmk.js in order to avoid browser
      caching problems during version update

    WATO:
    * Optimized wraps in host lists tag column
    * Bulk inventory: Remove leading pipe signs in progress bar on main
      folder inventory
    * NagVis auhtorization file generation is also executed on activate_changes
    * Implemented a new inclusion based API for using multisite permissions
      in other addons
    * Inventory of SNMP devices: force implicit full scan if no services
      are configured yet
    * FIX: Calling activate_changes hook also in distributed WATO setups
    * FIX: Fixed display bug in host tags drop down menu after POST of form
    * FIX: Fixed javascript errors when doing replication in distributed
      wato environments when not having the sidebar open
    * FIX: Fixed search form dependant attribute handling
    * FIX: Fixed search form styling issues
    * You can now move folders to other folders
    * FIX: Distributed WATO: Supressing site sync progress output written in
      the apache error log

1.1.13i1:
    Multisite:
    * New nifty sidebar snapin "Speed-O-Meter"
    * Implemented new cookie based login mechanism including a fancy login GUI
    * Implemented logout functionality for basic auth and the new cookie based auth
    * Implemented user profile management page for changing the user password and
      the default language (if available)
    * New filter for the (new) state in host/service alerts
    * New command for sending custom notifications
    * FIX: Fixed encoding problem when opening dashboard
    * New icon on a service whos host is in downtime
    * Only show most frequently used context buttons (configurable
      in multisite.mk via context_buttons_to_show)
    * Show icon if user has modified a view's filter settings
    * New config option debug_livestatus_queries, normal debug
      mode does not include this anymore
    * Icons with link to page URL at bottom of each page
    * Logwatch: Switched strings in logwatch to i18n strings
    * Logwatch: Fixed styling of context button when acknowleding log messages
    * Logwatch: Implemented overview page to show all problematic logfiles
    * Add Snapin page: show previews of all snapins
    * Add Snapin page: Trying to prevent dragging confusions by using other click event
    * New (hidden) button for reloading a snapin (left to the close button)
    * Automatically falling back to hardcoded default language if configured
    language is not available
    * Repair layout of Perf-O-Meter in single dataset layout
    * FIX: Fixed duplicate view plugin loading when using localized multisite
    * FIX: Host-/Servicegroup snapin: Showing group names when no alias is available
    * FIX: Removed double "/" from pnp graph image urls in views

    BI:
    * Host/Service elements are now iterable via FOREACH_HOST, e.g.
      (FOREACH_HOST, ['server'], ALL_HOSTS, "$HOST$", "Kernel" ),
    * FIX: Assuming host states is possible again (exception: list index "3")

    WATO:
    * Evolved to full featured monitoring configuration tool!
    * Major internal code cleanup
    * Hosts can now be created directly in folders. The concept of host lists
      has been dropped (see migration notes!)
    * Configuration of global configuration variables of Check_MK via WATO
    * Configuration of main.mk rules
    * Configuration of Nagios objects and attributes
    * Configuration of users and roles
    * Configuration of host tags
    * Distributed WATO: replication of the configuration to slaves and peers
    * Added missing API function update_host_attributes() to change the
      attributes of a host
    * Added API function num_hosts_in_folder() to count the number of hosts
      below the given folder
    * Added option to download "latest" snapshot
    * extra_buttons can now register a function to gather the URL to link to
    * Implemented NagVis Authorisation management using WATO users/permissions

    Livestatus:
    * Experimental feature: livecheck -> super fast active check execution
      by making use of external helper processes. Set livecheck=PATH_TO_bin/livecheck
      in nagios.cfg where you load Livestatus. Optional set num_livecheck_helpers=NUM
      to set number of processes. Nagios will not fork() anymore for check exection.
    * New columns num_hosts and num_services in status table
    * New aggregation functions suminv and avginv (see Documentation)

    Core, Setup, etc.:
    * New configuration variable static_checks[] (used by WATO)
    * New configuration variable checkgroup_parameters (mainly for WATO)
    * check_submission defaults now to "file" (was "pipe")
    * Added pre-configured notification via cmk --notify
    * Drop RRA-configuration files for PNP4Nagios completely
    * New configuration variable ping_levels for configuring parameters
      for the host checks.
    * cmk --notify: new macros $MONITORING_HOST$, $OMD_ROOT$ and $OMD_SITE$
    * make ping_levels also apply to PING services for ping-only hosts
      (thanks to Bernhard Schmidt)

    Checks & Agents:
    * if/if64: new ruleset if_disable_if64_hosts, that force if on
      hosts the seem to support if64
    * Windows agent: new config variable "sections" in [global], that
      allows to configure which sections are being output.
    * Windows agent: in [logwatch] you can now configure which logfiles
      to process and which levels of messages to send.
    * Windows agent: new config variable "host" in all sections that
      restricts the folling entries to certain hosts.
    * Windows agent: finally implemented <<<mrpe>>. See check_mk.ini
      for examples.
    * Windows agent: do not execute *.txt and *.dir in <<<plugins>>> and
      <<<local>>>
    * Windows agent: make extensions to execute configurable (see
      example check_mk.ini)
    * Windows agent: agent now reuses TCP port even when taskkill'ed, so
      a system reboot is (hopefully) not neccessary anymore
    * Windows agent: section <<<df>>> now also outputs junctions (windows
      mount points). No external plugin is needed.
    * Windows agent: new section <<<fileinfo>>> for monitoring file sizes
      (and later possible ages)
    * logwatch: allow to classify messages based on their count (see
      man page of logwatch for details)
    * fileinfo: new check for monitoring age and size of files
    * heartbeat_crm: apply patches from Václav Ovsík, so that the check
      should work on Debian now.
    * ad_replication: added warninglevel 
    * fsc_*: added missing scan functions
    * printer_alerts: added further state codes (thanks to Matthew Stew)
    * Solaris agent: changed shell to /usr/bin/bash (fixes problems with LC_ALL=C)

1.1.12p7:
    Multisite:
    * FIX: detail view of host was missing column headers
    * FIX: fix problem on IE with background color 'white'
    * FIX: fix hitting enter in host search form on IE
    * FIX: fix problem in ipmi_sensors perfometer

    Checks & Agents:
    * FIX: fixed man pages of h3c_lanswitch_sensors and statgrab_cpu
    * FIX: netapp_volumes: added raid4 as allowed state (thanks to Michaël Coquard)

    Livestatus
    * FIX: fix type column in 'GET columns' for dict-type columns (bug found
      by Gerhard Lausser)

1.1.12p6:
    Checks & Agents:
    * FIX: lnx_if: remove debug output (left over from 1.1.12p5)
    
1.1.12p5:
    Multisite:
    * FIX: fix hitting enter in Quicksearch on IE 8
    * FIX: event/log views: reverse sorting, so that newest entries
      are shown first
    * FIX: fix dashboard dashlet background on IE
    * FIX: fix row highlight in status GUI on IE 7/8
    * FIX: fix row highlight after status page reload
    * FIX: single dataset layout honors column header settings
    * FIX: quote '#' in PNP links (when # is contained in services)
    * FIX: quote '#' in PNP image links also
    * FIX: add notifications to host/service event view

    Checks & Agents:
    * FIX: lnx_if: assume interfaces as up if ethtool is missing or
      not working but interface has been used since last reboot. This
      fixes the problem where interface are not found by inventory.
    * FIX: snmp_uptime: handels alternative timeformat
    * FIX: netapp_*: scan functions now detect IBM versions of firmware
    * FIX: bluecoat_diskcpu: repair scan function
    * FIX: mem.vmalloc: fix default levels (32 and 64 was swapped)
    * FIX: smart: make levels work (thanks to Bernhard Schmidt)
    * FIX: PNP template if if/if64: reset LC_ALL, avoids syntax error
    * FIX: dell_powerconnect_cpu: handle sporadic incomplete output
      from SNMP agent

1.1.12p4:
    Multisite:
    * FIX: sidebar snapin Hostgroups and Servicegroups sometimes
           failed with non-existing "available_views".
    * FIX: Fix host related WATO context button links to point to the hosts site
    * FIX: Fixed view editor redirection to new view after changing the view_name
    * FIX: Made icon painter usable when displaying hostgroup rows
    * Logwatch: Switched strings in logwatch to i18n strings
    * Logwatch: Fixed styling of context button when acknowleding log messages
    * Logwatch: Implemented overview page to show all problematic logfiles

    WATO:
    * FIX: add missing icon_csv.png
    * FIX: WATO did not write values of custom macros to extra_host_conf definitions

1.1.12p3:
    Core, Setup, etc.:
    * FIX: really suppress precompiling on PING-only hosts now

1.1.12p2:
    Core, Setup, etc.:
    * FIX: fix handling of empty suboids
    * FIX: do not create precomiled checks for host without Check_MK services

    Checks & Agents:
    * FIX: mem.win: Default levels now works, check not always OK
    * FIX: blade_health: fix OID specification
    * FIX: blade_bays: fix naming of item and man page

    Multisite:
    * FIX: Fixed styling of view header in older IE browsers
    * FIX: Do not show WATO button in views if WATO is disabled
    * FIX: Remove WATO Folder filter if WATO is disabled 
    * FIX: Snapin 'Performance': fix text align for numbers
    * FIX: Disallow setting downtimes that end in the past
    * FIX: Fix links to downtime services in dashboard
    * FIX: Fix popup help of reschedule icon

1.1.12p1:
    Core, Setup, etc.:
    * FIX: fix aggregate_check_mk (Summary host agent status)

    Checks & Agents:
    * FIX: mk_oracle now also detects XE databases
    * FIX: printer_alerts: handle 0-entries of Brother printers
    * FIX: printer_supply: fix Perf-O-Meter if no max known
    * FIX: Added id parameter to render_statistics() method to allow more than
      one pie dashlet for host/service stats
    * FIX: drbd: fixed inventory functions
    * FIX: printer_supply: handle output of Brother printers
    * FIX: ps.perf PNP template: show memory usage per process and not
      summed up. This is needed in situations where one process forks itself
      in irregular intervals and rates but you are interested just in the
      memory usage of the main process.

    Multisite:
    * FIX: finally fixed long-wanted "NagStaMon create hundreds
      of Apache processes" problem!
    * FIX: query crashed when sorting after a join columns without
      an explicit title.
    * FIX: filter for WATO file/folder was not always working.
    * Added filter for hard services states to search and service
      problems view
    * FIX: dashboard problem views now ignore notification period,
      just as tactical overview and normal problem views do
    * FIX: Loading dashboard plugins in dashboard module
 

1.1.12:
    Checks & Agents:
    * dell_powerconnect_*: final fixed, added PNP-templates
    * ps.perf: better error handling in PNP template

    Multisite:
    * Dashboard: fix font size of service statistics table
    * Dashboard: insert links to views into statistics
    * Dashboard: add links to PNP when using PNP graphs
    
1.1.12b2:
    Core, Setup, etc.:
    * FIX: fix crash with umlauts in host aliases
    * FIX: remove duplicate alias from Nagios config

    Checks & Agents:
    * services: better handling of invalid patterns
    * FIX: multipath: fix for another UUID format
    * AIX agent: fix implementation of thread count
    * blade_bays: detect more than 16 bays
    * statgrab_*: added missing inventory functions
    * FIX: fix smart.temp WARN/CRIT levels were off by one degree

    Multisite:
    * Remove Check_MK logo from default dashboard
    * Let dashboard use 10 more pixels right and bottom
    * FIX: do not show WATO icon if no WATO permission
    * Sidebar sitestatus: Sorting sites by sitealias
    * FIX: removed redundant calls of view_linktitle()

    WATO:
    * FIX: fix update of file/folder title after title property change

    Livestatus:
    * FIX: fix crash on imcomplete log lines (i.e. as
      as result of a full disk)
    * FIX: Livestatus-API: fix COMMAND via persistent connections
	

1.1.12b1:
    Core, Setup, etc.:
    * FIX: fix cmk -D on cluster hosts
    * Made profile output file configurable (Variable: g_profile_path)

    Checks & Agents:
    * FIX: j4p_performance: fix inventory functions 
    * FIX: mk_oracle: fix race condition in cache file handling (agent data
      was missing sections in certain situations)
    * mrpe: make check cluster-aware and work as clustered_service
    * cups_queues: Run agent part only on directly on CUPS servers,
      not on clients
    * FIX: mbg_lantime_state: Fixed output UOM to really be miliseconds
    * FIX: ntp: Handling large times in "poll" column correctly
    * New check dmi_sysinfo to gather basic hardware information
    * New check bintec_info to gather the software version and serial number
    of bintec routers

    Multisite:
    * FIX: fix rescheduling of host check
    * FIX: fix exception when using status_host while local site is offline
    * FIX: Fixed not updating pnp graphs on dashboard in some browsers (like chrome)
    * FIX: fix URL-too-long in permissions page
    * FIX: fix permission computation
    * FIX: fixed sorting of service perfdata columns
    * FIX: fixed sorting of multiple joined columns in some cases
    * FIX: fixed some localisation strings
    * Cleanup permissions page optically, add comments for views and snapins
    * Added some missing i18n strings in general HTML functions
    * Added display_option "w" to disable limit messages and livestatus errors in views
    * Service Perfdata Sorters are sorting correctly now
    * Added "Administration" snapin to default sidebar
    * Tactical Overview: make link clickable even if count is zero
    * Minor cleanup in default dashboard
    * Dashboard: new dashlet attribute title_url lets you make a title into a link
    * Dashboard: make numbers match "Tactical Overview" snapin

    Livestatus:
    * Write messages after initialization into an own livestatus.log

    WATO:
    * FIX: "bulk move to" at the top of wato hostlists works again
    * FIX: IE<9: Fixed problem with checkbox events when editing a host
    * FIX: "move to" dropdown in IE9 works again

1.1.11i4:
    Core, Setup, etc.:
    * FIX: use hostgroups instead of host_groups in Nagios configuration.
      This fixes a problem with Shinken
    * --scan-parents: detected parent hosts are now tagged with 'ping', so
      that no agent will be contacted on those hosts

    Checks & Agents:
    * Added 4 new checks dell_powerconnect_* by Chris Bowlby
    * ipmi_sensors: correctly handle further positive status texts
      (thanks to Sebastian Talmon)
    * FIX: nfsmounts handles zero-sized volumes correctly
    * AIX agent now outputs the user and performance data in <<<ps>>>

    Multisite:
    * FIX: WATO filtered status GUIs did not update the title after changing
      the title of the file/folder in WATO
    * FIX: Removed new python syntax which is incompatible with old python versions
    * FIX: Made bulk inventory work in IE
    * FIX: Fixed js errors in IE when having not enough space on dashboard 
    * FIX: fix error when using non-Ascii characters in view title
    * FIX: fix error on comment page caused by missing sorter
    * FIX: endless javascript when fetching pnp graphs on host/service detail pages
    * FIX: Not showing the action form in "try" mode of the view editor
    * FIX: Preventing up-then-over effect while loading the dashboard in firefox
    * Added missing i18n strings in command form and list of views
    * Views are not reloaded completely anymore. The data tables are reloaded
      on their own.
    * Open tabs in views do not prevent reloading the displayed data anymore
    * Added display_option "L" to enable/disable column title sortings
    * Sorting by joined columns is now possible
    * Added missing sorters for "service nth service perfdata" painters
    * Implemented row selection in views to select only a subset of shown data
      for actions
    * Sort titles in views can be enabled by clicking on the whole cells now
    * Submitting the view editor via ENTER key saves the view now instead of try mode
    * Host comments have red backgrounded rows when host is down
    * Implemented hook api to draw custom link buttons in views

    WATO:
    * Changed row selection in WATO to new row selection mechanism
    * Bulk action buttons are shown at the top of hostlists too when the lists
      have more than 10 list items
    * New function for backup and restore of the configuration

    Livestatus:
    * FIX: fix compile error in TableLog.cc by including stddef.h
    * FIX: tables comments and downtimes now honor AuthUser
    * Table log honors AuthUser for entries that belong to hosts
      (not for external commands, though. Sorry...)
    * FIX: fix Stats: sum/min/max/avg for columns of type time

1.1.11i3:
    Core, Setup, etc.:
    * FIX: allow host names to have spaces
    * --snmpwalk: fix missing space in case of HEX strings
    * cmk --restore: be aware of counters and cache being symbolic links
    * do_rrd_update: direct RRD updates have completely been removed.
      Please use rrdcached in case of performance problems.
    * install_nagios.sh has finally been removed (was not maintained anyway).
      Please use OMD instead.
    * Inventory functions now only take the single argument 'info'. The old
      style FUNC(checkname, info) is still supported but deprecated.
    * Show datasource program on cmk -D
    * Remove .f12 compile helper files from agents directory
    * Output missing sections in case of "WARNING - Only __ output of __..."
    * Remove obsolete code of snmp_info_single
    * Remove 'Agent version (unknown)' for SNMP-only hosts
    * Options --version, --help, --man, --list-checks and --packager now
      work even with errors in the configuration files
    * Minor layout fix in check man-pages

    Checks & Agents:
    * FIX: hr_mem: take into account cache and buffers
    * FIX: printer_pages: workaround for trailing-zero bug in HP Jetdirect
    * mk_logwatch: allow to set limits in processing time and number of
      new log messages per log file
    * Windows Agent: Now supports direct execution of powershell scripts
    * local: PNP template now supports multiple performance values
    * lnx_if: make lnx_if the default interface check for Linux
    * printer_supply: support non-Ascii characters in items like
      "Resttonerbehälter". You need to define snmp_character_encodings in main.mk
    * mem.win: new dedicated memory check for Windows (see Migration notes)
    * hr_mem: added Perf-O-Meter
    * Renamed all temperature checks to "Temperature %s". Please
      read the migration notes!
    * df and friends: enabled trend performance data per default. Please
      carefully read the migration notes!
    * diskstat: make summary mode the default behavious (one check per host)

    MK Livestatus:
    * WaitObject: allow to separate host name and service with a semicolon.
      That makes host names containing spaces possible.
    * Better error messages in case of unimplemented operators

    Multisite:
    * FIX: reschedule now works for host names containing spaces
    * FIX: correctly sort log views in case of multi site setups
    * FIX: avoid seven broken images in case of missing PNP graphs
    * FIX: Fixed javascript errors when opening dashboard in IE below 9
    * FIX: Views: Handling deprecated value "perpage" for option
      column_headers correctly
    * FIX: Fixed javascript error when saving edited views without sidebar
    * FIX: Showing up PNP hover menus above perfometers
    * Host/Service Icon column is now modularized and can be extended using
      the multisite_icons list.
    * New sorters for time and line number of logfile entries
    * Bookmarks snapin: save relative URLs whenever possible
    * Man-Pages of Check_MK checks shown in Multisite honor OMD's local hierarchy
    * nicer output of substates, translate (!) and (!!) into HTML code
    * new command for clearing modified attributes (red cross, green checkmark)
    * Perf-O-Meters: strip away arguments from check_command (e.g.
      "check-foo!17!31" -> "check-foo").
    * Added several missing i18n strings in view editor
    * Views can now be sorted by the users by clicking on the table headers.
      The user sort options are not persisted.
    * Perf-O-Meters are now aware if there really is a PNP graph

    WATO:
    * Show error message in case of empty inventory due to agent error
    * Commited audit log entries are now pages based on days
    * Added download link to download the WATO audit log in CSV format

1.1.11i2:
    Core, Setup, etc.:
    * FIX: sort output of cmk --list-hosts alphabetically
    * FIX: automatically remove leading and trailing space from service names
      (this fixes a problem with printer_pages and an empty item)
    * Great speed up of cmk -N/-C/-U/-R, especially when number of hosts is
      large.
    * new main.mk option delay_precompile: if True, check_mk will skip Python 
      precompilation during cmk -C or cmk -R, but will do this the first 
      time the host is checked.  This speeds up restarts. Default is False.
      Nagios user needs write access in precompiled directory!
    * new config variable agent_ports, allowing to specify the agent's
      TCP port (default is 6556) on a per-host basis.
    * new config variable snmp_ports, allowing to specify the UDP port
      to used with SNMP, on a per-host basis.
    * new config variable dyndns_hosts. Hosts listed in this configuration
      list (compatible to bulkwalk_hosts) use their hostname as IP address.
    
    Checks & Agents:
    * FIX: AIX agent: output name of template in case of MRPE
    * FIX: cisco_temp: skip non-present sensors at inventory
    * FIX: apc_symmetra: fix remaining runtime calculation (by factor 100)
    * FIX: Added PNP-template for winperf_phydisk
    * FIX: if64: fix UNKNOWN in case of non-unique ifAlias
    * FIX: lnx_if/if/if64: ignore percentual traffic levels on NICs without
           speed information.
    * FIX: cisco_temp_perf: add critical level to performance data
    * FIX: windows agent: hopefully fix case with quotes in directory name
    * FIX: printer_supply: fixed logic of Perf-O-Meter (mixed up crit with ok)
    * FIX: Solaris agent: reset localization to C, fixes problems with statgrab
    * FIX: blade_*: fix SNMP scan function for newer firmwares (thanks to Carlos Peón)
    * snmp_uptime, snmp_info: added scan functions. These checks will now
      always be added. Please use ingored_checktypes to disable, if non needed.
    * brocade_port: check for Brocade FC ports has been rewritten with
      lots of new features.
    * AIX agent now simulates <<<netctr>>> output (by Jörg Linge)
    * mbg_lantime_state: Handling refclock offsets correctly now; Changed
      default thresholds to 5/10 refclock offset
    * brocade_port: parameter for phystate, opstate and admstate can now
      also be lists of allowed states.
    * lnx_if: treat interfaces without information from ethtool as
      softwareLoopback interface. The will not be found by inventory now.
    * vbox_guest: new check for checking guest additions of Linux virtual box hosts
    * if/if64: Fixed bug in operstate detection when using old tuple based params
    * if/if64: Fixed bug in operstate detection when using tuple of valid operstates
    * mk_oracle: Added caching of results to prevent problems with long
    running SQL queries. Cache is controlled by CACHE_MAXAGE var which is preset to
    120 seconds 
    * mk_oracle: EXCLUDE_<sid>=ALL or EXCLUDE_<sid>=oracle_sessions can be
    used to exclude specific checks now
    * mk_oracle: Added optional configuration file to configure the new options
    * j4p_performance agent plugin: Supports basic/digest auth now
    * New checks j4p_performance.threads and j4p_performance.uptime which
      track the number of threads and the uptime of a JMX process
    * j4p_performance can fetch app and servlet specific status data. Fetching
      the running state, number of sessions and number of requests now. Can be
      extended via agent configuration (j4p.cfg).
    * Added some preflight checks to --scan-parents code
    * New checks netapp_cluster, netapp_vfiler for checking NetAPP filer 
      running as cluster or running vfilers.
    * megaraid_pdisks: Better handling of MegaCli output (Thanks to Bastian Kuhn)
    * Windows: agent now also sends start type (auto/demand/disabled/boot/system)
    * Windows: inventory_services now allowes regexes, depends and state/start type
      and also allows host tags.

    Multisite:
    * FIX: make non-Ascii characters in services names work again
    * FIX: Avoid exceptions in sidebar on Nagios restart
    * FIX: printer_supply perfometer: Using white font for black toners
    * FIX: ipmi: Skipping items with invalid data (0.000 val, "unspecified" unit) in summary mode
    * FIX: ipmi: Improved output formating in summary mode
    * FIX: BI - fixed wrong variable in running_on aggregation function
    * FIX: "view_name" variable missing error message when opening view.py
      while using the "BI Aggregation Groups" and "Hosts" snapins in sidebar
    * FIX: Fixed styling of form input elements in IE + styling improvements
    * FIX: Fixed initial folding state on page loading on pages with multiple foldings opened
    * Introduced basic infrastructure for multilanguage support in Multisite
    * Make 'Views' snapin foldable
    * Replace old main view by dashboard
    * Sidebar: Snapins can register for a triggered reload after a nagios
      restart has been detected. Check interval is 30 seconds for now.
    * Quicksearch snapin: Reloads host lists after a detected nagios restart.
    * New config directory multisite.d/ - similar to conf.d/
    * great speed up of HTML rendering
    * support for Python profiling (set profile = True in multisite.mk, profile
      will be in var/check_mk/web)
    * WATO: Added new hook "active-changes" which calls the registered hosts
      with a dict of "dirty" hosts
    * Added column painter for host contacts
    * Added column painters for contact groups, added those to detail views
    * Added filters for host and service contact groups
    * Detail views of host/service now show contacts
    * Fix playing of sounds: All problem views now have play_sounds activated,
      all other deactivated.
    * Rescheduling of Check_MK: introduce a short sleep of 0.7 sec. This increases
      the chance of the passive services being updated before the repaint.
    * Added missing i18n strings in filter section of view editor
    * Added filter and painter for the contact_name in log table
    * Added several views to display the notification logs of Nagios

    WATO:
    * Configration files can now be administered via the WEB UI
      (config_files in multisite.mk is obsolete)
    * Snapin is tree-based and foldable
    * Bulk operation on host lists (inventory, tags changed, etc)
    * Easy search operation in host lists
    * Dialog for global host search
    * Services dialog now tries to use cached data. On SNMP hosts
      no scan will be done until new button "Full Scan" is pressed.

    BI:
    * FIX: Fixed displaying of host states (after i18n introduction)h
    * FiX: Fixed filter for aggregation group
    * FIX: Fixed assumption button for services with non-Ascii-characters

    MK Livestatus:
    * FIX: fix compile problem on Debian unstable (Thanks to Sven Velt)
    * Column aggregation (Stats) now also works for perf_data
    * New configuration variable data_encoding and full UTF-8 support.
    * New column contact_groups in table hosts and services (thanks to
      Matthew Kent)
    * New headers Negate:, StatsNegate: and WaitConditionNegate:

1.1.11i1:
    Core, Setup, etc.:
    * FIX: Avoid duplicate SNMP scan of checktypes containing a period
    * FIX: honor ignored_checktypes also on SNMP scan
    * FIX: cmk -II also refreshes cluster checks, if all nodes are specified
    * FIX: avoid floating points with 'e' in performance data
    * FIX: cmk -D: drop obsolete (and always empty) Notification:
    * FIX: better handling of broken checks returning empty services
    * FIX: fix computation of weight when averaging
    * FIX: fix detection of missing OIDs (led to empty lines) 
    * SNMP scan functions can now call oid(".1.3.6.1.4.1.9.9.13.1.3.1.3.*")
      That will return the *first* OID beginning with .1.3.6.1.4.1.9.9.13.1.3.1.3
    * New config option: Set check_submission = "file" in order to write
      check result files instead of using Nagios command pipe (safes
      CPU ressources)
    * Agent simulation mode (for internal use and check development)
    * Call snmpgetnext with the option -Cf (fixes some client errors)
    * Call snmp(bulk)walk always with the option -Cc (fixes problems in some
      cases where OIDs are missing)
    * Allow merging of dictionary based check parameters
    * --debug now implies -v
    * new option --profile: creates execution profile of check_mk itself
    * sped up use of stored snmp walks
    * find configuration file in subdirectories of conf.d also
    * check_mk_templates.cfg: make check-mk-ping take arguments

    Multisite:
    * FIX: Display limit-exceeded message also in multi site setups
    * FIX: Tactical Overview: fix unhandled host problems view
    * FIX: customlinks snapin: Suppressing exception when no links configured
    * FIX: webservice: suppress livestatus errors in multi-site setups
    * FIX: install missing example icons in web/htdocs/images/icons
    * FIX: Nagios-Snapin: avoid duplicate slash in URL
    * FIX: custom_style_sheet now also honored by sidebar
    * FIX: ignore case when sorting groups in ...groups snapin
    * FIX: Fixed handling of embedded graphs to support the changes made to
    * FIX: avoid duplicate import of plugins in OMD local installation
    the PNP webservice
    * FIX: Added host_is_active and host_flapping columns for NagStaMon views
    * Added snmp_uptime, uptime and printer_supply perfometers
    * Allow for displaying service data in host tables
    * View editor foldable states are now permament per user
    * New config variable filter_columns (default is 2)

    BI:
    * Added new component BI to Multisite.

    WATO:
    * FIX: fix crash when saving services after migration from old version
    * Allow moving hosts from one to another config file

    Checks & Agents:
    * FIX: hr_mem: ignore devices that report zero memory
    * FIX: cisco_power: fix syntax error in man page (broke also Multisite)
    * FIX: local: fixed search for custom templates PNP template
    * FIX: if/if64: always generate unique items (in case ifAlias is used)
    * FIX: ipmi: fix ugly ouput in case of warning and error
    * FIX: vms_df: fix, was completely broken due to conversion to df.include
    * FIX: blade_bays: add missing SNMP OIDs (check was always UNKNOWN)
    * FIX: df: fix layout problems in PNP template
    * FIX: df: fix trend computation (thanks to Sebastian Talmon)
    * FIX: df: fix status in case of critical trend and warning used
    * FIX: df: fix display of trend warn/crit in PNP-graph
    * FIX: cmctc: fix inventory in case of incomplete entries
    * FIX: cmctc: add scan function
    * FIX: ucd_cpu_load and ucd_cpu_util: make scan function find Rittal
    * FIX: ucd_cpu_util: fix check in case of missing hi, si and st
    * FIX: mk_logwatch: improve implementation in order to save RAM
    * FIX: mk_oracle: Updated tablespace query to use 'used blocks' instead of 'user blocks'
    * FIX: mk_oracle: Fixed computation for TEMP table spaces
    * FIX: bluecoat_sensors: Using scale parameter provided by the host for reported values
    * FIX: fjdarye60_devencs, fjdarye60_disks.summary: added snmp scan functions
    * FIX: decru_*: added snmp scan functions
    * FIX: heartbeat_rscstatus handles empty agent output correctly
    * FIX: hp_procurve_cpu: fix synatx error in man page
    * FIX: hp_procurve_memory: fix syntax error in man page
    * FIX: fc_brocade_port_detailed: fix PNP template in MULTIPLE mode
    * FIX: ad_replication.bat only generates output on domain controllers now.
           This is useful to prevent checks on non DC hosts (Thanks to Alex Greenwood)
    * FIX: cisco_temp_perf: handle sensors without names correctly
    * printer_supply: Changed order of tests. When a printer reports -3 this
      is used before the check if maxlevel is -2.
    * printer_supply: Skipping inventory of supplies which have current value
    and maxlevel both set to -2.
    * cisco_locif: The check has been removed. Please switch to if/if64
      has not the index 1
    * cisco_temp/cisco_temp_perf: scan function handles sensors not beginning
      with index 1
    * df: split PNP graphs for growth/trend into two graphs
    * omd_status: new check for checking status of OMD sites
    * printer_alerts: Added new check for monitoring alert states reported by
      printers using the PRINTER-MIB
    * diskstat: rewritten check: now show different devices, r+w in one check
    * canon_pages: Added new check for monitoring processed pages on canon
    printer/multi-function devices
    * strem1_sensors: added check to monitor sensors attached to Sensatorinc EM1 devices
    * windows_update: Added check to monitor windows update states on windows
      clients. The check monitors the number of pending updates and checks if
      a reboot is needed after updates have been installed.
    * lnx_if: new check for Linux NICs compatible with if/if64 replacing 
      netif.* and netctr.
    * if/if64: also output performance data if operstate not as expected
    * if/if64: scan function now also detects devices where the first port
    * if/if64: also show perf-o-meter if speed is unknown
    * f5_bigip_pool: status of F5 BIP/ip load balancing pools
    * f5_bigip_vserver: status of F5 BIP/ip virtual servers
    * ipmi: new configuration variable ipmi_ignored_sensors (see man page)
    * hp_procurve_cpu: rename services description to CPU utilization
    * ipmi: Linux agent now (asynchronously) caches output of ipmitool for 20 minutes
    * windows: agent has new output format for performance counters
    * winperf_process.util: new version of winperf.cpuusage supporting new agent
    * winperf_system.diskio: new version of winperf.diskstat supporting new agent
    * winperf_msx_queues: new check for MS Exchange message queues
    * winperf_phydisk: new check compatible with Linux diskstat (Disk IO per device!)
    * smart.temp/smart.stats: added new check for monitoring health of HDDs
      using S.M.A.R.T
    * mcdata_fcport: new check for ports of MCData FC Switches
    * hp_procurve_cpu: add PNP template
    * hp_procurve_cpu: rename load to utilization, rename service to CPU utilizition
    * df,df_netapp,df_netapp32,hr_fs,vms_df: convert to mergeable dictionaries
    * mbg_lantime_state,mbg_lantime_refclock: added new checks to monitor 
      Meinberg LANTIME GPS clocks

    Livestatus:
    * Updated Perl API to version 0.74 (thanks to Sven Nierlein)

1.1.10:
    Core, Setup, etc.:
    * --flush now also deletes all autochecks 
    
    Checks & Agents:
    * FIX: hr_cpu: fix inventory on 1-CPU systems (thanks to Ulrich Kiermayr)


1.1.10b2:
    Core, Setup, etc.:
    * FIX: setup.sh on OMD: fix paths for cache and counters
    * FIX: check_mk -D did bail out if host had no ip address
    * cleanup: all OIDs in checks now begin with ".1.3.6", not "1.3.6"

    WATO:
    * FIX: Fixed bug that lost autochecks when using WATO and cmk -II together

    Checks & Agents:
    * Added check man pages for systemtime, multipath, snmp_info, sylo,
      ad_replication, fsc_fans, fsc_temp, fsc_subsystems
    * Added SNMP uptime check which behaves identical to the agent uptime check


1.1.10b1:
    Core, Setup, etc.:
    * FIX: do not assume 127.0.0.1 as IP address for usewalk_hosts if
      they are not SNMP hosts.
    * FIX: precompile: make sure check includes are added before actual
      checks
    * FIX: setup.sh: do not prepend current directory to url_prefix
    * FIX: output agent version also for mixed (tcp|snmp) hosts
    * RPM: use BuildArch: noarch in spec file rather than as a command
      line option (thanks to Ulrich Kiermayr)
    * setup.sh: Allow to install Check_MK into existing OMD site (>= 0.46).
      This is still experimental!

    Checks & Agents:
    * FIX: Windows agent: fix output of event ID of log messages
    * FIX: if/if64: output speed correctly (1.50MB/s instead of 1MB/s)
    * FIX: drbd now handles output of older version without an ep field
    * FIX: repaired df_netapp32
    * FIX: Added SNMP scan function of df_netapp and df_netapp32
    * FIX: repaired apc_symmetra (was broken due to new option -Ot 
      for SNMP)
    * FIX: df, hr_fs and other filesystem checks: fix bug if using
      magic number. levels_low is now honored.
    * FIX: scan function avoids hr_cpu and ucd_cpu_utilization
      at the same time
    * FIX: HP-UX agent: fixed output of df for long mount points
      (thanks to Claas Rockmann-Buchterkirche)
    * FIX: df_netapp/32: fixed output of used percentage (was always
      0% due to integer division)
    * FIX: fixed manual of df (magic_norm -> magic_normsize)
    * FIX: removed filesystem_trend_perfdata. It didn't work. Use
      now df-parameter "trend_perfdata" (see new man page of df)
    * FIX: cisco_temp_perf: fix return state in case of WARNING (was 0 = OK)
    * FIX: repair PNP template for df when using trends
    * FIX: cisco_qos: fix WATO exception (was due to print command in check)
    * FIX: check_mk check: fixed template for execution time
    * FIX: blade_health, fc_brocade_port_detailed removed debug outputs
    * FIX: netapp_volumes: The check handled 64-bit aggregates correctly
    * FIX: netapp_volumes: Fixed snmp scan function
    * FIX: blade_*: Fixed snmp scan function
    * FIX: nfsmount: fix exception in check in case of 'hanging'
    * systemtime: new simple check for time synchronization on Windows
      (needs agent update)
    * Added Perf-O-Meter for non-df filesystem checks (e.g. netapp)
    * hp_proliant_*: improve scan function (now just looks for "proliant")

    Multisite:
    * FIX: fix json/python Webservice

1.1.9i9:
    Core, Setup, etc.:
    * FIX: check_mk_templates.cfg: add missing check_period for hosts
      (needed for Shinken)
    * FIX: read *.include files before checks. Fixes df_netapp not finding
      its check function
    * FIX: inventory checks on SNMP+TCP hosts ignored new TCP checks
    * local.mk: This file is read after final.mk and *not* backup up
      or restored
    * read all files in conf.d/*.mk in alphabetical order now.
    * use snmp commands always with -Ot: output time stamps as UNIX epoch
      (thanks to Ulrich Kiermayr)

    Checks & Agents:
    * ucd_cpu_load: new check for CPU load via UCD SNMP agent
    * ucd_cpu_util: new check for CPU utilization via UCD SNMP agent
    * steelhead_status: new check for overall health of Riverbed Steelhead appliance
    * steelhead_connections: new check for Riverbed Steelhead connections
    * df, df_netapp, df_netapp32, hr_fs, vms_df: all filesystem checks now support
      trends. Please look at check manpage of df for details.
    * FIX: heartbeat_nodes: Fixed error handling when node is active but at least one link is dead
    * 3ware_units: Handling INITIALIZING state as warning now
    * FIX: 3ware_units: Better handling of outputs from different tw_cli versions now
    * FIX: local: PNP template for local now looks in all template directories for
      specific templates (thanks to Patrick Schaaf)

    Multisite:
    * FIX: fix "too many values to unpack" when editing views in single layout
      mode (such as host or service detail)
    * FIX: fix PNP icon in cases where host and service icons are displayed in 
      same view (found by Wolfgang Barth)
    * FIX: Fixed view column editor forgetting pending changes to other form
           fields
    * FIX: Customlinks snapin persists folding states again
    * FIX: PNP timerange painter option field takes selected value as default now
    * FIX: Fixed perfometer styling in single dataset layouts
    * FIX: Tooltips work in group headers now
    * FIX: Catching exceptions caused by unset bandwidth in interface perfometer

    WATO:
    * FIX: fix problem with vanishing services on Windows. Affected were services
      containing colons (such as fs_C:/).

    Livestatus:
    * FIX: fix most compiler warnings (thanks to patch by Sami Kerola)
    * FIX: fix memory leak. The leak caused increasing check latency in some
      situations
    
1.1.9i8:
    Multisite:
    * New "web service" for retrieving data from views as JSON or 
      Python objects. This allows to connect with NagStaMon 
      (requires patch in NagStaMon). Simply add &output_format=json
      or &output_format=python to your view URL.
    * Added two builtin views for NagStaMon.
    * Acknowledgement of problem now has checkboxes for sticky,
      send notification and persisten comment
    * Downtimes: allow to specify fixed/flexible downtime
    * new display_options d/D for switching on/off the tab "Display"
    * Improved builtin views for downtimes
    * Bugfix: Servicegroups can be searched with the quicksearch snapin using
      the 'sg:' prefix again

    WATO:
    * Fixed problem appearing at restart on older Python version (RH)

1.1.9i7:
    Core, Setup, etc.:
    * Fix crash on Python 2.4 (e.g. RedHat) with fake_file
    * Fixed clustering of SNMP hosts
    * Fix status output of Check_MK check in mixed cluster setups

    Checks & Agents:
    * PNP templates for if/if64: fix bugs: outgoing packets had been
      same as incoming, errors and discards were swapped (thanks to 
      Paul Freeman)
    * Linux Agent: Added suport for vdx and xvdx volumes (KVM+Virtio, XEN+xvda)

    Multisite:
    * Fix encoding problem when host/service groups contain non-ascii
      characters.

    WATO:
    * Fix too-long-URL problem in cases of many services on one host


1.1.9i6:
    INCOMPATIBLE CHANGES:
    * Removed out-dated checks blade_misc, ironport_misc and snia_sml. Replaced
      with dummy checks begin always UNKNOWN.

    Core, Setup, etc.:
    * cmk -D: show ip address of host 
    * Fix SNMP inventory find snmp misc checks inspite of negative scan function
    * Fix output of MB and GB values (fraction part was zero)

    Checks & Agents:
    * megaraid_ldisks: remove debug output
    * fc_brocade_port: hide on SNMP scan, prefer fc_brocade_port_detailed
    * fc_brocade_port_detailed: improve scan function, find more devices
    * New agent for HP-UX
    * hpux_cpu: new check for monitoring CPU load average on HP-UX
    * hpux_if: New check for monitoring NICs on HP-UX (compatible to if/if64)
    * hpux_multipath: New check for monitoring Multipathing on HP-UX
    * hpux_lvm: New check for monitoring LVM mirror state on HP-UX
    * hpux_serviceguard: new check for monitoring HP-UX Serviceguard
    * drbd: Fixed var typo which prevented inventory of drbd general check
      (Thanks to Andreas Behler)
    * mk_oracle: new agent plugin for monitoring ORACLE (currently only
      on Linux and HP-UX, but easily portable to other Unices)
    * oracle_sessions: new check for monitoring the current number of active
      database sessions.
    * oracle_logswitches: new check for monitoring the number of logswitches
      of an ORACLE instances in the last 60 minutes.
    * oracle_tablespaces: new check for monitoring size, state and autoextension
      of ORACLE tablespaces.
    * h3c_lanswitch_cpu: new check for monitoring CPU usage of H3C/HP/3COM switches
    * h3c_lanswitch_sensors: new check for monitoring hardware sensors of H3C/HP/3COM switches
    * superstack3_sensors: new check for monitoring hardware sensors of 3COM Superstack 3 switches

    Multisite:
    * Fixed aligns/widths of snapin contents and several small styling issues
    * Fixed links and border-styling of host matrix snapin
    * Removed jQuery hover menu and replaced it with own code

1.1.9i5:
    Multisite:
    * custom notes: new macros $URL_PREFIX$ and $SITE$, making 
      multi site setups easier
    * new intelligent logwatch icon, using url_prefix in multi site
      setups


1.1.9i4:
    Core, Setup, etc.:
    * added missing 'register 0' to host template
    * setup: fix creation of symlink cmk if already existing

    Multisite:
    * New reschedule icon now also works for non-local sites.
    * painter options are now persisted on a per-user-base
    * new optional column for displaying host and service comments
      (not used in shipped views but available in view editor)

    Livestatus:
    * Check for buffer overflows (replace strcat with strncat, etc.)
    * Reduce number of log messages (reclassify to debug)

    Checks & Agents:
    * apc_symmetra: handle empty SNMP variables and treat as 0.


1.1.9i3:
    INCOMPATIBLE CHANGES:
    * You need a current version of Livestatus for Multisite to work!
    * Multisite: removed (undocumented) view parameters show_buttons and show_controls.
      Please use display_options instead.
    * Finally removed deprecated filesystem_levels. Please use check_parameters instead.
    * Livestatus: The StatsGroupBy: header is still working but now deprecated.
      Please simply use Columns: instead. If your query contains at least one Stats:-
      header than Columns: has the meaning of the old StatsGroupBy: header

    Core, Setup, etc.:
    * Create alias 'cmk' for check_mk in bin/ (easier typing)
    * Create alias 'mkp' for check_mk -P in bin/ (easier typing) 

    Multisite:
    * Each column can now have a tooltip showing another painter (e.g.
      show the IP address of a host when hovering over its name)
    * Finally show host/services icons from the nagios value "icon_image".
      Put your icon files in /usr/share/check_mk/web/htdocs/images/icons.
      OMD users put the icons into ~/local/share/check_mk/web/htdocs/images/icons.
    * New automatic PNP-link icons: These icons automatically appear, if
      the new livestatus is configured correctly (see below). 
    * new view property "hidebutton": allow to hide context button to a view.
    * Defaults views 'Services: OK', 'Services: WARN, etc. do now not create
      context buttons (cleans up button bar).
    * new HTML parameter display_options, which allows to switch off several
      parts of the output (e.g. the HTML header, external links, etc).
    * View hoststatus: show PNP graph of host (usually ping stats)
    * new tab "Display": here the user can choose time stamp
      display format and PNP graph ranges
    * new column "host_tags", showing the Check_MK host tags of a host
    * new datasource "alert_stats" for computing alert statistics
    * new view "Alert Statistics" showing alert statistics for all hosts
      and services
    * Sidebar: Fixed snapin movement to the bottom of the snapin list in Opera
    * Sidebar: Fixed scroll position saving in Opera
    * Fixed reloading button animation in Chrome/IE (Changed request to async mode)
    * Sidebar: Removed scrollbars of in older IE versions and IE8 with compat mode
    * Sidebar: Fixed scrolling problem in IE8 with compat mode (or maybe older IE versions)
      which broke the snapin titles and also the tactical overview table
    * Sidebar: Fixed bulletlist positioning
    * Sidebar: The sidebar quicksearch snapin is case insensitive again
    * Fixed header displaying on views when the edit button is not shown to the user
    * View pages are not refreshed when at least one form (Filter, Commands,
      Display Options) is open
    * Catching javascript errors when pages from other domain are opened in content frame
    * Columns in view editor can now be added/removed/moved easily

    Checks & Agents:
    * Fixed problem with OnlyFrom: in Linux agent (df didn't work properly)
    * cups_queues: fixed plugin error due to invalid import of datetime,
      converted other checks from 'from datetime import...' to 'import datetime'.
    * printer_supply: handle the case where the current value is missing
    * megaraid_ldisks: Fixed item detection to be compatible with different versions of megaraid
    * Linux Agent: Added new 3ware agent code to support multiple controllers
      (Re-inventory of 3ware checks needed due to changed check item names)

    Livestatus:
    * new column pnpgraph_present in table host and service. In order for this
      column to work you need to specify the base directory of the PNP graphs
      with the module option pnp_path=, e.g. pnp_path=/omd/sites/wato/var/pnp4nagios/perfdata
    * Allow more than one column for StatsGroupBy:
    * Do not use function is_contact_member_of_contactgroup anymore (get compatible
      with Nagios CVS)
    * Livestatus: log timeperiod transitions (active <-> inactive) into Nagios
      log file. This will enable us to create availability reports more simple
      in future.

    Multisite:
    * allow include('somefile.mk') in multisite.mk: Include other files.
      Paths not beginning with '/' are interpreted relative to the directory
      of multisite.mk

    Livestatus:
    * new columns services_with_info: similar to services_with_state but with
      the plugin output appended as additional tuple element. This tuple may
      grow in future so do not depend on its length!

1.1.9i2:
    Checks & Agents:
    * ibm_imm_health: fix inventory function
    * if/if64: fix average line in PNP-template, fix display of speed for 20MBit
      lines (e.g. Frame Relay)

    Multisite:
    * WATO: Fixed omd mode/site detection and help for /etc/sudoers
    * WATO: Use and show common log for pending changes 
    * Sidebar Quicksearch: Now really disabling browser built-in completion
      dropdown selections
    
1.1.9i1:
    INCOMPATIBLE CHANGES:
    * TCP / SNMP: hosts using TCP and SNMP now must use the tags 'tcp'
      and 'snmp'. Hosts with the tag 'ping' will not inventorize any
      service. New configuration variable tcp_hosts.
    * Inventory: The call syntax for inventory has been simplified. Just
      call check_mk -I HOSTNAME now. Omit the "tcp" or "snmp". If you
      want to do inventory just for certain check types, type "check_mk --checks=snmp_info,if -I hostnames..."
      instead
    * perfdata_format now defaults to "pnp". Previous default was "standard".
      You might have to change that in main.mk if you are not using PNP (only
      relevant for MRPE checks)
    * inventory_check_severity defaults to 1 now (WARNING)
    * aggregation_output_format now defaults to "multiline"
    * Removed non_bulkwalk_hosts. You can use bulkwalk_hosts with NEGATE
      instead (see docu)
    * snmp_communites is now initialized with [], not with {}. It cannot
      be a dict any longer.
    * bulkwalk_hosts is now initizlized with []. You can do += here just
      as with all other rule variables.
    * Configuration check (-X) is now always done. It is now impossible to
      call any Check_MK action with an invalid configuration. This saves
      you against mistyped variables.
    * Check kernel: converted performance data from counters to rates. This
      fixes RRD problems (spikes) on reboots and also allows better access 
      to the peformance data for the Perf-O-Meters.  Also changed service 
      descriptions. You need to reinventurize the kernel checks. Your old
      RRDs will not be deleted, new ones will be created.
    * Multisite: parameters nagios_url, nagios_cgi_url and pnp_url are now
      obsolete. Instead the new parameter url_prefix is used (which must
      end with a /).

    Core, Setup, etc.:
    * Improve error handling: if hosts are monitored with SNMP *and* TCP,
      then after an error with one of those two agents checks from the
      other haven't been executed. This is fixed now. Inventory check
      is still not complete in that error condition.
    * Packages (MKP): Allow to create and install packages within OMD!
      Files are installed below ~/local/share/check_mk. No root permissions
      are neccessary
    * Inventory: Better error handling on invalid inventory result of checks
    * setup.sh: fix problem with missing package_info (only appears if setup
      is called from another directory)
    * ALL_SERVICES: Instead of [ "" ] you can now write ALL_SERVICES
    * debug_log: also output Check_MK version, check item and check parameters
    * Make sure, host has no duplicate service - this is possible e.g. by
      monitoring via agent and snmp in parallel. duplicate services will
      make Nagios reject the configuration.
    * --snmpwalk: do not translate anymore, use numbers. All checks work
      with numbers now anyway.
    * check_mk -I snmp will now try all checktypes not having an snmp scan
      function. That way all possible checks should be inventorized.
    * new variable ignored_checks: Similar to ignored_checktypes, but allows
      per-host configuration
    * allow check implementations to use common include files. See if/if64
      for an example
    * Better handling for removed checks: Removed exceptions in check_mk calls
      when some configured checks have been removed/renamed

    Checks & Agents:
    * Renamed check functions of imm_health check from test_imm to imm_health
      to have valid function and check names. Please remove remove from
      inventory and re-inventory those checks.
    * fc_brocade_port_detailed: allow to specify port state combinations not 
      to be critical
    * megaraid_pdisks: Using the real enclosure number as check item now
    * if/if64: allow to configure averaging of traffic over time (e.g. 15 min) 
      and apply traffic levels and averaged values. Also allow to specify relative
      traffic levels. Allow new parameter configuration via dictionary. Also
      allow to monitor unused ports and/or to ignore link status.
    * if/if64: Added expected interface speed to warning output
    * if/if64: Allow to ignore speed setting (set target speed to None)
    * wut_webtherm: handle more variants of WuT Webtherms (thanks to Lefty)
    * cisco_fan: Does not inventorize 'notPresent' sensors anymore. Improved output
    * cisco_power: Not using power source as threshold anymore. Improved output
    * cisco_fan: Does not inventorize 'notPresent' sensors anymore. Improved output
    * cisco_power: Not using power source as threshold anymore. Improved output
    * cisco_power: Excluding 'notPresent' devices from inventory now
    * cisco_temp_perf: Do not crash if device does not send current temperature
    * tcp_conn_stats: new check for monitoring number of current TCP connections
    * blade_*: Added snmp scan functions for better automatic inventory
    * blade_bays: Also inventorizes standby blades and has a little more
                  verbose output.
    * blade_blowers: Can handle responses without rpm values now. Improved output
    * blade_health: More detailed output on problems
    * blade_blades: Added new check for checking the health-, present- and
                    power-state of IBM Bladecenter blades
    * win_dhcp_pools: Several cleanups in check
    * Windows agent: allow restriction to ip addresses with only_hosts (like xinetd)
    * heartbeat_rscstatus: Catching empty output from agent correctly
    * tcp_conn_stats: Fixed inventory function when no conn stats can be inventoried
    * heartbeat_nodes: fix Linux agent for hostname with upper case letters (thanks to
            Thorsten Robers)
    * heartbeat_rscstatus: Catching empty output from agent correctly
    * heartbeat_rscstatus: Allowing a list as expected state to expect multiple OK states
    * win_dhcp_pools agent plugin: Filtering additional error message on
      systems without dhcp server
    * j4p_performance: Added experimental agent plugin fetching data via 
      jmx4perl agent (does not need jmx4perl on Nagios)
    * j4p_performance.mem: added new experimental check for memory usage via JMX.
    * if/if64: added Perf-O-Meter for Multisite
    * sylo: fix performance data: on first execution (counter wrap) the check did
      output only one value instead of three. That lead to an invalid RRD.
    * Cleaned up several checks to meet the variable naming conventions
    * drbd: Handling unconfigured drbd devices correctly. These devices are
      ignored during nventory
    * printer_supply: In case of OKI c5900 devices the name of the supply units ins not
      unique. The color of the supply unit is reported in a dedicated OID and added to the
      check item name to have a unique name now.
    * printer_supply: Added simple pnp template to have better graph formating for the check results
    * check_mk.only_from: new check for monitoring the IP address access restriction of the
      agent. The current Linux and Windows agents provide this information.
    * snmp_info check: Recoded not to use snmp_info_single anymore
    * Linux Agent: Fixed <<<cpu>>> output on SPARC machines with openSUSE
    * df_netapp/df_netapp32: Made check inventory resistant against empty size values
    * df_netapp32: Added better detection for possible 32bit counter wrap
    * fc_brocade_port_detailed: Made check handle phystate "noSystemControlAccessToSlot" (10)
      The check also handles unknown states better now
    * printer_supply: Added new parameter "printer_supply_some_remaining_status" to
      configure the reported state on small remaining capacity.
    * Windows agent: .vbs scripts in agents plugins/ directory are executed
      automatically with "cscript.exe /Nologo" to prevent wrong file handlers
    * aironet_clients: Only counting clients which don't have empty values for strength
    * statgrab_disk: Fixed byte calculation in plugin output
    * statgrab_disk: Added inventory function
    * 3ware_disks: Ignoring devices in state NOT-PRESENT during inventory

    Multisite:
    * The custom open/close states of custom links are now stored for each
      user
    * Setting doctype in sidebar frame now
    * Fixed invalid sidebar css height/width definition
    * Fixed repositioning the sidebar scroll state after refreshing the page
    * Fixed mousewheel scrolling in opera/chrome
    * Fixed resize bug on refresh in chrome
    * New view for all services of a site
    * Sidebar snapin site_status: make link target configurable
    * Multisite view "Recently changed services": sort newest first
    * Added options show_header and show_controls to remove the page headers
      from views
    * Cool: new button for an immediate reschedule of a host or service
      check: the view is redisplayed exactly at the point of time when
      Nagios has finished the check. This makes use of MK Livestatus'
      unique waiting feature.

   Livestatus:
    * Added no_more_notifications and check_flapping_recovery_notification
      fields to host table and no_more_notifications field to service table.
      Thanks to Matthew Kent

1.1.8:
    Core, Setup, etc.:
    * setup.sh: turn off Python debugging
    * Cleaned up documentation directory
    * cluster host: use real IP address for host check if cluster has
      one (e.g. service IP address)

    Checks & Agents:
    * Added missing PNP template for check_mk-hr_cpu
    * hr_fs: inventory now ignores filesystem with size 0,
      check does not longer crash on filesystems with size 0
    * logwatch: Fixed typo in 'too many unacknowledged logs' error message
    * ps: fix bug: inventory with fixed user name now correctly puts
      that user name into the resulting check - not None.
    * ps: inventory with GRAB_USER: service description may contain
      %u. That will be replaced with the user name and thus makes the
      service description unique.
    * win_dhcp_pools: better handle invalid agent output
    * hp_proliant_psu: Fixed multiple PSU detection on one system (Thanks to Andreas Döhler)
    * megaraid_pdisks: Fixed coding error
    * cisco_fan: fixed check bug in case of critical state
    * nfsmounts: fix output (free and used was swapped), make output identical to df

    Livestatus:
    * Prohibit { and } in regular expressions. This avoids a segmentation
      fault caused by regcomp in glibc for certain (very unusual) regular
      expressions.
    * Table status: new columns external_command_buffer_slots,
      external_command_buffer_usage and external_command_buffer_max
      (this was implemented according to an idea and special request of
       Heinz Fiebig. Please sue him if this breaks anything for you. I was
       against it, but he thinks that it is absolutely neccessary to have
       this in version 1.1.8...)
    * Table status: new columns external_commands and external_commands_rate
      (also due to Mr. Fiebig - he would have quit our workshop otherwise...)
    * Table downtimes/comments: new column is_service

    Multisite:
    * Snapin Performance: show external command per second and usage and
      size of external command buffer
    * Downtimes view: Group by hosts and services - just like comments
    * Fix links for items containing + (e.g. service descriptionen including
      spaces)
    * Allow non-ASCII character in downtimes and comments
    * Added nagvis_base_url to multisite.mk example configuration
    * Filter for host/service groups: use name instead of alias if 
      user has no permissions for groups

1.1.8b3:
    Core, Setup, etc.:
    * Added some Livestatus LQL examples to documentation
    * Removed cleanup_autochecks.py. Please use check_mk -u now.
    * RRA configuration for PNP: install in separate directory and do not
      use per default, since they use an undocumented feature of PNP.

    Checks & Agents:
    * postfix_mailq: Changed limit last 6 lines which includes all needed
		information
    * hp_proliant_temp/hp_proliant_fans: Fixed wrong variable name
    * hp_procurve_mem: Fixed wrong mem usage calculation
    * ad_replication: Works no with domain controller hostnames like DC02,DC02
    * aironet_client: fix crash on empty variable from SNMP output
    * 3ware_disks, 3ware_units: hopefully repaired those checks
    * added rudimentary agent for HP-UX (found in docs/)

    Multisite:
    * added Perf-O-Meter to "Problems of Host" view
    * added Perf-O-Meter to "All Services" view
    * fix bug with cleaning up persistent connections
    * Multisite now only fetches the available PNP Graphs of hosts/services
    * Quicksearch: limit number of items in dropdown to 80
      (configurable via quicksearch_dropdown_limit)
    * Views of hosts: make counts of OK/WARN/CRIT klickable, new views
      for services of host in a certain state
    * Multisite: sort context buttons in views alphabetically
    * Sidebar drag scrolling: Trying to compensate lost mouse events when
	leaving the sidebar frame while dragging

    Livestatus:
    * check for event_broker_options on start
    * Fix memory leakage caused by Filter: headers using regular expressions
    * Fix two memory leaks in logfile parser

1.1.8b2:
    Core, Setup, etc.:
    * Inventory: skip SNMP-only hosts on non-SNMP checktypes (avoids timeouts)
    * Improve error output for invalid checks
    
    Checks & Agents:
    * fix bug: run local and plugins also when spaces are in path name
      (such as C:\Program Files\Check_MK\plugins
    * mem.vmalloc: Do not create a check for 64 bit architectures, where
      vmalloc is always plenty
    * postfix_mailq: limit output to 1000 lines
    * multipath: handle output of SLES 11 SP1 better
    * if/if64: output operstatus in check output
    * if/if64: inventory now detects type 117 (gigabitEthernet) for 3COM
    * sylo: better handling of counter wraps.

    Multisite:
    * cleanup implementation of how user settings are written to disk
    * fix broken links in 'Edit view -> Try out' situation
    * new macros $HOSTNAME_LOWER$, $HOSTNAME_UPPER$ and $HOSTNAME_TITLE$ for
      custom notes

1.1.8b1:
    Core, Setup, etc.:
    * SNMPv3: allow privProtocol and privPassword to be specified (thanks
      to Josef Hack)
    * install_nagios.sh: fix problem with broken filenames produced by wget
    * install_nagios.sh: updated software to newest versions
    * install_nagios.sh: fix Apache configuration problem
    * install_nagios.sh: fix configuration vor PNP4Nagios 0.6.6
    * config generation: fix host check of cluster hosts
    * config generation: add missing contact groups for summary hosts
    * RPM package of agent: do not overwrite xinetd.d/check_mk, but install
      new version with .rpmnew, if admin has changed his one
    * legacy_checks: fix missing perfdata, template references where in wrong
      direction (thanks Daniel Nauck for his precise investigation)

    Checks & Agents:
    * New check imm_health by Michael Nieporte
    * rsa_health: fix bug: detection of WARNING state didn't work (was UNKNOWN
            instead)
    * check_mk_agent.solaris: statgrab now excludes filesystems. This avoids hanging
      in case of an NFS problem. Thanks to Divan Santana.
    * multipath: Handle new output of multipath -l (found on SLES11 SP1)
    * ntp: fix typo in variable ntp_inventory_mode (fixes inventory problem)
    * if64: improve output formatting of link speed
    * cisco_power: inventory function now ignores non-redundant power supplies
    * zpool_status: new check from Darin Perusich for Solaris zpools

    Multisite:
    * fix several UTF-8 problems: allow non-ascii characters in host names
      (must be UTF 8 encoded!)
    * improve compatibility with Python 2.3
    * Allow loading custom style sheet overriding Check_MK styles by setting
      custom_style_sheet in multisite.mk
    * Host icons show link to detail host, on summary hosts.
    * Fix sidebar problem: Master Control did not display data correctly
    * status_host: honor states even if sites hosting status hosts is disabled
      (so dead-detection works even if local site is disabled)
    * new config variable start_url: set url for welcome page
    * Snapin Quicksearch: if no host is matching, automatically search for
      services
    * Remove links to legacy Nagios GUI (can be added by user if needed)
    * Sidebar Quicksearch: fix several annoyances
    * Views with services of one host: add title with host name and status

    Livestatus:
    * fix memory leak: lost ~4K on memory on each StatsAnd: or StatsOr:
      header (found by Sven Nierlein)
    * fix invalid json output for empty responses (found by Sven Nierlein)
    * fix Stats: avg ___ for 0 matching elements. Output was '-nan' and is
      now '0.0'
    * fix output of floating point numbers: always use exponent and make
      sure a decimal point is contained (this makes JSON/Python detect
      the correct type)

1.1.7i5:
    Core, Setup, etc.:
    * SNMP: do not load any MIB files (speeds up snmpwalk a lot!)
    * legacy_checks: new config variable allowing creating classical
      non-Check_MK checks while using host tags and config options
    * check_mk_objects.cfg: beautify output, use tabs instead of spaces
    * check_mk -II: delete only specified checktypes, allow to reinventorize
      all hosts
    * New option -O, --reload: Does the same as -R, but reloads Nagios
      instead of restarting it.
    * SNMP: Fixed string detection in --snmpwalk calls
    * SNMP: --snmpwalk does walk the enterprises tree correctly now
    * SNMP: Fixed missing OID detection in SNMP check processing. There was a problem
      when the first column had OID gaps in the middle. This affected e.g. the cisco_locif check.
    * install_nagios.sh: correctly detect Ubuntu 10.04.1
    * Config output: make order of service deterministic
    * fix problem with missing default hostgroup

    Multisite:
    * Sidebar: Improved the quicksearch snapin. It can search for services, 
      servicegroups and hostgroups now. Simply add a prefix "s:", "sg:" or "hg:"
      to search for other objects than hosts.
    * View editor: fix bug which made it impossible to add more than 10 columns
    * Service details: for Check_MK checks show description from check manual in
      service details
    * Notes: new column 'Custom notes' which allows customizable notes
      on a per host / per service base (see online docu for details)
    * Configuration: new variable show_livestatus_errors which can be set
      to False in order to hide error about unreachable sites
    * hiding views: new configuration variables hidden_views and visible_views
    * View "Service problems": hide problems of down or unreachable hosts. This
      makes the view consistant with "Tactical Overview"

    Checks & Agents:
    * Two new checks: akcp_sensor_humidity and akcp_sensor_temp (Thanks to Michael Nieporte)
    * PNP-template for kernel: show average of displayed range
    * ntp and ntp.time: Inventory now per default just creates checks for ntp.time (summary check).
      This is controlled by the new variable ntp_inventory_mode (see check manuals).
    * 3ware: Three new checks by Radoslav Bak: 3ware_disks, 3ware_units, 3ware_info
    * nvidia: agent now only queries GPUCoreTemp and GPUErrors. This avoids
      a vmalloc leakage of 32kB per call (bug in NVIDIA driver)
    * Make all SNMP based checks independent of standard MIB files
    * ad_replication: Fixed syntax errors and unhandled date output when
      not replicated yet
    * ifoperstatus: Allowing multiple target states as a list now
    * cisco_qos: Added new check to monitor traffic in QoS classes on Cisco routers
    * cisco_power: Added scan function
    * if64/if/cisco_qos: Traffic is displayed in variable byte scales B/s,KB/s,MB/s,GB/s
      depending on traffic amount.
    * if64: really using ifDescr with option if_inventory_uses_description = True
    * if64: Added option if_inventory_uses_alias to using ifAlias for the item names
    * if64/if: Fixed bug displaying the out traffic (Perfdata was ok)
    * if64/if: Added WARN/CRIT thresholds for the bandwidth usage to be given as rates
    * if64/if: Improved PNP-Templates
    * if64/if: The ifoperstatus check in if64/if can now check for multiple target states
    * if64/if: Removing all null bytes during hex string parsing (These signs Confuse nagios pipe)
    * Fixed hr_mem and hr_fs checks to work with new SNMP format
    * ups_*: Inventory works now on Riello UPS systems
    * ups_power: Working arround wrong implemented RFC in some Riello UPS systems (Fixing negative power
      consumption values)
    * FreeBSD Agent: Added sections: df mount mem netctr ipmitool (Thanks to Florian Heigl)
    * AIX: exclude NFS and CIFS from df (thanks to Jörg Linge)
    * cisco_locif: Using the interface index as item when no interface name or description are set

    Livestatus:
    * table columns: fix type of num_service_* etc.: was list, is now int (thanks to Gerhard Laußer)
    * table hosts: repair semantics of hard_state (thanks to Michael Kraus). Transition was one
      cycle to late in certain situations.

1.1.7i4:
    Core, Setup, etc.:
    * Fixed automatic creation of host contactgroups
    * templates: make PNP links work without rewrite

    Multisite:
    * Make page handler modular: this allows for custom pages embedded into
      the Multisite frame work and thus using Multisite for other tasks as
      well.
    * status_host: new state "waiting", if status host is still pending
    * make PNP links work without rewrite
    * Fix visibility problem: in multisite setups all users could see
      all objects.

1.1.7i3:
    Core, Setup, etc.:
    * Fix extra_nagios_conf: did not work in 1.1.7i2
    * Service Check_MK now displays overall processing time including
      agent communication and adds this as performance data
    * Fix bug: define_contactgroups was always assumed True. That led to duplicate
      definitions in case of manual definitions in Nagios 

    Checks & Agents:
    * New Check: hp_proliant_da_phydrv for monitoring the state of physical disks
      in HP Proliant Servers
    * New Check: hp_proliant_mem for monitoring the state of memory modules in
      HP Proliant Servers
    * New Check: hp_proliant_psu for monitoring the state of power supplies in
      HP Proliant Servers
    * PNP-templates: fix several templates not working with MULTIPLE rrds
    * new check mem.vmalloc for monitoring vmalloc address space in Linux kernel.
    * Linux agent: add timeout of 2 secs to ntpq 
    * wmic_process: make check OK if no matching process is found

    Livestatus:
    * Remove obsolete parameter 'accept_timeout'
    * Allow disabling idle_timeout and query_timeout by setting them to 0.

    Multisite:
    * logwatch page: wrap long log lines

1.1.7i2:
    Incompatible Changes:
    * Remove config option define_timeperiods and option --timeperiods.
      Check_MK does not longer define timeperiod definitions. Please
      define them manually in Nagios.
    * host_notification_period has been removed. Use host_extra_conf["notification_period"]
      instead. Same holds for service_notification_periods, summary_host_notification_periods
      and summary_service_notification_periods.
    * Removed modes -H and -S for creating config data. This now does
      the new option -N. Please set generate_hostconf = False if you
      want only services to be defined.

    Core, Setup, etc.:
    * New config option usewalk_hosts, triggers --usewalk during
      normal checking for selected hosts.
    * new option --scan-parents for automatically finding and 
      configuring parent hosts (see online docu for details)
    * inventory check: put detailed list of unchecked items into long
      plugin output (to be seen in status details)
    * New configuration variable check_parameters, that allows to
      override default parameters set by inventory, without defining 
      manual checks!

    Checks & Agents:
    * drbd: changed check parameters (please re-inventorize!)
    * New check ad_replication: Checks active directory replications
      of domain controllers by using repadm
    * New check postifx_mailq: Checks mailqueue lengths of postifx mailserves
    * New check hp_procurve_cpu: Checks the CPU load on HP Procurve switches
    * New check hp_procurve_mem: Checks the memory usage on HP Procurve switches
    * New check hp_procurve_sensors: Checks the health of PSUs, FANs and
      Temperature on HP Procurve switches
    * New check heartbeat_crm: Monitors the general state of heartbeat clusters
      using the CRM
    * New check heartbeat_crm_resources: Monitors the state of resources and nodes
      in heartbeat clusters using the CRM
    * *nix agents: output AgentOS: in header
    * New agent for FreeBSD: It is based on the linux agent. Most of the sections
      could not be ported easily so the FreeBSD agent provides information for less
      checks than the linux agent.
    * heartbeat_crm and heartbeat_crm.resources: Change handling of check parameters.
      Please reinvenurize and read the updated man page of those checks
    * New check hp_proliant_cpu: Check the physical state of CPUs in HP Proliant servers
    * New check hp_proliant_temp: Check the temperature sensors of HP Proliant servers
    * New check hp_proliant_fans: Check the FAN sensors of HP Proliant servers

    Multisite:
    * fix chown problem (when nagios user own files to be written
      by the web server)
    * Sidebar: Fixed snapin movement problem using older firefox
      than 3.5.
    * Sidebar: Fixed IE8 and Chrome snapin movement problems
    * Sidebar: Fixed IE problem where sidebar is too small
    * Multisite: improve performance in multi site environments by sending
      queries to sites in parallel
    * Multisite: improve performance in high latency situations by
      allowing persistent Livestatus connections (set "persist" : True 
      in sites, use current Livestatus version)

    Livestatus:
    * Fix problems with in_*_period. Introduce global
      timeperiod cache. This also improves performance
    * Table timeperiods: new column 'in' which is 0/1 if/not the
      timeperiod is currently active
    * New module option idle_timeout. It sets the time in ms
      Livestatus waits for the next query. Default is 300000 ms (5 min).
    * New module option query_timeout. It limits the time between
      two lines of a query (in ms). Default is 10000 ms (10 sec).

1.1.7i1: Core, Setup, etc.:
    * New option -u for reordering autochecks in per-host-files
      (please refer to updated documentation about inventory for
       details)
    * Fix exception if check_mk is called without arguments. Show
      usage in that case.
    * install_nagios.sh: Updated to NagVis 1.5 and fixed download URL
    * New options --snmpwalk and --usewalk help implemeting checks
      for SNMP hardware which is not present
    * SNMP: Automatically detect missing entries. That fixes if64
      on some CISCO switches.
    * SNMP: Fix hex string detection (hopefully)
    * Do chown only if running as root (avoid error messages)
    * SNMP: SNMPv3 support: use 4-tuple of security level, auth protocol,
      security name and password instead of a string in snmp_communities
      for V3 hosts.
    * SNMP: Fixed hexstring detection on empty strings
    * New option -II: Is like -I, but removes all previous autochecks
      from inventorized hosts
    * install_nagios.sh: Fix detection of PNP4Nagios URL and URL of
      NagVis
    * Packager: make sanity check prohibiting creating of package files
      in Check MK's directories
    * install_nagios.sh: Support Ubuntu 10.04 (Thanks to Ben)
      
    Checks & Agents:
    * New check ntp.time: Similar to 'ntp' but only honors the system peer
      (that NTP peer where ntpq -p prints a *).
    * wmic_process: new check for ressource consumption of windows processes
    * Windows agent supports now plugins/ and local/ checks
    * [FIX] ps.perf now correctly detects extended performance data output
      even if number of matching processes is 0
    * renamed check cisco_3640_temp to cisco_temp, renamed cisco_temp
      to cisco_temp_perf, fixed snmp detection of those checks
    * New check hr_cpu - checking the CPU utilization via SNMP
    * New check hr_fs - checking filesystem usage via SNMP
    * New check hr_mem - checking memory usage via SNMP
    * ps: inventory now can configured on a per host / tag base
    * Linux: new check nvidia.temp for monitoring temperature of NVIDIA graphics card
    * Linux: avoid free-ipmi hanging forever on hardware that does not support IPMI
    * SNMP: Instead of an artificial index column, which some checks use, now
      the last component of the OID is used as index. That means that inventory
      will find new services and old services will become UNKNOWN. Please remove
      the outdated checks.
    * if: handle exception on missing OIDs
    * New checks hp_blade* - Checking health of HP BladeSystem Enclosures via SNMP
    * New check drbd - Checking health of drbd nodes
    * New SNMP based checks for printers (page counter, supply), contributed
      by Peter Lauk (many thanks!)
    * New check cups_queues: Checking the state of cups printer queues
    * New check heartbeat_nodes: Checking the node state and state of the links
      of heartbeat nodes
    * New check heartbeat_rscstatus: Checks the local resource status of
      a heartbeat node
    * New check win_dhcp_pools: Checks the usage of Windows DHCP Server lease pools
    * New check netapp_volumes: Checks on/offline-condition and states of netapp volumes 

    Multisite:
    * New view showing all PNP graphs of services with the same description
    * Two new filters for host: notifications_enabled and acknowledged
    * Files created by the webserver (*.mk) are now created with the group
      configured as common group of Nagios and webserver. Group gets write
      permissions on files and directories.
    * New context view: all services of a host group
    * Fix problems with Umlauts (non-Ascii-characters) in performance data
    * New context view: all services of a host group
    * Sidebar snapins can now fetch URLs for the snapin content instead of
      building the snapin contents on their own.
    * Added new nagvis_maps snapin which displays all NagVis maps available
      to the user. Works with NagVis 1.5 and newer.

1.1.6:
    Core, Setup, etc.:
    * Service aggregation: new config option aggregation_output_format.
      Settings this to "multiline" will produce Nagios multiline output
      with one line for each individual check.

    Multisite:
    * New painter for long service plugin output (Currently not used
      by any builtin view)

    Checks & Agents:
    * Linux agent: remove broken check for /dev/ipmi0

1.1.6rc3:
    Core, Setup, etc.:
    * New option --donate for donating live host data to the community.
      Please refer to the online documentation for details.
    * Tactical Overview: Fixed refresh timeout typo
      (Was 16 mins instead of 10 secs)

    Livestatus:
    * Assume strings are UTF-8 encoded in Nagios. Convert from latin-1 only
      on invalid UTF-8 sequences (thanks to Alexander Yegorov)

    Multisite:
    * Correctly display non-ascii characters (fixes exception with 'ascii codec')
      (Please also update Livestatus to 1.1.6rc3)

1.1.6rc2:
    Multisite:
    * Fix bug in Master control: other sites vanished after klicking buttons.
      This was due to connection error detection in livestatus.py (Bug found
      by Benjamin Odenthal)
    * Add theme and baseurl to links to PNP (using features of new PNP4Nagios
      0.6.4)

    Core, Setup, etc.:
    * snmp: hopefully fix HEX/string detection now

    Checks & Agents:
    * md: fix inventory bug on resync=PENDING (Thanks to Darin Perusich)

1.1.6rc1:
    Multisite:
    * Repair Perf-O-Meters on webkit based browsers (e.g. Chrome, Safari)
    * Repair layout on IE7/IE8. Even on IE6 something is working (definitely
      not transparent PNGs though). Thanks to Lars.
    * Display host state correct if host is pending (painter "host with state")
    * Logfile: new filter for plugin output
    * Improve dialog flow when cloning views (button [EDIT] in views snapin)
    * Quicksearch: do not open search list if text did not change (e.g. Shift up),
      close at click into field or snapin.

    Core, Setup, etc.:
    * Included three patched from Jeff Dairiki dealing with compile flags
      and .gitignore removed from tarballs
    * Fix problem with clustered_services_of[]: services of one cluster
      appeared also on others
    * Packager: handle broken files in package dir
    * snmp handling: better error handling in cases where multiple tables
      are merged (e.g. fc_brocade_port_detailed)
    * snmp: new handling of unprintable strings: hex dumps are converted
      into binary strings now. That way all strings can be displayed and
      no information is lost - nevertheless.
      
    Checks & Agents:
    * Solaris agent: fixed rare df problems on Solaris 10, fix problem with test -f
      (thanks to Ulf Hoffmann)
    * Converted all PNP templates to format of 0.6.X. Dropped compatibility
      with 0.4.X.
    * Do not use ipmi-sensors if /dev/ipmi0 is missing. ipmi-sensors tries
      to fiddle around with /dev/mem in that case and miserably fails
      in some cases (infinite loop)
    * fjdary60_run: use new binary encoding of hex strings
    * if64: better error handling for cases where clients do not send all information
    * apc_symmetra: handle status 'smart boost' as OK, not CRITICAL

    Livestatus:
    * Delay starting of threads (and handling of socket) until Nagios has
      started its event loop. This prevents showing services as PENDING 
      a short time during program start.

1.1.6b3:
    Multisite:
    * Quicksearch: hide complete host list if field is emptied via Backspace or Del.
      Also allow handle case where substring match is unique.

1.1.6b2:
    Core, Setup, etc.:
    * Packager: fix unpackaged files (sounds, etc)

    Multisite:
    * Complete new design (by Tobias Roeckl, Kopf & Herz)
    * New filters for last service check and last service state change
    * New views "Recently changed services" and "Unchecked services"
    * New page for adding sidebar snapins
    * Drag & Drop for sidebar snapins (thanks to Lars)
    * Grab & Move for sidebar scrolling (thanks to Lars)
    * Filter out summary hosts in most views.
    * Set browser refresh to 30 secs for most views
    * View host status: added a lot of missing information
    * View service status: also added information here
    * Make sure, enough columns can be selected in view editor
    * Allow user to change num columns and refresh directly in view
    * Get back to where you came after editing views
    * New sidebar snapin "Host Matrix"
    * New feature "status_host" for remote sites: Determine connection
      state to remote side by considering a certain host state. This
      avoids livestatus time outs to dead sites.
    * Sidebar snapin site status: fix reload problem
    * New Perf-O-Meters displaying service performance data
    * New snapin "Custom Links" where you easily configure your own
      links via multisite.mk (see example in new default config file)
    * Fixed problem when using only one site and that is not local

    Livestatus:
    * new statistics columns: log_messages and log_messages_rate
    * make statistics average algorithm more sluggish

1.1.5i3:
     Core, Setup, etc.:
     * New Check_MK packager (check_mk -P)

1.1.5i2:
     Core, Setup, etc.:
     * install_nagios.sh: add missing package php5-iconv for SLES11

     Checks & Agents:
     * if64: new SNMP check for network interfaces. Like if, but uses 64 bit
       counters of modern switches. You might need to configure bulkwalk_hosts.
     * Linux agent: option -d enabled debug output
     * Linux agent: fix ipmi-sensors cache corruption detection
     * New check for temperature on Cisco devices (cisco_3640_temp)
     * recompiled waitmax with dietlibc (fixed incompatibility issues
       on older systems)

     Multisite:
     * Filters for groups are negateable.

1.1.5i1:
     Checks & Agents:
     * uptime: new check for system uptime (Linux)
     * if: new SNMP check for network interfaces with very detailed traffic,
       packet and error statistics - PNP graphs included

     Multisite:
     * direct integration of PNP graphs into Multisite views
     * Host state filter: renamed HTML variables (collision with service state). You
       might need to update custom views using a filter on host states.
     * Tactical overview: exclude services of down hosts from problems, also exclude
       summary hosts
     * View host problems/service problems: exclude summary hosts, exclude services
       of down hosts
     * Simplified implementation of sidebar: sidebar is not any longer embeddeable.
     * Sidebar search: Added host site to be able to see the context links on
       the result page
     * Sidebar search: Hitting enter now closes the hint dropdown in all cases

1.1.5i0:
      Core, Setup, etc.:
      * Ship check-specific rra.cfg's for PNP4Nagios (save much IO and disk space)
      * Allow sections in agent output to apear multiple times
      * cleanup_autochecks.py: new option -f for directly activating new config
      * setup.sh: better detection for PNP4Nagios 0.6
      * snmpwalk: use option -Oa, inhibit strings to be output as hex if an umlaut
        is contained.

      Checks & Agents:
      * local: allow more than once performance value, separated by pipe (|)
      * ps.perf: also send memory and CPU usage (currently on Linux and Solaris)
      * Linux: new check for filesystems mount options
      * Linux: new very detailed check for NTP synchronization
      * ifoperstatus: inventory honors device type, per default only Ethernet ports
        will be monitored now
      * kernel: now inventory is supported and finds pgmajfault, processes (per/s)
        and context switches
      * ipmi_sensors: Suppress performance data for fans (save much IO/space)
      * dual_lan_check: fix problem which using MRPE
      * apc_symmetra: PNP template now uses MIN for capacity (instead of AVERAGE)
      * fc_brocade_port_detailed: PNP template now uses MAX instead of AVERAGE
      * kernel: fix text in PNP template
      * ipmi_sensors: fix timeout in agent (lead to missing items)
      * multipath: allow alias as item instead of uuid
      * caching agent: use /var/cache/check_mk as cache directory (instead of /etc/check_mk)
      * ifoperstatus: is now independent of MIB

      Multisite:
      * New column host painter with link to old Nagios services
      * Multisite: new configuration parameter default_user_role
      
      Livestatus:
      * Add missing LDFLAGS for compiling (useful for -g)

1.1.4:
      Summary:
      * A plentitude of problem fixes (including MRPE exit code bug)
      * Many improvements in new Multisite GUI
      * Stability and performance improvements in Livestatus

      Core, Setup, etc.:
      * Check_MK is looking for main.mk not longer in the current and home
        directory
      * install_nagios.sh: fix link to Check_MK in sidebar
      * install_nagios.sh: switch PNP to version 0.6.3
      * install_nagios.sh: better Apache-Config for Multisite setup
      * do not search main.mk in ~ and . anymore (brought only trouble) 
      * clusters: new variable 'clustered_services_of', allowing for overlapping
         clusters (as proposed by Jörg Linge)
      * install_nagios.sh: install snmp package (needed for snmp based checks)
      * Fix ower/group of tarballs: set them to root/root
      * Remove dependency from debian agent package    
      * Fixed problem with inventory when using clustered_services
      * tcp_connect_timeout: Applies now only for connect(), not for
        time of data transmission once a connection is established
      * setup.sh now also works for Icinga
      * New config parameter debug_log: set this to a filename in main.mk and you
        will get a debug log in case if 'invalid output from plugin...'
      * ping-only-hosts: When ping only hosts are summarized, remove Check_MK and
        add single PING to summary host.
      * Service aggregation: fix state relationship: CRIT now worse than UNKNOWN 
      * Make extra_service_conf work also for autogenerated PING on ping-only-hosts
        (groups, contactgroups still missing)

      Checks & Agents:
      * mrpe in Linux agent: Fix bug introduced in 1.1.3: Exit status of plugins was
        not honored anymore (due to newline handling)
      * mrpe: allow for sending check_command to PNP4Nagios (see MRPE docu)
      * Logwatch GUI: fix problem on Python 2.4 (thanks to Lars)
      * multipath: Check is now less restrictive when parsing header lines with
        the following format: "<alias> (<id>)"
      * fsc_ipmi_mem_status: New check for monitoring memory status (e.g. ECC)
         on FSC TX-120 (and maybe other) systems.
      * ipmi_sensors in Linux agent: Fixed compatibility problem with new ipmi
        output. Using "--legacy-output" parameter with newer freeipmi versions now.
      * mrpe: fix output in Solaris agent (did never work)
      * IBM blade center: new checks for chassis blowers, mediatray and overall health
      * New caching agent (wrapper) for linux, supporting efficient fully redundant
        monitoring (please read notes in agents/check_mk_caching_agent)
      * Added new smbios_sel check for monitoring the System Event Log of SMBIOS.
      * fjdarye60_rluns: added missing case for OK state
      * Linux agent: The xinetd does not log each request anymore. Only
        failures are logged by xinetd now. This can be changed in the xinetd
	configuration files.
      * Check df: handle mountpoints containing spaces correctly 
        (need new inventorization if you have mountpoints with spaces)
      * Check md on Linux: handle spare disks correctly
      * Check md on Linux: fix case where (auto-read-only) separated by space
      * Check md on Linux: exclude RAID 0 devices from inventory (were reported as critical)
      * Check ipmi: new config variable ipmi_ignore_nr
      * Linux agent: df now also excludes NFSv4
      * Wrote man-page for ipmi check
      * Check mrpe: correctly display multiline output in Nagios GUI
      * New check rsa_health for monitoring IBM Remote Supervisor Adapter (RSA)
      * snmp scan: suppress error messages of snmpget
      * New check: cpsecure_sessions for number of sessions on Content Security Gateway
      * Logwatch GUI: move acknowledge button to top, use Multisite layout,
         fix several layout problem, remove list of hosts
      * Check logwatch: limit maximum size of stored log messages (configurable
        be logwatch_max_filesize)
      * AIX agent: fix output of MRPE (state and description was swapped)
      * Linux agent: fixed computation of number of processors on S390
      * check netctr: add missing perfdata (was only sent on OK case)
      * Check sylo: New check for monitoring the sylo state
      
      Livestatus:
      * Table hosts: New column 'services' listing all services of that host
      * Column servicegroups:members: 'AuthUser' is now honored
      * New columns: hosts:services_with_state and servicegroups:members_with_state
      * New column: hostgroup:members_with_state
      * Columns hostgroup:members and hostgroup:members_with_state honor AuthUser
      * New rudimentary API for C++
      * Updates API for Python
      * Make stack size of threads configurable
      * Set stack size of threads per default o 64 KB instead of 8 MB
      * New header Localtime: for compensating time offsets of remote sites
      * New performance counter for fork rate
      * New columns for hosts: last_time_{up,down,unreachable}
      * New columns for services: last_time_{ok,warning,critical,unknown}
      * Columns with counts honor now AuthUser
      * New columns for hosts/services: modified_attributes{,_list}
      * new columns comments_with_info and downtimes_with_info
      * Table log: switch output to reverse chronological order!
      * Fix segfault on filter on comments:host_services
      * Fix missing -lsocket on Solaris
      * Add missing SUN_LEN (fixed compile problem on Solaris)
      * Separators: remote sanitiy check allowing separators to be equal
      * New output format "python": declares strings as UTF-8 correctly
      * Fix segault if module loaded without arguments

      Multisite:
      * Improved many builtin views
      * new builtin views for host- and service groups
      * Number of columns now configurable for each layout (1..50)
      * New layout "tiled"
      * New painters for lists of hosts and services in one column
      * Automatically compensate timezone offsets of remote sites
      * New datasources for downtimes and comments
      * New experimental datasource for log
      * Introduce limitation, this safes you from too large output
      * reimplement host- and service icons more intelligent
      * Output error messages from dead site in Multisite mode
      * Increase wait time for master control buttons from 4s to 10s
      * Views get (per-view) configurable browser automatic reload interval
      * Playing of alarm sounds (configurable per view)
      * Sidebar: fix bookmark deletion problem in bookmark snapin
      * Fixed problem with sticky debug
      * Improve pending services view
      * New column with icon with link to Nagios GUI
      * New icon showing items out of their notification period.
      * Multisite: fix bug in removing all downtimes
      * View "Hostgroups": fix color and table heading
      * New sidebar snapin "Problem hosts"
      * Tactical overview: honor downtimes
      * Removed filter 'limit'. Not longer needed and made problems
        with new auto-limitation.
      * Display umlauts from Nagios comments correctly (assuming Latin-1),
         inhibit entering of umlauts in new comments (fixes exception)
      * Switched sidebar from synchronous to asynchronous requests
      * Reduced complete reloads of the sidebar caused by user actions
      * Fix reload problem in frameset: Browser reload now only reloads
        content frames, not frameset.


1.1.3:

      Core, Setup, etc.:
      * Makefile: make sure all files are world readable
      * Clusters: make real host checks for clusters (using check_icmp with multiple IP addresses)
      * check_mk_templates: remove action_url from cluster and summary hosts (they have no performance data)
      * check_mk_template.cfg: fix typo in notes_url
      * Negation in binary conf lists via NEGATE (clustered_services, ingored_services,
	bulkwalk_hosts, etc).
      * Better handling of wrapping performance counters
      * datasource_programs: allow <HOST> (formerly only <IP>)
      * new config variable: extra_nagios_conf: string simply added to Nagios
        object configuration (for example for define command, etc.)
      * New option --flush: delete runtime data of some or all hosts
      * Abort installation if livestatus does not compile.
      * PNP4Nagios Templates: Fixed bug in template file detection for local checks
      * nagios_install.sh: Added support for Ubuntu 9.10
      * SNMP: handle multiline output of snmpwalk (e.g. Hexdumps)
      * SNMP: handle ugly error output of snmpwalk
      * SNMP: allow snmp_info to fetch multiple tables
      * check_mk -D: sort hostlist before output
      * check_mk -D: fix output: don't show aggregated services for non-aggregated hosts
      * check_mk_templates.cfg: fix syntax error, set notification_options to n

      Checks & Agents:
      * logwatch: fix authorization problem on web pages when acknowledging
      * multipath: Added unhandled multipath output format (UUID with 49 signs)
      * check_mk-df.php: Fix locale setting (error of locale DE on PNP 0.6.2)
      * Make check_mk_agent.linux executable
      * MRPE: Fix problems with quotes in commands
      * multipath: Fixed bug in output parser
      * cpu: fixed bug: apply level on 15min, not on 1min avg
      * New check fc_brocade_port_detailed
      * netctrl: improved handling of wrapped counters
      * winperf: Better handling of wrapping counters
      * aironet_client: New check for number of clients and signal
        quality of CISCO Aironet access points
      * aironet_errors: New check for monitoring CRC errors on
        CISCO Aironet access points
      * logwatch: When Agent does not send a log anymore and no local logwatch
                  file present the state will be UNKNOWN now (Was OK before).
      * fjdarye60_sum: New check for summary status of Fidary-E60 devices
      * fjdarye60_disks: New check for status of physical disks
      * fjdarye60_devencs: New check for status of device enclosures
      * fjdarye60_cadaps: New check for status of channel adapters
      * fjdarye60_cmods: New check for status of channel modules
      * fjdarye60_cmods_flash: New check for status of channel modules flash
      * fjdarye60_cmods_mem: New check for status of channel modules memory
      * fjdarye60_conencs: New check for status of controller enclosures
      * fjdarye60_expanders: New check for status of expanders
      * fjdarye60_inletthmls: New check for status of inlet thermal sensors
      * fjdarye60_thmls: New check for status of thermal sensors
      * fjdarye60_psus: New check for status of PSUs
      * fjdarye60_syscaps: New check for status of System Capacitor Units
      * fjdarye60_rluns: New check for RLUNs
      * lparstat_aix: New check by Joerg Linge
      * mrpe: Handles multiline output correctly (only works on Linux,
	      Agents for AIX, Solaris still need fix).
      * df: limit warning and critical levels to 50/60% when using a magic number
      * fc_brocade_port_detailed: allow setting levels on in/out traffic, detect
         baudrate of inter switch links (ISL). Display warn/crit/baudrate in
	 PNP-template

      MK Livestatus:
      * fix operators !~ and !~~, they didn't work (ever)
      * New headers for waiting (please refer to online documentation)
      * Abort on errors even if header is not fixed16
      * Changed response codes to better match HTTP
      * json output: handle tab and other control characters correctly
      * Fix columns host:worst_service_state and host:worst_service_hard_state
      * New tables servicesbygroup, servicesbyhostgroup and hostsbygroup
      * Allow to select columns with table prefix, e.g. host_name instead of name
        in table hosts. This does not affect the columns headers output by
	ColumnHeaders, though.
      * Fix invalid json output of group list column in tables hosts and services
      * Fix minor compile problem.
      * Fix hangup on AuthUser: at certain columns
      * Fix some compile problems on Solaris

      Multisite:
      * Replaced Multiadmin with Multisite.


1.1.2:
      Summary:
      * Lots of new checks
      * MK Livestatus gives transparent access to log files (nagios.log, archive/*.log)
      * Many bug fixes

      MK Livestatus:
      * Added new table "log", which gives you transparent access to the Nagios log files!
      * Added some new columns about Nagios status data to stable 'status'
      * Added new table "comments"
      * Added logic for count of pending service and hosts
      * Added several new columns in table 'status' 
      * Added new columns flap_detection and obsess_over_services in table services
      * Fixed bug for double columns: filter truncated double to int
      * Added new column status:program_version, showing the Nagios version
      * Added new column num_services_pending in table hosts
      * Fixed several compile problems on AIX
      * Fixed bug: queries could be garbled after interrupted connection
      * Fixed segfault on downtimes:contacts
      * New feature: sum, min, max, avg and std of columns in new syntax of Stats:

      Checks & Agents:
      * Check ps: this check now supports inventory in a very flexible way. This simplifies monitoring a great number of slightly different processes such as with ORACLE or SAP.
      * Check 'md': Consider status active(auto-read-only) as OK
      * Linux Agent: fix bug in vmware_state
      * New Checks for APC Symmetra USV
      * Linux Agent: made <<<meminfo>>> work on RedHat 3.
      * New check ps.perf: Does the same as ps, but without inventory, but with performance data
      * Check kernel: fixed missing performance data
      * Check kernel: make CPU utilization work on Linux 2.4
      * Solaris agent: don't use egrep, removed some bashisms, output filesystem type zfs or ufs
      * Linux agent: fixed problem with nfsmount on SuSE 9.3/10.0
      * Check 'ps': fix incompability with old agent if process is in brackets
      * Linux agent: 'ps' now no longer supresses kernel processes
      * Linux agent: make CPU count work correctly on PPC-Linux
      * Five new checks for monitoring DECRU SANs
      * Some new PNP templates for existing checks that still used the default templates
      * AIX Agent: fix filesystem output
      * Check logwatch: Fix problem occuring at empty log lines
      * New script install_nagios.sh that does the same as install_nagios_on_lenny.sh, but also works on RedHat/CentOS 5.3.
      * New check using the output of ipmi-sensors from freeipmi (Linux)
      * New check for LSI MegaRAID disks and arrays using MegaCli (based on the driver megaraid_sas) (Linux)
      * Added section <<<cpu>>> to AIX and Solaris agents
      * New Check for W&T web thermograph (webthermometer)
      * New Check for output power of APC Symmetra USP
      * New Check for temperature sensors of APC Symmetra WEB/SNMP Management Card.
      * apc_symmetra: add remaining runtime to output
      * New check for UPS'es using the generic UPS-MIB (such as GE SitePro USP)
      * Fix bug in PNP-template for Linux NICs (bytes and megabytes had been mixed up).
      * Windows agent: fix bug in output of performance counters (where sometimes with , instead of .)
      * Windows agent: outputs version if called with 'version'
      
      Core, Setup, etc.:
      * New SNMP scan feature: -I snmp scans all SNMP checks (currently only very few checks support this, though)
      * make non-bulkwalk a default. Please edit bulkwalk_hosts or non_bulkwalk_hosts to change that
      * Improve setup autodetection on RedHat/CentOS.  Also fix problem with Apache config for Mutliadmin: On RedHat Check_MK's Apache conf file must be loaded after mod_python and was thus renamed to zzz_check_mk.conf.
      * Fix problem in Agent-RPM: mark xinetd-configfile with %config -> avoid data loss on update
      * Support PNP4Nagios 0.6.2
      * New setup script "install_nagios.sh" for installing Nagios and everything else on SLES11
      * New option define_contactgroups: will automatically create contactgroup definitions for Nagios

1.1.0:
      * Fixed problems in Windows agent (could lead
        to crash of agent in case of unusal Eventlog
	messages)
      * Fixed problem sind 1.0.39: recompile waitmax for
        32 Bit (also running on 64)
      * Fixed bug in cluster checks: No cache files
        had been used. This can lead to missing logfile
	messages.
      * Check kernel: allow to set levels (e.g. on 
	pgmajfaults)
      * Check ps now allows to check for processes owned
        by a specific user (need update of Linux agent)
      * New configuration option aggregate_check_mk: If
        set to True, the summary hosts will show the
	status auf check_mk (default: False)
      * Check winperf.cpuusage now supports levels
        for warning and critical. Default levels are
	at 101 / 101
      * New check df_netapp32 which must be used
        for Netapps that do not support 64 bit 
	counters. Does the same as df_netapp
      * Symlink PNP templates: df_netapp32 and
        df_netapp use same template as df
      * Fix bug: ifoperstatus does not produce performance
        data but said so.
      * Fix bug in Multiadmin: Sorting according to
        service states did not work
      * Fix two bugs in df_netapp: use 64 bit counters
        (32 counter wrap at 2TB filesystems) and exclude
       	snapshot filesystems with size 0 from inventory.
      * Rudimentary support for monitoring ESX: monitor
        virtual filesystems with 'vdf' (using normal df
	check of check_mk) and monitor state of machines 
	with vcbVmName -s any (new check vmware_state).
      * Fixed bug in MRPE: check failed on empty performance
        data (e.g. from check_snmp: there is emptyness
        after the pipe symbol sometimes)
      * MK Livestatus is now multithreaded an can
        handle up to 10 parallel connections (might
        be configurable in a future version).
      * mk_logwatch -d now processes the complete logfile
        if logwatch.state is missing or not including the
	file (this is easier for testing)
      * Added missing float columns to Livestatus.
      * Livestatus: new header StatsGroupBy:
      * First version with "Check_MK Livestatus Module"!
        setup.sh will compile, install and activate
	Livestatus per default now. If you do not want
	this, please disable it by entering <tt>no</tt>,
	when asked by setup.
      * New Option --paths shows all installation, config
        and data paths of Check_mk and Nagios
      * New configuration variable define_hostgroups and
        define service_groups allow you to automatically
        create host- and service groups - even with aliases.
      * Multiadmin has new filter for 'active checks enabled'.
      * Multiadmin filter for check_command is now a drop down list.
      * Dummy commands output error message when passive services
        are actively checked (by accident)
      * New configuration option service_descriptions allows to
        define customized service descriptions for each check type
      * New configuration options extra_host_conf, extra_summary_host_conf
        and extra_service_conf allow to define arbitrary Nagios options
	in host and service defitions (notes, icon_image, custom variables,
        etc)
      * Fix bug: honor only_hosts also at option -C


1.0.39:
      * New configuration variable only_hosts allows
	you to limit check_mk to a subset of your
	hosts (for testing)
      * New configuration parameter mem_extended_perfdata
	sends more performance data on Linux (see 
	check manual for details)
      * many improvements of Multiadmin web pages: optionally 
	filter out services which are (not) currently in downtime
	(host or service itself), optionally (not) filter out summary
	hosts, show host status (down hosts), new action
	for removing all scheduled downtimes of a service.
	Search results will be refreshed every 90 seconds.
	Choose between two different sorting orders.
	Multadmin now also supports user authentication
      * New configuration option define_timeperiods, which
	allows to create Nagios timeperiod definitions.
	This also enables the Multiadmin tools to filter
	out services which are currently not in their
	notification interval.
      * NIC check for Linux (netctr.combined) now supports
	checking of error rates
      * fc_brocade_port: New possibility of monitoring
	CRC errors and C3 discards
      * Fixed bug: snmp_info_single was missing
        in precompiled host checks
	
1.0.38:
      * New: check_mk's multiadmin tool (Python based
	web page). It allows mass administration of
	services (enable/disable checks/notifications, 
	acknowledgements, downtimes). It does not need
	Nagios service- or host groups but works with
	a freeform search.
      * Remove duplicate <?php from the four new 
	PNP templates of 1.0.37.
      * Linux Agent: Kill hanging NFS with signal 9
	(signal 15 does not always help)
      * Some improvements in autodetection. Also make
	debug mode: ./autodetect.py: This helps to
	find problems in autodetection.
      * New configuration variables generate_hostconf and
	generate_dummy_commands, which allows to suppress
	generation of host definitions for Nagios, or 
	dummy commands, resp.
      * Now also SNMP based checks use cache files.
      * New major options --backup and --restore for
	intelligent backup and restore of configuration
	and runtime data
      * New variable simulation_mode allows you to dry
	run your Nagios with data from another installation.
      * Fixed inventory of Linux cpu.loads and cpu.threads
      * Fixed several examples in checks manpages
      * Fixed problems in install_nagios_on_lenny.sh
      * ./setup.sh now understands option --yes: This
        will not output anything except error messages
	and assumes 'yes' to all questions
      * Fix missing 'default.php' in templates for
	local
	
1.0.37:
      * IMPORTANT: Semantics of check "cpu.loads" has changed.
	Levels are now regarded as *per CPU*. That means, that
	if your warning level is at 4.0 on a 2 CPU machine, then 
	a level of 8.0 is applied.
      * On check_mk -v now also ouputs version of check_mk
      * logfile_patterns can now contain host specific entries.
	Please refer to updated online documentation for details.
      * Handling wrapping of performance counters. 32 and 64 bit
	counters should be autodetected and handled correctly.
	Counters wrapping over twice within one check cycle
	cannot be handled, though.
      * Fixed bug in diskstat: Throughput was computed twice
	too high, since /proc/diskstats counts in sectors (512 Bytes)
	not in KB
      * The new configuration variables bulkwalk_hosts and
	non_bulkwalk_hosts, that allow 	to specify, which hosts 
	support snmpbulkwalk (which is
	faster than snmpwalk) and which not. In previos versions,
	always bulk walk was used, but some devices do not support
	that.
      * New configuration variable non_aggregated_hosts allows
	to exclude hosts generally from service aggregation.
      * New SNMP based check for Rittal CMC TC 
	(ComputerMultiControl-TopConcept) Temperature sensors 
      * Fixed several problems in autodetection of setup
      * Fixed inventory check: exit code was always 0
	for newer Python versions.
      * Fixed optical problem in check manual pages with
	newer version of less.
      * New template check_mk-local.php that tries to
	find and include service name specific templates.
	If none is found, default.php will be used.
      * New PNP templates check_mk-kernel.php for major page
	faults, context switches and process creation
      * New PNP template for cpu.threads (Number of threads)
      * Check nfsmounts now detects stale NFS handles and
	triggers a warning state in that case

1.0.36:
      * New feature of Linux/UNIX Agent: "MRPE" allows
	you to call Nagios plugins by the agent. Please
	refer to online documentation for details.
      * Fix bug in logwatch.php: Logfiles names containing spaces
	now work.
      * Setup.sh now automatically creates cfg_dir if
	none found in nagios.cfg (which is the case for the
	default configuration of a self compiled Nagios)
      * Fix computation of CPU usage for VMS.
      * snmp_hosts now allows config-list syntax. If you do
	not define snmp_hosts at all, all hosts with tag
	'snmp' are considered to be SNMP hosts. That is 
	the new preferred way to do it. Please refer
	to the new online documentation.
      * snmp_communities now also allows config-list syntax
	and is compatible to datasource_programs. This allows
	to define different SNMP communities by making use
	of host tags.
      * Check ifoperstatus: Monitoring of unused ports is
	now controlled via ifoperstatus_monitor_unused.
      * Fix problem in Windows-Agent with cluster filesystems:
	temporarily non-present cluster-filesystems are ignored by
	the agent now.
      * Linux agent now supports /dev/cciss/d0d0... in section
	<<<diskstat>>>
      * host configuration for Nagios creates now a variable
	'name host_$HOSTNAME' for each host. This allows
	you to add custom Nagios settings to specific hosts
	in a quite general way.
      * hosts' parents can now be specified with the
	variable 'parents'. Please look at online documentation
	for details.
      * Summary hosts now automatically get their real host as a
	parent. This also holds for summary cluster hosts.
      * New option -X, --config-check that checks your configuration
	for invalid variables. You still can use your own temporary
	variables if you prefix them with an underscore.
	IMPORTANT: Please check your configuration files with
	this option. The check may become an implicit standard in
	future versions.
      * Fixed problem with inventory check on older Python 
	versions.
      * Updated install_nagios_on_lenny.sh to Nagios version
	3.2.0 and fixed several bugs.

1.0.35:
      * New option -R/--restart that does -S, -H and -C and
	also restarts Nagios, but before that does a Nagios
	config check. If that fails, everything is rolled
	back and Nagios keeps running with the old configuration.
      * PNP template for PING which combines RTA and LOSS into
	one graph.
      * Host check interval set to 1 in default templates.
      * New check for hanging NFS mounts (currently only
	on Linux)
      * Changed check_mk_templates.cfg for PING-only hosts:
	No performance data is processed for the PING-Check
	since the PING data is already processed via the
	host check (avoid duplicate RRDs)
      * Fix broken notes_url for logwatch: Value from setup.sh
	was ignored and always default value taken.
      * Renamed config variable mknagios_port to agent_port
	(please updated main.mk if you use that variable)
      * Renamed config variable mknagios_min_version to
	agent_min_version (update main.mk if used)
      * Renamed config variable mknagios_autochecksdir to 
	autochecksdir (update main.mk if used)
      * configuration directory for Linux/UNIX agents is
	now configurable (default is /etc/check_mk)
      * Add missing configuration variable to precompiled
	checks (fix problem when using clusters)
      * Improved multipath-check: Inventory now determines
	current number of paths. And check output is more
	verbose.
      * Mark config files as config files in RPM. RPM used
	to overwrite main.mk on update!
	
1.0.34:
      * Ship agents for AIX and SunOS/Solaris (beta versions).
      * setup script now autodetects paths and settings of your
	running Nagios
      * Debian package of check_mk itself is now natively build
	with paths matching the prepackaged Nagios on Debian 5.0
      * checks/df: Fix output of check: percentage shown in output
	did include reserved space for root where check logic did
	not. Also fix logic: account reserved space as used - not
	as avail.
      * checks/df: Exclude filesystems with size 0 from inventory.
      * Fix bug with host tags in clusters -> precompile did not
	work.
      * New feature "Inventory Check": Check for new services. Setting
	inventory_check_interval=120 in main.mk will check for new services
	every 2 hours on each host. Refer to online documentation
	for more details.
      * Fixed bug: When agent sends invalid information or check
	has bug, check_mk now handles this gracefully
      * Fixed bug in checks/diskstat and in Linux agent. Also
	IDE disks are found. The inventory does now work correctly
	if now disks are found.
      * Determine common group of Apache and Nagios at setup.
	Auto set new variable www_group which replaces logwatch_groupid.
	Fix bug: logwatch directories are now created with correct
	ownership when check_mk is called manually as root.
      * Default templates: notifications options for hosts and
	services now include also recovery, flapping and warning
	events.
      * Windows agent: changed computation of RAM and SWAP usage
	(now we assume that "totalPageFile" includes RAM *and*
	SWAP).
      * Fix problem with Nagios configuration files: remove
	characters Nagios considers as illegal from service
	descriptions.
      * Processing of performance data (check_icmp) for host
        checks and PING-only-services now set to 1 in default
	templates check_mk_templates.cfg.
      * New SNMP checks for querying FSC ServerView Agent: fsc_fans,
	fsc_temp and fsc_subsystems. Successfully tested with agents
	running	on Windows and Linux.
      * RPM packaged agent tested to be working on VMWare ESX 4.0 
	(simply install RPM package with rpm -i ... and open port 
	in firewall with "esxcfg-firewall -o 6556,tcp,in,check_mk")
      * Improve handling of cache files: inventory now uses cache
	files only if they are current and if the hosts are not
	explicitely specified.
	
1.0.33:
      * Made check_mk run on Python 2.3.4 (as used in CentOS 4.7
	und RedHat 4.7). 
      * New option -M that prints out manual pages of checks.
	Only a few check types are documented yet, but more will
	be following.
      * Package the empty directory /usr/lib/check_mk_agent/plugins
	and ../local into the RPM and DEB package of the agent
      * New feature: service_dependencies. check_mk lets you comfortably
	create Nagios servicedependency definitions for you and also
	supports them by executing the checks in an optimal order.
      * logwatch.php: New button for hiding the context messages.
	This is a global setting for all logfiles and its state is
	stored in a cookie.
	
1.0.32:
      * IMPORTANT: Configuration variable datasource_programs is now
        analogous to that of host_groups. That means: the order of
        program and hostlist must be swapped!
      * New option --fake-dns, useful for tests with non-existing
	hosts.
      * Massive speed improvement for -S, -H and -C
      * Fixed bug in inventory of clusters: Clustered services where
	silently dropped (since introduction of host tags). Fixed now.
      * Fixed minor bug in inventory: Suppress DNS lookup when using
	--no-tcp
      * Fixed bug in cluster handling: Missing function strip_tags()
	in check_mk_base.py was eliminated.
      * Changed semantics of host_groups, summary_host_groups,
	host_contactgroups, and summary_host_groups for clusters. 
	Now the cluster names will be relevant, not
	the names of the nodes. This allows the cluster hosts to
	have different host/contactgroups than the nodes. And it is more
	consistent with other parts of the configuration.
      * Fixed bug: datasource_programs on cluster nodes did not work
	when precompiling

1.0.31:
      * New option -D, --dump that dumps all configuration information
	about one, several or all hosts
	New config variables 'ignored_checktypes' and 'ignored_services',
        which allow to include certain checktypes in general or
        some services from some hosts from inventory
      * Config variable 'clustered_services' now has the same semantics
	as ignored_checktypes and allows to make it host dependent.
      * Allow magic tags PHYSICAL_HOSTS, CLUSTER_HOSTS and ALL_HOSTS at
	all places, where lists of hosts are expected (except checks).
	This fixes various problems that arise when using all_hosts at
	those places:
	  * all_hosts might by changed by another file in conf.d
	  * all_hosts does not contain the cluster hosts
      * Config file 'final.mk' is read after all other config files -
	if it exists. You can put debug code there that prints the
	contents of your variables.
      * Use colored output only, if stdout is a tty. If you have
	problems with colors, then you can pipe the output
	through cat or less
      * Fixed bug with host tags: didn't strip off tags when
	processing configuration lists (occurs when using
	custom host lists)
      * mk_logwatch is now aware of inodes of logfiles. This
	is important for fast rotating files: If the inode
	of a logfile changes between two checks mk_logwatch
	assumes that the complete content is new, even if
	the new file is longer than the old one.
      * check_mk makes sure that you do not have duplicate
	hosts in all_hosts or clusters.

1.0.30:
      * Windows agent now automatically monitors all existing
	event logs, not only "System" and "Application".

1.0.29:
      * Improved default Nagios configuration file:
	added some missing templates, enter correct URLs
	asked at setup time.
      * IMPORANT: If you do not use the new default 
	Nagios configuration file you need to rename
	the template for aggregated services (summary
	services) to check_mk_summarizes (old name
	was 'check_mk_passive-summary'). Aggregated
	services are *always* passive and do *never*
	have performance data.
      * Hopefully fixed CPU usage output on multi-CPU
	machines
      * Fixed Problem in Windows Agent: Eventlog monitoring
	does now also work, if first record has not number 1
	(relevant for larger/older eventlogs)
      * Fixed bug in administration.html: Filename for Nagios
	must be named check_mk.cfg and *not* main.mk. Nagios
	does not read files without the suffix .cfg. 
      * magic factor for df, that allows to automatgically 
        adapt levels for very big or very small filesystems.
      * new concept of host tags simplyfies configuration.
      * IMPORTANT: at all places in the configuration where
	lists of hosts are used those are not any longer
	interpreted as regular expressions. Hostnames
	must match exactly. Therefore the list [ "" ] does
	not any longer represent the list of all hosts.
	It is a bug now. Please write all_hosts instead
	of [ "" ]. The semantics for service expressions
	has not changed.
      * Fixed problem with logwatch.php: Begin with
	<?php, not with <?. This makes some older webservers
	happy.
      * Fixed problem in check ipmi: Handle corrupt output
	from agent
      * Cleaned up code, improved inline documentation
      * Fixed problem with vms_df: default_filesystem_levels,
	filesystem_levels and df magic number now are used
	for df, vms_df and df_netapp together. Works now also
	when precompiled.
	
1.0.28:
      * IMPORTANT: the config file has been renamed from
	check_mk.cfg to main.mk. This has been suggested
	by several of my customers in order to avoid 
	confusion with Nagios configuration files. In addition,
	all check_mk's configuration file have to end in
	'.mk'. This also holds for the autochecks. The 
	setup.sh script will automatically rename all relevant
	files. Users of RPM or DEB installations have to remove
	the files themselves - sorry.
      * Windows agent supports eventlogs. Current all Warning
        and Error messages from 'System' and 'Application' are
        being sent to check_mk. Events can be filtered on the
	Nagios host.
      * Fixed bug: direct RRD update didn't work. Should now.
      * Fixed permission problems when run as root.
      * Agent is expected to send its version in <<<check_mk>>>
	now (not any longer in <<<mknagios>>>
      * Fixed bug in Windows agent. Performance counters now output
	correct values
      * Change checks/winperf: Changed 'ops/sec' into MB/s.
	That measures read and write disk throughput
	(now warn/crit levels possible yet)
      * new SNMP check 'ifoperstatus' for checking link
        of network interfaces via SNMP standard MIB
      * translated setup script into english
      * fixed bug with missing directories in setup script
      * made setup script's output nicer, show version information
      * NEW: mk_logwatch - a new plugin for the linux/UNIX agent
	for watching logfiles
      * Better error handling with Nagios pipe
      * Better handling of global error: make check_mk return
	CRIT, when no data can retrieved at all.
      * Added missing template 'check_mk_pingonly' in sample
	Nagios config file (is needed for hosts without checks)
	
1.0.27:
      * Ship source code of windows agent
      * fix several typos
      * fix bug: option --list-hosts did not work
      * fix bug: precompile "-C" did not work because
	of missing extension .py
      * new option -U,--update: It combines -S, -H and
	-U and writes the Nagios configuration into a
	file (not to stdout).
      * ship templates for PNP4Nagios matching most check_mk-checks.
	Standard installation path is /usr/share/check_mk/pnp-templates
	
1.0.26:
      -	Changed License to GNU GPL Version 2
      * modules check_mk_admin and check_mk_base are both shipped
	uncompiled.
      * source code of windows agent togehter with Makefile shipped
	with normal distribution
      * checks/md now handles rare case where output of /proc/mdstat
	shows three lines per array

1.0.25:
      * setup skript remembers paths

1.0.24:
      * fixed bug with precompile: Version of Agent was always 0

1.0.23:
      * fixed bug: check_config_variables was missing in precompiled
	files
      * new logwatch agent in Python plus new logwatch-check that
	handles both the output from the old and the new agent

1.0.22:
      * Default timeout for TCP transfer increased from 3.0 to 60.0
      * Windows agent supports '<<<mem>>>' that is compatible with Linux
      * Windows agents performance counters output fixed
      * Windows agent can now be cross-compiled with mingw on Linux
      * New checktype winperf.cpuusage that retrieves the percentage
	of CPU usage from windows (still has to be tested on Multi-CPU
	machine)
      * Fixed bug: logwatch_dir and logwatch_groupid got lost when
	precompiling. 
      * arithmetic for CPU usage on VMS multi-CPU machines changed

1.0.21:
      * fixed bug in checks/df: filesystem levels did not work
	with precompiled checks

1.0.20:
      * new administration guide in doc/
      * fixed bug: option -v now works independent of order
      * fixed bug: in statgrab_net: variable was missing (affected -C)
      * fixed bug: added missing variables, imported re (affected -C)
      * check ipmi: new option ipmi_summarize: create only one check for all sensors
      * new pnp-template for ipmi summarized ambient temperature
 
1.0.19:
      * Monitoring of Windows Services
      * Fixed bug with check-specific default parameters
      * Monitoring of VMS (agent not included yet)
      * Retrieving of data via an external programm (e.g. SSH/RSH)
      * setup.sh does not overwrite check_mk.cfg but installs
	the new default file as check_mk.cfg-1.0.19
      * Put hosts into default hostgroup if none is configured<|MERGE_RESOLUTION|>--- conflicted
+++ resolved
@@ -248,11 +248,8 @@
     * 2001 FIX: Fix exception of missing .site when editing a non-existing host
     * 2002 FIX: Mark slave sites as dirty if BI aggregates are changes and login is allowed...
     * 2009 FIX: Fixed styling of site login page for establishing a distributed monitoring WATO sync...
-<<<<<<< HEAD
+    * 2003 FIX: Fix saving of "Users are allowed to directly login into the Web GUI of this site"...
     * 2010 FIX: Improved error message when trying to add group assignment rule without having a group configured
-=======
-    * 2003 FIX: Fix saving of "Users are allowed to directly login into the Web GUI of this site"...
->>>>>>> 12b50143
 
     Notifications:
     * 1662 notification plugin spectrum: finalized script. now able to handle host notications
