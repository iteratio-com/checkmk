1.2.5i3:
    Checks & Agents:
    * 0149 cisco_secure: New check for Port Security on Cisco swichtes
    * 0751 New localcheck for Linux that makes sure that filesystems in /etc/fstab are mounted...
    * 0783 enterasys_lsnat: new check monitoring the current LSNAT bindings
    * 0601 printer_alerts: check can now display a textual representation of the alert code...
            NOTE: Please refer to the migration notes!
    * 0799 ibm_svc_systemstats.cpu_util: New check for CPU Utilization of an IBM SVC / V7000 device in total
    * 0800 ibm_svc_nodestats.cache, ibm_svc_systemstats.cache: New checks for Cache Usage of IBM SVC / V7000 devices
<<<<<<< HEAD
    * 0801 ibm_svc_eventlog: New Check for Messages in Event log of IBM SVC / V7000 devices
=======
    * 0150 printer_suply: New option to upturn toner levels...
>>>>>>> e56f5d8f
    * 0777 FIX: special agent emcvnx: did not work with security file authentication...

    Multisite:
    * 0779 Hostgroups (Summary): Empty hostgroups are no longer shown (can be re-enabled by filter)

    WATO:
    * 0781 FIX: host diag page: fixed problem with update of diagnose subwindows...

    Notifications:
    * 0752 FIX: FIX: compute correct state transitions for notifications...
    * 0753 FIX: FIX: correctly show original state in HTML notification mails...

    Livestatus:
    * 0747 FIX: livestatus table hostsbygroup: fixed bug with group_authorization strict...


1.2.5i2:
    Checks & Agents:
    * 0147 enterasys_fans: New Check to monitor fans of enterasys swichtes
    * 0774 ibm_svc_nodestats.diskio: new check for disk troughput per node on IBM SVC / V7000 devices
    * 0775 ibm_svc_systemstats.diskio: new check for disk throughput in IBM SVC / V7000 devices in total
    * 0764 lnx_quota: Added new check to monitor Linux File System Quota...
    * 0776 ibm_svc_nodestats.cpu_util: new check for CPU Utilization per Node on IBM SVC / V7000 devices
    * 0600 nfsexports.solaris: new agent plugin for monitoring nfs exports on solaris systems...
    * 0743 mem, fortigate_memory, solaris_mem: display total SWAP info in check output
    * 0745 drbd: Roles and diskstates are now configurable via WATO...
    * 0746 zfsget: fixed problem with agent output of check_mk_agent.solaris...
    * 0740 FIX: winperf_if: now able to handle bandwidth > 4GBit...

    Multisite:
    * 0765 NagVis-Maps-Snapin: Now visualizes downtime / acknowledgment states of maps...
    * 0766 FIX: Changed transid implemtation to work as CSRF protection (Fixes CVE-2014-2330)...

    WATO:
    * 0767 FIX: Signing and verification of WATO snapshot (addresses CVE-2014-2330)...

    BI:
    * 0741 FIX: BI editor: fixed display bug in "Create nodes based on a service search"...

    Livestatus:
    * 0742 FIX: table statehist: now able to cancel a running query if limit is reached...


1.2.5i1:
    Core & Setup:
    * 0386 Added all active checks to check_mk -L output...
    * 0452 Speedup generation of configuration...
    * 0124 Support multiline plugin output for Check_MK Checks...
    * 0675 Activate inline SNMP per default (if available)...
    * 0695 Remove obsolete option -u, --cleanup-autochecks...
            NOTE: Please refer to the migration notes!
    * 0087 FIX: Fixed possible locking issue when using datasource program with long output...
    * 0313 FIX: Avoid duplicate reading of configuration file on --create-rrd...
    * 0379 FIX: check_mk -c: Now also rewrites the location of conf.d directory
    * 0354 FIX: Catch exception when check plugins do not return a state...
    * 0398 FIX: Tolerate debug output in check plugins when using CMC...
    * 0314 FIX: Fix CMC not executing any Check_MK checks after config reload...
    * 0401 FIX: Fix rule precedence in WATO-configured manual checks...
    * 0402 FIX: Fix exception in case of missing agent sections of cluster-aware checks...
    * 0426 FIX: Fixed processing of cached agent plugins / local scripts...
    * 0451 FIX: Ignore missing check types when creating configuration for Nagios
    * 0259 FIX: Fixed htpasswd permission problem in check_mk standalone installation...
    * 0453 FIX: Fix ugly Python exception in host diagnosis page in case of SNMP error...
    * 0696 FIX: Remove garbled output of cmk -v in state of CMC
    * 0682 FIX: Allow overriding of active and custom checks by more specific rule...
    * 0267 FIX: Fixed auth.serials permission problem in check_mk standalone installation...
    * 0282 FIX: TIMEPERIOD TRANSITION messages no longer cut at 64 bytes...
    * 0730 FIX: cmc: fixed bug displaying logentries after a logfile rotation...
    * 0140 FIX: Fixed unwanted handling of hostname as regex...
    * 0739 FIX: Availablity: Prevent crash if the notification period is missing...

    Checks & Agents:
    * 0306 esx_vsphere_counters: added missing ramdisk levels sfcbtickets
    * 0073 moxa_iologik_register: new check to monitor moxa e2000 series registers
    * 0105 apc_humidity: New Check for humidity levels on APC Devices
    * 0106 3ware_units: The verifying state is now handled as ok...
    * 0086 timemachine: new check checking the age of latest backup by timemachine on MAC OS
    * 0074 raritan_pdu_plugs: new check for Raritan PX-2000 family PDUs...
    * 0107 stulz_alerts, stulz_powerstate, stulz_temp, stulz_humidity: New Checks for Stulz clima devices
    * 0075 raritan_pdu_inlet: new check to monitor inlet sensors of the Raritan PX-2000 PDUs
    * 0315 hitachi_hnas_quorumdevice, hitachi_hnas_pnode, hitachi_hnas_vnode: New checks for Hitachi HNAS devices
    * 0316 hitachi_hnas_cpu: New check for CPU utilization of Hitachi HNAS devices
    * 0373 wut_webtherm: Supporting several other devices now
    * 0377 check_http: Certificate Age mode now supports SNI...
    * 0317 emc_isilon: New checks for EMC Isilon Storage System
    * 0395 cmctc.temp: also detect older CMC devices
    * 0396 cmciii_access cmciii_io cmciii_psm_current cmciii_psm_plugs: Support other firmeware versions as well...
    * 0111 kemp_loadmaster_ha, kemp_loadmaster_realserver, kemp_loadmaster_services: New Checks for Kemp Loadbalancer
    * 0318 hitachi_hnas_fan: New check for fans in Hitachi HNAS systems
    * 0319 hitachi_hnas_psu, hitachi_hnas_psu: New checks for Hitachi HNAS storage systems
    * 0320 hitachi_hnas_fpga: new check for Hitachi HNAS storage systems
    * 0321 brocade_mlx: enhancing checks (BR-MLX modules, more OK states)...
    * 0323 emcvnx_hwstatus, emcvnx_hba, emcvnx_disks: new checks for EMC VNX storage systems
    * 0254 agent_vsphere: Make handling of spaces in hostnames of ESX configurable...
    * 0077 cmciii.psm_current, cmciii_psm_plugs, cmciii_io, cmciii.access, cmciii.temp, cmciii.can_current, cmciii.sensor, cmciii.state: new sub checks included in one new check cmcmiii superseding and improving several previous checks of the Rittal CMCIII device...
            NOTE: Please refer to the migration notes!
    * 0078 job: check now monitors the time since last start of the job, limits can be configured in WATO
    * 0079 f5_bigip_conns: new check to monitor number of current connections
    * 0324 hitachi_hnas_cifs: new check for the number of users using a CIFS share
    * 0455 hitachi_hnas_span: new check for Spans (Storage Pools) in Hitachi HNAS storage systems
    * 0445 mem.win: Allow time-averaging of values before applying levels...
    * 0446 mem.used, solaris_mem: Introduce optional averaging of used memory...
    * 0566 services.summary: new check to monitor stopped services of mode autostart in windows
    * 0568 f5_big_ip_conns: check now supports predictive monitoring and both connections types are merged in one check
    * 0257 windows_agent: now reports extended process information (obsoletes psperf.bat plugin)...
    * 0457 hitachi_hnas_volume: New check for Usage and Status of Volumes in Hitachi HNAS storage systems
    * 0450 mem.used: Add information about shared memory (on Linux hosts)
    * 0458 hitachi_hnas_fc_if: New check for FibreChannel Interfaces in Hitachi HNAS storage systems
    * 0459 emcvnx_info: New info check providing Model, Revision and Serial Number of EMC VNX storage systems
    * 0461 emcvnx_raidgroups.list_luns: New check for EMC VNX storage system...
    * 0462 emcvnx_raidgroups.list_disks: New check for EMC VNX storage system...
    * 0463 emcvnx_raidgroups.capacity, emcvnx_raidgroups.capacity_contiguous: New Checks for EMC VNX Storage systems...
    * 0570 fileinfo.groups: file groups now allow exclude patterns as well
    * 0464 stulz_pump: new check for the status of pumps of Stulz clima units
    * 0125 unitrends_backup:Unitrends Backup...
    * 0126 mikrotik_signal: Check for mikrotik wifi bridges
    * 0127 hp_proliant_raid: Check for proliant RAID status.
    * 0571 cmciii_lcp_fans: now monitors the lower limit for the rpm
    * 0572 cmciii_lcp_waterflow: lower and upper limits to the flow are now monitored
    * 0573 cmciii_lcp_airin, cmciii_lcp_airout, cmciii_lcp_waterin, cmciii_lcp_waterout: checks now observe limits to the temperatures
    * 0128 unitrends_replication: Check for monitoring  Replicaion staus on Unitrend systems
    * 0265 mpre_include: run additional mrpe configs within user context...
    * 0266 windows_agent: now supports mrpe include files...
    * 0574 if64: check now supports clustering...
    * 0576 fileinfo.groups: new feature to include current date in file pattern
    * 0130 Support of new Firmware version of various Fujitsu Sotarge Systems
    * 0698 emc_isilon.nodehealth: new check for EMC Isilon Storage systems: NodeHealth
    * 0699 emc_isilon_iops: New check for Disk Operations per Second (IOPS) in EMC Isilon Storage
    * 0132 New checks fjdarye101_disks fjdarye101_rluns: Fujitsu Storage Systems with 2013 Firmware
    * 0697 check_dns: allow to specify multiple expected answers
    * 0700 arcserve_backup: new check for status of backups in an Arcserve Backup Server
    * 0580 emc_datadomain_fans, emc_datadomain_nvbat, emc_datadomain_power, emc_datadomain_temps: new hardware checks for EMC Datadomain
    * 0691 Solaris agent: include lofs in list of monitored filesystem types
    * 0694 wut_webtherm: Support new versions of WUT-Thermometer...
    * 0135 apc_inputs: New Check for APC Input Contacts
    * 0701 emc_isilon_diskstatus: new check for Status of Disks in EMC Isilon Storage Systems
    * 0581 emc_datadomain_disks emc_datadomain_fs:  new checks to monitor disks and filesystems of EMC Datadomain
    * 0718 logwatch.ec: Optionally monitor the list of forwarded logfiles...
    * 0556 esx_vsphere_counters.diskio: now also shows disk latency
    * 0583 stulz_pump: now monitors the pumps rpm in precent of maximum and gathers performance data
    * 0560 check_mk_agent.solaris: report statgrab_mem section if solaris_mem section is missing...
    * 0702 Rule for checking agents for wanted version...
    * 0586 rmon_stats: new snmp check to gather network traffic statistics on RMON enabled network interfaces
    * 0704 windows_os_bonding: new check for bonding interfaces on windows...
    * 0562 esx_vsphere_vm.guest_tools: new check to monitor guest tools status...
    * 0674 brocade_fcport: Now supporting interface speed of 16 Gbit (just discovered in the wild)
    * 0138 Removed caching function in Windows Update agent plugin...
            NOTE: Please refer to the migration notes!
    * 0564 esx_vsphere_vm.datastores: displays the datastores of the VM...
    * 0731 mk_postgres: improved support for versions postgres < 9.2...
    * 0588 dell_poweredge_amperage.current, dell_poweredge_amperage.power, dell_poweredge_cpu, dell_poweredge_status, dell_poweredge_temp: new checks for the Dell PowerEdge Blade Server
    * 0589 brocade_tm: new check monitoring traffic manager statistics for interfaces of brocade devices
    * 0591 dell_poweredge_mem: new check to monitor memory modules of Dell PowerEdge Servers
    * 0592 dell_poweredge_pci: new check for pci devices on dell PowerEdge Servers
    * 0141 ups_socomec_capacity: Battery Capacity Check for Socomec UPS Devices.
    * 0705 arcserve_backup: improved documentation (check manpage and comments in the agent plugin)
    * 0143 ups_socomec_in_voltage, ups_socomec_out_voltage: Socomec UPS Devices, Input and Output Voltages...
    * 0732 df: now able to monitor inodes...
    * 0716 Add Linux caching agent also to normal agent RPM...
    * 0594 dell_poweredge_netdev: new check to monitor the status of network devices on Dells Poweredge Servers
    * 0733 mem, solaris_mem: now able to configure amount of free memory...
    * 0706 EMC VNX: special agent can alternatively authenticate via security files...
    * 0734 esx_vsphere_vm.running_on: shows the esx host of the VM
    * 0144 enterasys_cpu_util enterasys_powersupply: New Checks for CPU Utilization and Power Supplies on enterasys switches
    * 0595 dell_chassis_power, dell_chassis_powersupplies: new checks for Dell Poweredge Chassis Ppower consumption...
    * 0596 dell_chassis_status, dell_chassis_temp, dell_chassis_kvm, dell_chassis_io, dell_chassis_fans: new checks to monitor the overall status of various sections of the Dell Poweredge Chassis via CMC
    * 0597 dell_chassis_slots: new check to monitor the status of the blade slots of the Dell Poweredge Blade Servers
    * 0759 check_notify_count: New active check to monitor the number of notifications sent to contacts...
    * 0760 The windows agent contains meta information about version, manufacturer etc....
    * 0145 apc_symmetra: Changed naming of Batterie Temperature to System Temerature...
            NOTE: Please refer to the migration notes!
    * 0735 mem.win: now able to configure swap file levels
    * 0146 innovaphone_priports_l1, innovaphone_priports_l2: New Checks for Innovaphone PRI Ports
    * 0707 ibm_svc_host: New check: Status of hosts an IBM SVC / V7000 presents volumes to
    * 0598 kentix_temp, kentix_humidity: new checks for Kentix MultiSensor-Rack
    * 0768 ibm_svc_license: New check for Licensing Status on IBM SVC / V7000 devices
    * 0778 New Special Agent for innovaphone gateways...
    * 0769 juniper_trpz_cpu_util, juniper_trpz_flash, juniper_trpz_info, juniper_trpz_power: new Checks for juniper trapeze switches
    * 0770 innovaphone_licenses: New check to monitor licenses on innovaphone devices"
    * 0771 juniper_trpz_aps: Show the number of connected access points on juniper wlan controllers
    * 0772 added special agent for IBM SVC / V7000 storage systems...
    * 0773 ibm_svc_system: new check for System Info of IBM SVC / V7000 devices
    * 0147 enterasys_fans: New Check to monitor fans of enterasys swichtes
    * 0103 FIX: services: Fixed bug with service inventory defined in main.mk...
    * 0299 FIX: borcade_mlx_fan: Prettified output, handling "other" state now
    * 0300 FIX: cisco_fru_power: Trying not to inventorize not plugged in FRUs...
    * 0305 FIX: apache_status: Fixed exception when agent reports HTML code as apache-status data...
    * 0104 FIX: mssql: Server instances with underline in name are now supported....
    * 0240 FIX: Virtualmachine names with space no longer have missing piggyback data...
    * 0310 FIX: apache_status: Improved handling of unexpeted data sent by agents...
    * 0088 FIX: esx_vsphere_datastores: fixed error with reported capacity of 0 bytes...
    * 0243 FIX: cisco_qos: no longer crashes when the qos policy name is not set...
    * 0326 FIX: hr_fs printer_supply: Improved translation of wrong encoded chars...
    * 0059 FIX: agent_vpshere: new option for supporting ESX 4.1...
    * 0334 FIX: cisco_fantray: Fixed error on Cisco devices which do not support this check...
    * 0355 FIX: heartbeat_crm: Now handling "Failed actions:" output in agent...
    * 0357 FIX: megaraid_bbu: Fixed expected state checking...
    * 0358 FIX: df: now ignores filesystems with a reported size of '-'...
    * 0360 FIX: multipath: Inventory handles non loaded kernel module now...
    * 0339 FIX: blade_bays blade_blades blade_blowers blade_health blade_mediatray blade_powerfan blade_powermod: fix scan function...
    * 0340 FIX: blade_health: fix check, it was totally broken...
    * 0363 FIX: mysql_capacity: Did use wrong calculated warn / crit thresholds...
    * 0364 FIX: brocade_mlx*: Several cleanups, fixed bug in brocade_mlx_fan where only the first worst state was shown in output
    * 0365 FIX: RPMs: Cleaning up xinetd checkmk.rpmnew file after updating package...
    * 0366 FIX: heartbeat_crm: Agent code is now compatible to pacemaker 1.1.9...
    * 0367 FIX: Now using /dev/null instead of closing stdin in linux agent...
    * 0342 FIX: postgres_stat_database: make agent compatible with PostgreSQL 8.4.x...
    * 0343 FIX: postgres_sessions: make agent plugin compatible with PostgreSQL 9.2...
    * 0369 FIX: cups_queues: Fixed bug checking the last queue reported by agent...
    * 0370 FIX: brocade_mlx_module*: Improved output of checks
    * 0372 FIX: megaraid_ldisks: Ignoring adapters without configured logical disks...
    * 0345 FIX: Linux agent: fix detaching of background plugins...
    * 0378 FIX: agent_vsphere.pysphere: Trying to deal with permissions only on some guests/hosts
    * 0245 FIX: Inline SNMP no longer throws an exception when using SNMPv3 credentials...
    * 0380 FIX: jolokia_metrics.mem: PNP-Template now handles non existant max values...
    * 0381 FIX: win_printers: Fixed creation of duplicate services...
    * 0347 FIX: smart.stats: Remove duplicate disks...
    * 0349 FIX: winperf.cpuusage: update man page: this check is deprecated
    * 0383 FIX: solaris_mem: Is now compatible to more systems...
    * 0109 FIX: cisco_fantray: Prevent inventory for not available fans
    * 0110 FIX: cisco_fru_power:  Prevent inventory for not available FRUs
    * 0350 FIX: nfsmounts: correctly handle mount points with spaces...
    * 0387 FIX: df*: Negative filesystem space levels get a more clear text in check output...
    * 0351 FIX: local: Catch invalid state codes and map to 3 (UNKNOWN)...
    * 0397 FIX: mrpe: tolerate performance variable names with spaces...
    * 0399 FIX: check_ftp: cleanup configuration via WATO, remove Hostname field...
    * 0435 FIX: esx_vsphere_sensors: Fix garbled output in case of placeholder VMs...
    * 0251 FIX: agent_vsphere / check_mk agent: fixed outdated systemtime of check_mk agent...
    * 0439 FIX: postfix_mailq: Linux agent better detects Postfix installation...
    * 0440 FIX: heartbeat_crm: Inventory more gracefully handles case where agent output is invalid...
    * 0113 FIX: blade_blades: Now only make inventory for blades that are powered on...
    * 0441 FIX: megaraid_bbu: Fix several false alarms and cases where inventory failed
    * 0442 FIX: dell_om_disks: Treat global hot spare disks as OK, instead of WARN...
    * 0443 FIX: brocade_fcport: cope with firmware that does not provide speed information...
    * 0322 FIX: timemachine: Check now also works if there are spaces in the name of the backup volume or the hostname
    * 0253 FIX: windows agent: fixed crash on processing eventlog records...
    * 0403 FIX: mem.used: Prefer statgrab on FreeBSD for supporting more than 4GB...
    * 0404 FIX: cups_queues: fix exception in case of alternative time format...
    * 0444 FIX: timemachine: do not inventorize check when timemachine is not used
    * 0116 FIX: cisco_vpn_tunnel: Fixed typo that lead to an exception
    * 0118 FIX: stulz_humidity: Fixed coloring in pnp template...
    * 0119 FIX: stulz_humidity: Fixed lower thresholds...
    * 0565 FIX: windows_updates: fix for some cases when forced_reboot is not set
    * 0255 FIX: windows_agent: now able to handle the removal of local/plugin scripts during runtime...
    * 0447 FIX: fortigate_memory: Fix inventory, do not add check if no info available...
    * 0567 FIX: apc_symmetra: transformation from old tuple to new dict format fixed and improved
    * 0432 FIX: stulz_humidity: Fixed syntax error...
    * 0120 FIX: stulz_humidity, apc_humidity: Fixed bug while processing check params...
    * 0460 FIX: endless waiting for printer queues fixed...
    * 0260 FIX: Fixed incorrect formatting of checks with long output...
    * 0261 FIX: df_netapp32 / df_netapp: Fixed bug with negative size in check output...
    * 0262 FIX: ps: Now able to skip disabled "Process Inventory" rules...
    * 0264 FIX: printer_supply_ricoh: now reports correct filling levels...
    * 0575 FIX: cmciii_lcp_airin, cmciii_lcp_airout, cmciii_lcp_waterin, cmciii_lcp_waterout: improved handling of warning state...
    * 0272 FIX: if checks: port type 56 (fibrechannel) is no longer inventorized per default...
    * 0577 FIX: fileinfo.groups: new date pattern is now available for inventory check as well
    * 0688 FIX: winperf_msx_queues: Support output of Exchange 2013...
    * 0578 FIX: zypper: check is always registered as soon as mk_zypper plugin detects zypper tool...
    * 0689 FIX: postgres_sessions: fix empty agent section in case of 0 sessions...
    * 0579 FIX: veeam_client: fix for case when no StopTime section in agent output
    * 0692 FIX: fileinfo: Avoid duplicate entries in Solaris agent...
    * 0693 FIX: hpux_lvm: avoid problem when alternative vgdisplay is installed...
    * 0708 FIX: ntp.time, ntp: avoid DNS lookups in NTP queries and avoid timeouts...
    * 0277 FIX: solaris agent: ntp now able to work with ntpd and xntpd...
    * 0279 FIX: check_mk_agent.solaris: removed proc section from statgrab...
    * 0281 FIX: statgrab_net.ctr: only inventorize interfaces with actual traffic...
    * 0582 FIX: cisco_sys_mem: check now has a man page and a new WATO integration
    * 0667 FIX: oracle_asm_diskgroup: Now really uses the generic filesystem levels...
    * 0555 FIX: snmp_uptime: no longer fails if uptime is < 1 seconds
    * 0136 FIX: cisco_fru_power: Prevent inventory of not exsisting devices
    * 0557 FIX: check_mk_agent.solaris: removed section statgrab mem...
    * 0673 FIX: zfsget: Fixed broken check - was not compatible to current agent output of "df"
    * 0719 FIX: postfix_mailq: fix Linux agent in case of ssmtp being installed
    * 0584 FIX: agent_vsphere: special agent now handles non-standard https port correctly...
    * 0585 FIX: check_mk_agent.linux: more efficient handling of cups printer queues...
    * 0703 FIX: brocade_mlx: omit inventory of cpu and memory on more states...
    * 0137 FIX: Fixed printer_pages...
    * 0587 FIX: if64: problems resolved when running as a clustered service...
    * 0563 FIX: windows agent: now able to process perl scripts...
    * 0729 FIX: esx_vsphere_hostsystem: fixed incorrect status label (not state)...
    * 0142 FIX: winperf_if: treat unknown packets no longer as error packets
    * 0593 FIX: zypper: agent plugin and check now lead to UNKNOWN result in case of repo problems
    * 0758 FIX: check_sql: Fixed monitoring of stored procedures with oracle
    * 0599 FIX: esx_vsphere_datastores: provisioning levels in WATO are no longer limited to 101%
    * 0737 FIX: megaraid_ldisks: now able to handle "No Virtual Drive Configured" states...
    * 0763 FIX: hpux_if: Fixed exception during parsing of provided data on some systems...

    Multisite:
    * 0371 Added log class filter to hostsvcevents view
    * 0352 Avoid Livestatus connections on pages that do not need them...
    * 0390 Added an icon selector to the view editor...
    * 0391 Added sorter / filter for host/service service levels...
    * 0247 New mkp package for web applications: iNag / nagstatus / nagios status.dat...
    * 0429 Implemented role permissions for dashboards...
    * 0430 It is now possible to define custom time ranges in PNP graph search...
    * 0449 Show all custom variables of hosts and services in the detail views...
    * 0665 Added mail notificaton method to custom user notification dialog...
    * 0123 New time range filter for Downtimes and Comments...
    * 0683 New column painter for the last time a service was OK...
    * 0561 quicksearch: now able to search with multiple filters...
    * 0748 Also custom views now have permissions...
    * 0302 FIX: Fixed highlight of choosen elements in foldertee/views snapin in Chrome/IE
    * 0239 FIX: Fixed incorrect html formatting when displaying host or service comments...
    * 0307 FIX: Increased performance of multisite GUI with a large userbase...
    * 0312 FIX: Hiding views related to not existing datasources, like the EC now...
    * 0325 FIX: Removed CSV export icon from availability views...
    * 0327 FIX: Most forms did now work with "Profile Requests" enabled...
    * 0333 FIX: Fixed too long page title during performing several actions...
    * 0356 FIX: Fixed exception caused by utf8 chars in tooltip text...
    * 0368 FIX: Generating selection id is hopefully now compatible to more systems...
    * 0374 FIX: Fixed syntax error in exception handler of LDAP search code...
    * 0375 FIX: LDAP: Now handling user-ids with umlauts...
    * 0246 FIX: brocade_fcport: fixed error in pnp-template...
    * 0393 FIX: LDAP: Enabled paged LDAP search by default now with a page size of 1000...
    * 0394 FIX: LDAP: Auth expiration plugin now checks users for being disabled (in AD)...
    * 0436 FIX: Fix broken Site status switching via sidebar snapin...
    * 0420 FIX: LDAP: Roles/Groups are now synced even if case of DNs do not match...
    * 0421 FIX: UserDB: Fixed lost passwords when changing users in large user databases...
    * 0423 FIX: Users are not logged out anymore during changing their own passwords...
    * 0424 FIX: Improved error handling in case of incorrect auth config in distributed WATO environments
    * 0425 FIX: Fix login loop bug in distributed environments with different auth secrets
    * 0117 FIX: Availability button is now visible for users without the right to edit views
    * 0431 FIX: LDAP: Fixed group syncrhonisation when nested group sync is enabled
    * 0122 FIX: Multisite view editor not longer throwing a exception when loading views from other users
    * 0569 FIX: recurring updates of serial numbers of disabled ldap users fixed...
    * 0676 FIX: Move view "Stale services" to Problems folder
    * 0270 FIX: Multisite host tag filter: Now uses exact match...
    * 0273 FIX: Fixed exceptions when modifying / cloning views...
    * 0274 FIX: Fixed exception when view title or description was missing
    * 0278 FIX: Fixed bookmark icon images for non-english user languages...
    * 0670 FIX: LDAP: Fixed sync when non lower case attributes are configured...
    * 0671 FIX: LDAP: Disable logging of password changes received from LDAP
    * 0558 FIX: availability: fixed exception on specific filter settings...
    * 0712 FIX: Fix multiple groups with same tag when grouping hosts after a tag...
    * 0738 FIX: csv_export: now able to handle umlauts in download filenames...
    * 0762 FIX: Fixed availability filters not opening in IE7

    WATO:
    * 0308 Multisite can now set rotation view permissions for NagVis...
    * 0329 Removed Distributed WATO peer mode...
            NOTE: Please refer to the migration notes!
    * 0244 New features for WATO page Backup & Restore...
    * 0382 Active HTTP check now supports multiline regexp matching...
    * 0112 Explicit mapping of clustered services can now be done with WATO...
    * 0437 Convert WATO rule for debug_log into simple Checkbox...
    * 0428 Changed user profiles (e.g. pw changes) are now replicated in distributed setups...
    * 0114 User Custom Attributes can now be exported to the core...
    * 0448 New button in WATO service list for displaying check parameters...
    * 0454 Add output of traceroute to host diagnostic page
    * 0677 Make title of tags and tag groups localizable...
    * 0685 Distributed WATO now disabled WATO on slave sites per default...
    * 0687 New summary pages with all settings of a host or service...
    * 0275 WATO "Notify Users" feature: Improved confirmation info...
    * 0134 New option to use expect string in response heads for check_http in wato...
    * 0717 Sort permissions of views, dashboards, commands and snapins alphabetically
    * 0761 New bulk host import mode in WATO...
    * 0057 FIX: Fix exception in WATO host editor on custom tag without topic...
    * 0241 FIX: Improved sorting of WATO folders in dropdown menu...
    * 0019 FIX: Fixed wording in WATO rule for MSSQL check
    * 0242 FIX: Parameters for clustered services can now be configured on the cluster host...
    * 0309 FIX: Trying to prevent read/write conflicts with a large user base...
    * 0311 FIX: Fixed "Inventory failed" message when trying an inventory on clusters via WATO...
    * 0330 FIX: Improved performance of WATO slave push with a large user base...
    * 0331 FIX: LDAP diagnostic LOG can now have the $OMD_SITE$ macro configured via WATO...
    * 0332 FIX: Own host tag groups without topics resulted in two groups "Host tags" in the rule editor
    * 0361 FIX: The page linked by "new rule" can now be bookmarked again
    * 0341 FIX: Avoid rare exception in WATO when deleting a host...
    * 0376 FIX: LDAP: Default configuration of attributes is reflected within WATO now
    * 0346 FIX: Fix folder visibility in WATO for unpriviledged users...
    * 0385 FIX: Better error handling for invalid service regex in rule conditions...
    * 0389 FIX: Showing LDAP settings on site specific global settings page now...
    * 0400 FIX: WATO BI editor now supports percentages for count_ok...
    * 0392 FIX: LDAP: Improved error messages of LDAP configuration test...
    * 0415 FIX: LDAP: The LDAP Settings dialog is now disabled when the LDAP Connector is disabled
    * 0416 FIX: When doing user sync on user page rendering, contact group memberships are shown correctly now...
    * 0417 FIX: LDAP: Fixed "Sync-Plugin: Roles" test with OpenLDAP
    * 0248 FIX: Backup & Restore: Snapshot comments now support unicode character...
    * 0418 FIX: LDAP: Fixed broken role sync plugin with OpenLDAP...
    * 0419 FIX: LDAP: The default user profile roles are only assigned to users without roles...
    * 0249 FIX: Backup & Restore: fixed bug when uploading legacy snapshots...
    * 0250 FIX: Fixed error on creating very large WATO snapshots...
    * 0422 FIX: Fixed numbers shown in log entries of bulk inventory...
    * 0252 FIX: ESX vSphere configuration: Fixed non-working configuration parameters...
    * 0456 FIX: Column was too short...
    * 0256 FIX: wato snapshots: snapshot restore no longer fails with older python versions...
    * 0433 FIX: Creating WATO lock during automations (like e.g. master to slave syncs)...
    * 0434 FIX: Fixed wrong count of failed hosts in bulk inventory mode...
    * 0678 FIX: Move two last global settings of Event Console to proper places
    * 0268 FIX: wato inventory: fixed missing services...
    * 0686 FIX: Fix replication with WATO if EC is enabled on master and disabled on slave
    * 0129 FIX: Fixed permission bug in "Edit user profile" dialog....
    * 0269 FIX: brocade_fcport: fixed problem on displaying check_parameters in WATO...
    * 0271 FIX: Fixed sorting in duallist element (two lists with interchangable elements)...
    * 0131 FIX: Error rates for network interfaces can now be set smaller then 0.1 when using Wato....
    * 0690 FIX: Fix language jumping to German when saving user profiles
    * 0666 FIX: Minimum port for the mknotifyd is now 1024 (never use well known ports)...
    * 0559 FIX: WATO snapshots: improved validation of (uploaded) snapshots...
    * 0709 FIX: Fix NoneType has not attribute userdb_automatic_sync bug in D-WATO
    * 0728 FIX: mem.win: fixed bug in WATO configuration rule...
    * 0139 FIX: ldap sync: syncing if rules against ldap is not longer case sensitiv
    * 0736 FIX: WATO backup and restore: improved error handling...

    Notifications:
    * 0362 sms: now searching PATH for sendsms and smssend commands...
    * 0684 New notification variables NOTIFY_LASTSERVICEOK and NOTIFY_LASTHOSTUP...
    * 0711 New rules based notifications...
    * 0713 New bulk notifications...
    * 0108 FIX: Prevent service notification on host alerts...
    * 0058 FIX: Fix email notifications containing non-ASCII characters in some situtations...
    * 0133 FIX: Fixed mkeventd notification plugin...
    * 0720 FIX: Fix timeperiod computation with CMC and flexible notifications...

    BI:
    * 0721 Use hard states in BI aggregates...
    * 0714 BI aggregations now also honor scheduled downtimes...
    * 0715 BI aggregates now acknowledgement information...
    * 0669 FIX: Fixed regex matching in BI when using character groups [...]...

    Reporting & Availability:
    * 0018 New option for displaying a legend for the colors used in the timeline...
    * 0405 Add CSV export to availability views...
    * 0338 FIX: Introduce time limit on availability queries...
    * 0681 FIX: Display correct year for availability range for last month in january
    * 0750 FIX: Availability: fix exception when summary is on and some elements have never been OK

    Event Console:
    * 0301 Handling messages of special syslog format correctly...
    * 0388 Moved Event Console related settings to own settings page...
    * 0710 Create a history entry for events that failed their target count...
    * 0749 Allow to restrict visibility of events by their host contacts...
    * 0303 FIX: Old log entries were shown in event history first...
    * 0304 FIX: Escaping several unwanted chars from incoming log messages...
    * 0089 FIX: CSV export of event console was broken...
    * 0359 FIX: Fixed exception in event simulator when one match group did not match
    * 0384 FIX: Trying to prevent problem when restarting mkeventd...
    * 0427 FIX: Fixed exception when handling connections from event unix socket...
    * 0679 FIX: Allow non-Ascii characters in generated events
    * 0680 FIX: Do not allow spaces in host names in event simulator...
    * 0672 FIX: Service item of "Check event state in event console" checks can now be configured...
    * 0590 FIX: mkeventd: fixed encoding of unicode characters in the snmptrap receiver...

    Livestatus:
    * 0337 New header for limiting the execution time of a query...
    * 0276 nagios4 livestatus support...
    * 0335 FIX: Parse state of downtime notification log entries correctly...
    * 0336 FIX: Limit the number of lines read from a single logfile...
    * 0344 FIX: Fix semantics of columns num_services_hard_*...

    Livestatus-Proxy:
    * 0263 FIX: livestatus log table: fixed missing logentries of archived logfiles...


1.2.3i7:
    Core & Setup:
    * 0011 Introduce optional lower limit for predicted levels...
    * 0217 FIX: More verbose error output for SNMP errors on the command line...
    * 0288 FIX: Error messages of datasource programs (e.g. VSphere Agent) are now visible within WATO...
    * 0010 FIX: Fix computation of hour-of-the-day and day-of-month prediction...
    * 0292 FIX: Inline SNMP: Check_MK check helpers are closing UDP sockets now...

    Checks & Agents:
    * 0060 cisco_fantray: new check for monitoring fan trays of Cisco Nexus switches
    * 0061 cisco_cpu: check now recognizes new object cpmCPUTotal5minRev...
    * 0063 veeam_client: new check to monitor status of veeam clients with special agent plugin...
    * 0064 veeam_jobs: new check to monitor the backup jobs of the veeam backup tool...
    * 0047 fritz.conn fritz.config fritz.uptime fritz.wan_if fritz.link: New checks for monitoring Fritz!Box devices...
    * 0027 esx_vsphere_sensors: it is now possible override the state of sensors...
    * 0090 apc_ats_status: New Check for monitoring APC Automatic Transfer Switches
    * 0080 Added new checks for Brocade NetIron MLX switching / routing devices...
    * 0091 apc_ats_output: new check for output measurements on APC ATS devices
    * 0068 check_sql: support for mssql databases included
    * 0208 fileinfo.groups: Added minimum/maximum file size parameters...
    * 0093 check_http: Default service description prefix can be avoided...
    * 0004 df: dynamic filesystem levels now reorder levels automatically...
    * 0069 veeam_client: limits for time since last backup introduced
    * 0214 Logwatch: context lines can now be disabled using nocontext=1...
    * 0038 casa_cpu_mem casa_cpu_temp casa_cpu_util casa_fan casa_power: New checks for casa Cable Modem Termination Systems...
    * 0097 arc_raid_status: New check for Areca RAID controllers
    * 0070 cmciii_lcp_airin cmciii_lcp_airout cmciii_lcp_fans cmciii_lcp_waterflow cmciii_lcp_waterin cmciii_lcp_waterout: new checks for the Rittal CMC-III LCP device
    * 0098 apc_inrow_airflow, apc_inrow_fanspeed, apc_inrow_temp: New checks for APC inrow devices
    * 0099 apc_mod_pdu_modules: New check for APC Modular Power Distribution Unit
    * 0072 cmciii_pu_access cmciii_pu_canbus cmciii_pu_io cmciii_pu_temp: New checks for the Rittal CMC-III PU Unit
    * 0100 juniper_cpu: New check for CPU utilization on Juniper switches
    * 0236 windows_agent: each script can now be configured to run sync / async...
    * 0101 liebert_chiller_status: New check for Liebert Chiller devices
    * 0083 brocade_mlx: Temperature sensors of one module now in one common check...
    * 0008 df: Solaris agent now also supports samfs
    * 0084 brocade_mlx: single checks now instead of sub checks...
    * 0291 winperf_ts_sessions: New check to monitor Microsoft Terminal Server sessions...
    * 0102 modbus_value: New check and Agent to modbus devices...
    * 0013 Solaris Agent: implement cached async plugins and local checks...
    * 0238 vsphere monitoring: new option to skip placeholder vms in agent output...
    * 0016 Linux+Windows agent: allow spooling plugin outputs via files...
    * 0017 local: New state type P for state computation based on perfdata...
    * 0085 brocade_mlx: now handles more different module states...
    * 0024 FIX: cisco_wlc: removed check configuration parameter ap_model...
    * 0003 FIX: ps: Remove exceeding [ and ] in service description when using process inventory...
    * 0037 FIX: checkman browser (cmk -m) was not working properly in network subtree...
    * 0283 FIX: Interface Checks: ignore invalid error counts while interface is down...
    * 0081 FIX: Fixed corruption in SNMP walks created with cmk --snmpwalk...
    * 0286 FIX: esx_vsphrere_counters.ramdisk: Better handling for non existant ramdisks...
    * 0290 FIX: winperf_processor mem.win: Handling no/empty agent responses correctly now...
    * 0293 FIX: esx_vsphere_counters_ramdisk_sizes: Handles ram disk "ibmscratch" by default now
    * 0012 FIX: Solaris Agent: fixed broken fileinfo section...
    * 0297 FIX: mk-job is now also usable on CentOS 5+...
    * 0298 FIX: win_dhcp_pools: Fixed wrong percentage calculation
    * 0237 FIX: tsm_sessions: fixed invalid check output during backups...

    Multisite:
    * 0001 New filters for selecting several host/service-groups at once...
    * 0050 New concept of favorite hosts and services plus matching filters and views...
    * 0211 GUI Notify: Added notify method "popup" to really create popup windows...
    * 0215 Added option to make HTML escape in plugin outputs configurable...
    * 0071 livedump: new option to include contact_groups instead of contacts when dumping configuration
    * 0043 FIX: LDAP: Improved error reporting during synchronisation...
    * 0044 FIX: LDAP: Fixed error with empty groups during non nested group sync...
    * 0045 FIX: LDAP: Fixed error when synchronizing non nested groups to roles...
    * 0046 FIX: Fixed editing contactgroup assignments of hosts or folders with "-" in names...
    * 0049 FIX: Fixed useless I/O during page processing...
    * 0203 FIX: Changed sidebar reload interval to be more random...
    * 0204 FIX: Reduced I/O on logins with access time recording or failed login counts...
    * 0206 FIX: Fixed logwatch permission check when using liveproxy for normal users...
    * 0210 FIX: LDAP: Fixed problem syncing contactgroups of a user with umlauts in CN
    * 0035 FIX: Convert HTTP(S) links in plugin output into clickable icon...
    * 0006 FIX: Checkboxes for hosts/services were missing on modified views...
    * 0284 FIX: Context help toggled on/off randomly...
    * 0285 FIX: Fixed bookmarking of absolute URLs or PNP/NagVis URLs in sidebar snapin...
    * 0296 FIX: Fixed moving of snapins while in scrolled sidebar...

    WATO:
    * 0053 New rule for configuring the display_name of a service...
    * 0216 Supporting float values as SNMP timeout value now...
    * 0082 Improved online help for LDAP connections...
    * 0009 Automatically schedule inventory check after service config change...
    * 0294 Added "services" button to host diagnose page
    * 0048 FIX: Tests on host diagnose page are executed parallel now...
    * 0033 FIX: Fixed problem when saving settings in WATOs host diagnostic page...
    * 0205 FIX: NagVis related permissions of roles can be edited again...
    * 0207 FIX: Explicit communities were not saved in all cases...
    * 0094 FIX: Hide SNMPv3 credentials in WATO...
    * 0212 FIX: Fixed broken site edit page in case a TCP socket has been configured...
    * 0095 FIX: Fixed problem with portnumber in Wato Distributed Monitoring dialog
    * 0213 FIX: LDAP: Various small improvements for handling the LDAP user connector...
    * 0039 FIX: Fixed exception on displaying WATO helptexts in the global settings...
    * 0219 FIX: Fixed display problems in WATO folders with long contact group names
    * 0220 FIX: Added HTML escaping to several global settings attributes...
    * 0234 FIX: Improved handling of interface inventory states / types...
    * 0289 FIX: Renamed "Hosts & Folders" page to "Hosts"
    * 0295 FIX: Fixed problem with new created tag groups with "/" in title...

    Notifications:
    * 0005 Added notification script for sending SMS via mobilant.com...
    * 0032 FIX: Fixed problem when forwarding notification mails in windows...
    * 0218 FIX: Fixed rendering of HTML mails for Outlook (at least 2013)...

    BI:
    * 0287 FIX: Fixed assuming states of services with backslashes in descriptions...

    Reporting & Availability:
    * 0051 Option for showing timeline directly in availability table...
    * 0052 Visual colorization of availability according to levels...
    * 0054 New labelling options for availability table...
    * 0055 Allow grouping by host, host group or service group...
    * 0056 New concept of service periods in availability reporting...
    * 0002 You can now annotate events in the availability reporting...
    * 0014 FIX: Fix styling of tables: always use complete width...
    * 0015 FIX: Fixed summary computation in availability when grouping is used...

    Event Console:
    * 0026 FIX: snmptd_mkevent.py: fixed crash on startup
    * 0036 FIX: Fixed bug where multsite commands did not work properly...

    Livestatus:
    * 0067 livedump: new option to mark the mode at the beginning of the dump and documentation fixes...
    * 0023 FIX: Fixed incorrect starttime of table statehist entries...
    * 0034 FIX: Availability no longer showes incorrect entries when only one logfile exists...
    * 0233 FIX: Fixed missing entries in log file and availability view...


1.2.3i6:
    Core & Setup:
    * 0041 FIX: setup.py now handles non existing wwwuser gracefully...

    Checks & Agents:
    * 0040 Add agent plugin to test local hostname resolving...
    * 0020 FIX: Inventory problem with inventory_processes parameter...

    Multisite:
    * 0000 Improved performance of LDAP sync by refactoring the group sync code

    WATO:
    * 0042 FIX: Removed debug outputs from service inventory...


1.2.3i5:
    Core:
    * Automatically remove duplicate checks when monitoring with Agent+SNMP
       at the same time. TCP based ones have precedence.
    * inventory check of SNMP devices now does scan per default (configurable)
    * FIX: inventory check now honors settings for exit code
    * FIX: avoid exception nodes of cluster have different agent type
    * FIX: continue inventory, if one check does not support it
    * FIX: fix configuration of explicit SNMP community, allow unicode
    * FIX: avoid invalid cache of 2nd and up hosts in bulk inventory
    * FIX: fixed error handling in SNMP scan, inventory check fails now
           if SNMP agent is not responding
    * FIX: Ignore snmp_check_interval cache in interactive situations (e.g.  -nv)
    * FIX: check_mk config generation: on computing the checks parameters
           there is no longer a small chance that existing rules get modified

    Event Console:
    * check_mkevents now available as C binary: check_mkevents_c
    * FIX: use default values for unset variables in actions

    Multisite:
    * Speed-O-Meter: now measure only service checks. Host checks
      are omitted, since they do not really matter and make the
      results less useful when using CMC.
    * Added host aliases filter to some views (host/service search)
    * It is now possible to enforce checkboxes in views upon view loading
      (needs to be confgured per view via the view editor)
    * Wiki Sidebar Snapin: showing navigation and quicksearch. OMD only.
    * Sidebar can now be folded. Simply click somewhere at the left 10 pixels.
    * Foldable sections now have an animated triangle icon that shows the folding state
    * Added new snapin "Folders", which interacts with the views snapin when
      both are enabled. You can use it to open views in a specific folder context
    * LDAP: Added option to make group and role sync plugin handle nested
            groups (only in Active Directory at the moment). Enabling this
	    feature might increase the sync time a lot - use only when really needed.
    * FIX: Fixed encoding problem in webservice column output
    * FIX: Fix output format python for several numeric columns
    * FIX: Fixed searching hosts by aliases/adresses
    * FIX: Remove duplicate entries from Quicksearch
    * FIX: Avoid timed browser reload after execution of exections
    * FIX: Hosttag filter now works in service related views
    * FIX: Added code to prevent injection of bogus varnames
           (This might break code which uses some uncommon chars for varnames)
    * FIX: Fixed computation of perfometer values, which did not care about
           the snmp_check_interval. Simplyfied computation of perfometer values
    * FIX: LDAP: Custom user attributes can now be synced again

    BI:
    * FIX: Fix exception when showing BI tree in reporting time warp
    * FIX: Fixed blue triangle link: would show more aggregations,
       if one name was the prefix of another

    Notifications:
    * Blacklisting for services in the felixble notification system
    * FIX: mail with graph plugin: set explicit session.save_path for php
           Fixes instances where the php command couldn't fetch any graphs

    Checks & Agents:
    * diskstat: removed (ever incorrect) latency computation for Linux
    * statgrab_load: support predictive levels, add perf-o-meter
    * ucd_cpu_load: support predictive levels
    * hpux_cpu, blade_bx_load: support predictive levels, add perf-o-meter,
       make WATO-configable
    * check_sql: Database port can now be explicitly set
    * steelhead_perrs: New check for Rivergate Gateways
    * alcatel_power: Check for power supplies on Alcatel switches
    * qnap_disks: New check for Hardisks in Qnap devices
    * Dell Open Manage: SNNP Checks for Physical Disks, CPU and Memory
    * check_tcp: Now able to set custom service description
    * Apache ActiveMQ: New Special Agent and Check to query ActiveMQ Queues
    * check_ftp: can now be configured via Wato
    * windows_tasks: New check to  monitor the Windows Task Scheduler
    * sensatronics_temp: New check for Sensatronic E4 Temperatur Sensor
    * akcp_sensor_drycontact: New Check for AKCP drycontact Sensors
    * esx_vsphere_vm.heartbeat: Heartbeat status alert level now configurable
    * ps:  new configuration option: handle_count (windows only)
    * FIX: Windows agent: gracefully handle garbled logstate.txt
    * FIX: esx_vsphere_counters: added missing ramdisk type upgradescratch
    * FIX: esx_vsphere_hostsystem: fixed bug in handling of params
    * FIX: local: tolerate invalid output lines
    * FIX: hp_proliant: Correct handling of missing snmp data
    * FIX: logwatch.ec: No longer forwards "I" lines to event console
    * FIX: check_dns: default to querying the DNS server on the localhost itself
    * FIX: ps: do not output perfdata of CPU averaging (use ps.perf for that)
    * FIX: nfsexports: also support systems with rpcbind instead of portmap
    * FIX: ups_in_freq: corrected spelling of service description
    * FIX: ups_bat_temp: renamed service description to "Temperature Battery",
           in order to make it consistent with the other temperature checks
    * FIX: hp_blade_blades: Fixed crash on inventory when receiving
           unexpected snmp data
    * FIX: apache_status: If ReqPerSec and BytesPerSec are not reported by
           the agent, no PNP graphs for them are drawn.
           (This is the case if ExtendedStatus set to Off in Apache config)
    * FIX: oracle_jobs: fixed issues with incorrect column count in check output
    * FIX: if/if64/...: layout fix in PNP template for packets


    WATO:
    * You can now have site-specific global settings when using
      distributed WATO (available in the "Distributed Monitoring")
    * bulk inventory: display percentage in progress bar
    * New option for full SNMP scan in bulk inventory
    * bulk operations now also available when checkboxes are off
    * LDAP: Added test to validate the configured role sync groups
    * LDAP: The sync hooks during activate changes can now be enabled/disabled
      by configuration (Global Settings)
    * Disabled replication type "peer" in site editor.
    * Added "permanently ignore" button to inventory services dialog which 
      links directly to the disabled services view
    * Added diagnose page linked from host edit dialog. This can be used to test
      connection capabilities of hosts
    * The rule "Process inventory" now offers the same configuration options 
      as its manual check equivalent "State and count of processes"
    * New configuration option handle_count (windows only) in the rules
      "Process inventory" and "State and count of processes"
    * FIX: correct display of number of hosts in bulk inventory
    * FIX: nailed down ".siteid" exception when added new site
    * FIX: fixed setting for locking mode from 'ait' to 'wait'
    * FIX: avoid removal of tags from rules when not yet acknowledged
    * FIX: avoid need for apache restart when adding new service levels
    * FIX: fix encoding problem on GIT integration

    Livestatus:
    * Removed "livecheck". It never was really stable. Nagios4 has something
      similar built in. And also the Check_MK Micro Core.
    * table statehist: no longer computes an unmonitored state for hosts and
                       services on certain instances.
                       (showed up as no hosts/services in the multisite gui)
    * table statehist: fixed SIGSEGV chance on larger queries

1.2.3i4:
    Core:
    * Create inventory check also for hosts without services, if they
          have *no* ping tag.

    WATO:
    * Bulk inventory: speed up by use of cache files and doing stuff in
          groups of e.g. 10 hosts at once
    * Multisite connection: new button for cloning a connection

    Checks & Agents:
    * Linux agent RPM: remove dependency to package "time". That package
         is just needed for the binary mk-job, which is useful but not
         neccessary.

    Multisite:
    * FIX: fix broken single-site setups due to new caching

1.2.3i3:
    Core:
    * FIX: fixed typo in core startup message "logging initial states"
    * FIX: livestatus table statehist: fixed rubbish entries whenever
           logfile instances got unloaded

    Livestatus:
    * FIX: check_mk snmp checks with a custom check interval no longer
           have an incorrect staleness value

    Notifications:
    * mkeventd: new notification plugin for forwarding notifications
       to the Event Console. See inline docu in share/check_mk/notification/mkeventd
       for documentation.
    * FIX: cleanup environment from notifications (needed for CMC)

    Checks & Agents:
    * Windows agent: increased maximum plugin output buffer size to 2MB
    * check_icmp: New WATO rule for custom PING checks
    * agent_vsphere: now able to handle < > & ' " in login credentials
    * if/if64 and friends: add 95% percentiles to graphs
    * services: inventory now also matches against display names of services
    * esx_vsphere_hostsystem.multipath: now able to set warn/crit levels
    * cpu_netapp: added Perf-O-Meter and PNP template
    * cisco_cpu: added Perf-O-Meter and PNP template
    * apc_symmetra: add input voltage to informational output
    * agent_vsphere: new debug option --tracefile
    * FIX: windows_agent: fixed bug in cleanup of open thread handles
    * FIX: cups default printer is now monitored again in linux agent
    * FIX: host notification email in html format: fixed formating error
           (typo in tag)
    * FIX: netapp_volumes: better output when volume is missing
    * FIX: winperf_phydisk: handle case where not performance counters are available
    * FIX: check_mk_agent.linux: limit Livestatus check to 3 seconds
    * FIX: esx_vsphere_vm: fixed exception when memory info for vm is missing
    * FIX: esx_vsphere_hostsystem: Fixed typo in check output
    * FIX: psperf.bat/ps: Plugin output processing no longer crashes when
           the ps service is clustered

    Multisite:
    * Filtering in views by Hostalias is possible now too
       (however the filter is not displayed in any standard view - user needs
       to enable it by customizing the needed views himself)
    * FIX: add missing service icons to view "All Services with this descr..."
    * FIX: ldap attribute plugins: fixed crash when parameters are None
    * FIX: avoid duplicate output of log message in log tables
    * FIX: fixed problem with ldap userid encoding
    * FIX: removed state-based colors from all Perf-O-Meters
    * FIX: brocade_fcport pnp-template: fixed incorrect display of average values
    * FIX: all log views are now correctly sorted from new to old

    Livestatus-Proxy:
    * Implement caching of non-status requests (together with Multisite)
    * FIX: fix exception when printing error message
    * FIX: honor wait time (now called cooling period) after failed TCP connection
    * FIX: fix hanging if client cannot accept large chunks (seen on RH6.4)

    WATO:
    * Rule "State and count of processes": New configuration options:
           virtual and resident memory levels
    * Added title of tests to LDAP diagnose table
    * Bulk inventory: new checkbox to only include hosts that have a failed
        inventory check.
    * Bulk inventory: yet another checkbox for skipping hosts where the
        Check_MK service is currently critical
    * New rule: Multipath Count (used by esx_vsphere_hostsystem.multipath)
    * FIX: The rule "State and count of processes" is no longer available
           in "Parameters for inventorized check". This rule was solely
           intented for "Manual checks" configuration
    * FIX: Trying to prevent auth.php errors while file is being updated

1.2.3i2:
    Core:
    * New option -B for just generating the configuration
    * Introduced persistent host address lookup cache to prevent issues
      loading an unchanged configuration after a single address is not resolvable anymore
    * Assigning a service to a cluster host no longer requires a reinventory
    * Setting a check_type or service to ignore no longer requires a reinventory
      Note: If the ignore rule is removed the services will reappear
    * Config creation: The ignore services rule now also applies to custom, active
                       and legacy checks
    * Predictive monitoring: correctly handle spaces in variable names (thanks
       to Karl Golland)
    * New man page browser for console (cmk -m)
    * New option explicit_snmp_communities to override rule based SNMP settings
    * Preparations for significant SNMP monitoring performance improvement
      (It's named Inline SNMP, which is available as special feature via subscriptions)
    * Allow to specify custom host check via WATO (arbitrary command line)
    * Implement DNS caching. This can be disabled with use_dns_cache = False

    Livestatus:
    * new service column staleness: indicator for outdated service checks
    * new host    column staleness: indicator for outdated host checks

    Checks & Agents:
    * esx_hostystem multipath: criticize standby paths only if not equal to active paths
    * mk_logwatch: fixed bug when rewriting logwatch messages
    * check_mk: Re-inventory is no longer required when a service is ignored via rule
    * check_mk: Now possible to assign services to clusters without the need to
                reinventorize
    * lnx_if: Fixed crash on missing "Address" field
    * viprinet_router: Now able to set required target state via rule
    * windows_agent: Now available as 64 bit version
    * agent_vsphere: fix problem where sensors were missing when
      you queried multiple host systems via vCenter
    * cached checks: no longer output cached data if the age of the
                     cache file is twice the maximum cache age
    * windows agent: no longer tries to execute directories
    * fileinfo: no longer inventorize missing files(reported by windows agent)
    * New checks for Brocade fans, temperature and power supplies
    * cluster hosts: removed agent version output from Check_MK service (this
      was misleading for different agent versions on multiple nodes)
    * job check: better handling of unexpected agent output
    * lnx_thermal: Added check for linux thermal sensors (e.g. acpi)
    * hwg_temp: Make WATO-Rule "Room Temperature" match, add man page, graph
                and Perf-O-Meter
    * ps.perf: Support Windows with new plugin "psperf.bat". wmicchecks.bat
               is obsolete now.
    * Special Agent vSphere: support ESX 4.1 (thanks to Mirko Witt)
    * esx_vsphere_object: make check state configurable
    * mk_logwatch: support continuation lines with 'A'. Please refer to docu.
    * mk_oracle: Added plugin for solaris
    * win_netstat: New check for Windows for checking the existance of a UDP/TCP
        connection or listener
    * ps/ps.perf: allow to set levels on CPU util, optional averaging of CPU
    * diskstat: Agent is now also processing data of mmcblk devices
    * qmail: Added check for mailqueue 
    * cisco_locif: removed obsolete and already disabled check completely
    * fc_brocade_port: removed obsolete check
    * fc_brocade_port_detailed: removed obsolete check
    * tsm_stgpool: removed orphaned check
    * vmware_state: removed ancient, now orphaned check. Use vsphere_agent instead.
    * vms_{df,md,netif,sys}: remove orphaned checks that are not needed by the current agent
    * tsm: Added new TSM checks with a simple windows agent plugin
    * windows_agent: now starts local/plugin scripts in separate threads/processes
                     new script parameters cache_age, retry_count, timeout
                     new script caching options "off", "async", "sync"
    * windows_agent: increased maximum local/plugin script output length to 512kB
                     (output buffer now grows dynamically)
    * jolokia_metrics: fixed incorrect plugin output for high warn/crit levels
    * jolokia_metrics.uptime: Added pnp template
    * hyperv: Added a check for checking state changes.
    * df / esx_vsphere_datastore: now able to set absolute levels and levels depending
                                  on total disk space of used and free space
    * cisco_wlc: New check for monitoring cisco wireless lan access points 
    * cisco_wlc_clients: New check for the nummber of clients in a wlc wifi
    * df: Negative integer levels for MB left on a device
    * win_printers: Monitoring of printer queue on a windows printserver
    * cisco_qos: Updated to be able to mintor IOS XR 4.2.1 (on a ASR9K device)
    * New active check, check_form_submit, to submit HTML forms and check the resulting page
    * mk-job: /var/lib/check_mk_agent/job directory is now created with mode 1777 so 
              mk-job can be used by unprivileged users too
    * ADD: etherbox: new check for etherbox (messpc) sensors.
           currently supported: temperature, humidity, switch contact and smoke sensors
    * cisco_wlc_client: now supports low/high warn and crit levels
    * cisco_wlc: now supports configuration options for missing AP
    * agent_vsphere: completely rewritten, now considerably faster
                     vCenter is still queried by old version
    * windows_agent: windows eventlog informational/audit logs now reported with O prefix
    * mk_logwatch: ignored loglines now reported with an "." prefix (if required)
    * apache_status: Nopw also supports multithreaded mpm
    * windows_agent: now able to suppress context messages in windows eventlogs
    * agent_vsphere: completely rewritten, now considerably faster
                     vCenter is still queried by old version
    * windows_agent: windows eventlog informational/audit logs now reported with O prefix
    * mk_logwatch: ignored loglines now reported with an "." prefix (if required)
    * check_mk-if.pnp: fixed bug with pnp template on esx hosts without perfdata
    * jolokia checks (JVM): uptime, threads, sessions, requests, queue
      now configurable via WATO
    * vSphere checks: secret is not shown to the user via WATO anymore
    * WATO rule to check state of physical switch (currently used by etherbox check)
    * cisco_wlc: Allows to configure handling of missing AP
    * logwatch.ec: show logfiles from that we forwarded messages
    * FIX: blade_blades: Fixed output of "(UNKNOWN)" even if state is OK
    * FIX: apache_status: fix exception if parameter is None
    * FIX: hr_mem: handle virtual memory correct on some devices
    * FIX: apache_status agent plugin: now also works, if prog name contains slashes
    * FIX: check_dns: parameter -A does not get an additional string
    * FIX: cisco_qos: Catch policies without post/drop byte information
    * FIX: cisco_qos: Catch policies without individual bandwidth limits
    * FIX: windows_agent: fixed bug on merging plugin output buffers
    * FIX: esx_vsphere_datastores: Fix incomplete performance data and Perf-O-Meter
    * FIX: cleaned up fileinfo.groups pattern handling, manual configuration
      is now possible using WATO
    * FIX: check_mk-ipmi.php: PNP template now displays correct units as delivered
           by the check plugin
    * FIX: check_disk_smb: Remove $ from share when creating service description.
           Otherwise Nagios will not accept the service description.
    * FIX: mrpe: gracefully handle invalid exit code of plugin

    Notifications:
    * notify.py: Matching service level: Use the hosts service level if a
                 service has no service level set
    * notify.py: fixed bug with local notification spooling
    * HTML notifications: Now adding optional links to host- and service names
      when second argument notification script is configured to the base url of the
      monitoring installation (e.g. http://<host>/<site>/ in case of OMD setups)
    * HTML notifications: Added time of state change

    Multisite:
    * Finally good handling of F5 / browser reloads -> no page switching to
      start page anymore (at least in modern browsers)
    * User accounts can now be locked after a specified amount of auth
      failures (lock_on_logon_failures can be set to a number of tries)
    * Column Perf-O-Meter is now sortable: it sorts after the *first*
      performance value. This might not always be the one you like, but
      its far better than nothing.
    * logwatch: Logwatch icon no longer uses notes_url
    * Inventory screen: Host inventory also displays its clustered services
    * Rules: Renamed "Ignored services" to "Disabled services"
             Renamed "Ignored checks" to "Disabled checks"
    * Sorter Host IP address: fixed sorting, no longer uses str compare on ip
    * Views: New: Draw rule editor icon in multisite views (default off)
             Can be activated in global settings
    * New global multisite options: Adhoc downtime with duration and comment
                                    Display current date in dashboard
    * LDAP: Using asynchronous searches / added optional support for paginated
      searches (Can be enabled in connection settings)
    * LDAP: It is now possible to provide multiple failover servers, which are
      tried when the primary ldap server fails
    * LDAP: Supporting posixGroup with memberUid as member attribute
    * LDAP: Added filter_group option to user configuration to make the
    synchonized users filterable by group memberships in directories without
    memberof attributes
    * LDAP: Moved configuration to dedicated page which also provides some
      testing mechanisms for the configuration
    * Added option to enable browser scrollbar to the multisite sidebar (only
      via "sidebar_show_scrollbar = True" in multisite.mk
    * Added option to disable automatic userdb synchronizations in multisite
    * Implemented search forms for most data tables
    * New icons in view footers: export as CSV, export as JSON
    * Availability: new columns for shortest, longest, average and count
    * Editing localized strings (like the title) is now optional when cloning
      views or editing cloned views. If not edited, the views inherit the
      localized strings from their ancestors
    * Added simple problems Dashboard
    * New filter and column painter for current notification number (escalations)
    * Added new painters for displaying host tags (list of tags, single tag
    groups). All those painters are sortable. Also added new filters for tags.
    * Added painters, icon and filters for visualizing staleness information
    * Improved filtering of the foldertree snapin by user permissions (when a user is
      only permitted on one child folder, the upper folder is removed from the
      hierarchy)
    * "Unchecked Services" view now uses the staleness of services for filtering
    * Globe dashlets make use of the parameter "id" to make it possible to
      provide unique ids in the render HTML code to the dashlets
    * Multisite can now track wether or not a user is online, this need to be
      enabled e.g. via Global Settings in WATO (Save last access times of
      users)
    * Added popup message notification system to make it possible to notify
      multisite users about various things. It is linked on WATO Users page at
      the moment. An image will appear for a user in the sidebar footer with
      the number of pending messages when there are pending messages for a user.
      To make the sidebar check for new messages on a regular base, you need
      to configure the interval of sidebar popup notification updates e.g. via
      WATO Global Settings.
    * Event views: changed default horizon from 31 to 7 days
    * New option for painting timestamp: as Unix Epoch time
    * New filters: Host state type and Service state type
    * FIX: better error message in case of exception in SNMP handling
    * FIX: Inventory screen: Now shows custom checks
    * FIX: Fixed locking problem of multisite pages related to user loading/saving
    * FIX: Fixed wrong default settings of view filters in localized multisite
    * FIX: line wrapping of logwatch entries
    * FIX: Fixed button dragging bug when opening the view editor
           (at least in Firefox)

    WATO:
    * Allow to configure check-/retry_interval in second precision
    * Custom user attributes can now be managed using WATO
    * Allow GIT to be used for change tracking (enable via global option)
    * Hosts/Folders: SNMP communities can now be configured via the host
      and folders hierarchy. Those settings override the rule base config.
    * Require unique alias names in between the following elements:
      Host/Service/Contact Groups, Timeperiods and Roles
    * Removed "do not connect" option from site socket editor. Use the
      checkbox "Disable" to disable the site for multisite.
    * Converted table of Event Console Rules to new implementation, make it sortable
    * FIX: do validation of check items in rule editor
    * FIX: More consistent handling of folderpath select in rule editor
    * FIX: Now correctly handling depends_on_tags on page rendering for
           inherited values
    * FIX: Changed several forms from GET to POST to prevent "Request-URI too
           large" error messages during submitting forms
    * FIX: automation snmp scan now adhere rules for shoddy snmp devices
           which have no sys description
    * FIX: Cisco ruleset "Cisco WLC WiFi client connections" has been generalized to
           "WLC WiFi client connections"
    * FIX: Snapshot handling is a little more robust agains manually created
           files in snapshot directory now
    * FIX: Slightly more transparent handling of syntax errors when loading rules.mk

    Notifications:
    * Flexible Notification can now filter service levels
    * FIX: check_tcp corrected order of parameters in definition

    Event Console:
    * New global setting "force message archiving", converts the EC into
      a kind of syslog archive
    * New built-in snmptrap server to directly receive snmp traps
    * FIX: fix layout of filter for history action type
    * FIX: better detect non-IP-number hosts in hostname translation

1.2.3i1:
    Core:
    * Agents can send data for other hosts "piggyback". This is being
      used by the vSphere and SAP plugins
    * New variable host_check_commands, that allows the definition of
      an alternative host check command (without manually defining one)
    * New variable snmp_check_interval which can be used to customize
      the check intervals of SNMP based checks
    * setup: Added missing vars rrd_path and rrdcached_sock
    * new variable check_mk_exit_status: allows to make Check_MK service OK,
      even if host in not reachable.
    * set always_cleanup_autochecks to True per default now
    * check_mk: new option --snmptranslate

    Multisite:
    * New availability view for arbitrary host/service collections
    * New option auth_by_http_header to use the value of a HTTP header
      variable for authentication (Useful in reverse proxy environments)
    * New permission that is needed for seeing views that other users
      have defined (per default this is contained in all roles)
    * New path back to the view after command exection with all
      checkboxes cleared
    * Added plugins to config module to make registration of default values
      possible for addons like mkeventd - reset to default values works now
      correctly even for multisite related settings
    * perfometer: Bit values now using base of 1000
    * Added PNP tempate for check_disk_smb
    * Dashboards can now be configured to be reloaded on resizing
      (automatically adds width/height url parameters)
    * LDAP authentification: New config option "Do not use persistent
                             connections to ldap server"
    * Hosttags and auxiliary tags can now be grouped in topics
    * Fixed output of time in view if server time differs from user time

    Event Console:
    * New rule feature: automatically delete event after actions
    * New filter for maximum service level (minimum already existed)
    * New global setting: hostname translation (allows e.g. to drop domain name)
    * New rule match: only apply rule within specified time period

    Checks & Agents:
    * solaris_mem: New check for memory and swap for Solaris agent
    * agent_vsphere: New VMWare ESX monitoring that uses pySphere and the VMWare
      API in order to get data very efficiently. Read (upcoming) documentation
      for details.
    * new special agent agent_random for creating random monitoring data
    * New checks: windows_intel_bonding / windows_broadcom_bonding
    * Implemented SAP monitoring based on the agent plugin mk_sap. This
      must be run on a linux host. It connects via RFC calls to SAP R/3
      systems to retrieve monitoring information for this or other machines.
    * sap.dialog: Monitors SAP dialog statistics like the response time
    * sap.value: Simply processes information provided by SAP to Nagios
    * openvpn_clients: new check for OpenVPN connections
    * if64_tplink: special new check for TP Link switches with broken SNMP output
    * job: Monitoring states and performance indicators of any jobs on linux systems
    * oracle_asm_diskgroups: Added missing agent plugin + asmcmd wrapper script
    * oracle_jobs: New check to monitor oracle database job execution
    * oracle_rman_backups: New check to monitor state of ORACLE RMAN backups
    * jar_signature: New check to monitor wether or not a jar is signed and
      certificate is not expired
    * cisco_qos: adhere qos-bandwidth policies
    * check_disk_smb: WATO formalization for active check check_disk_smb
    * if.include: new configurable parameters for assumed input and output speed
    * cisco_qos: new param unit:    switches between bit/byte display
                 new param average: average the values over the given minute
                 new params post/drop can be configured via int and float
                 fixed incorrect worst state if different parameters exceed limit
    * logwatch.ec: Added optional spooling to the check to prevent dataloss
      when processing of current lines needs more time than max execution time
    * mounts: ignore multiple occurrances of the same device
    * Linux agent: allow cached local/plugins checks (see docu)
    * mem.include: Linux memory check now includes size of page tables. This
      can be important e.g. on ORACLE systems with a lot of memory
    * windows_agent: Now buffers output before writing it to the socket
                     Results in less tcp packages per call
    * smart.stats: rewrote check. Please reinventorize. Error counters are now
      snapshotted during inventory.
    * smart.temp: add WATO configuration
    * windows_agent: check_mk.ini: new option "port" - specifies agent port
    * winperf_processor: introduce averaging, support predictive levels
    * cpu_util.include: fixed bug when params are set to None
    * predictive levels: fixed bug when existing predictive levels get new options
    * windows_plugin mssql.vbs: No longer queries stopped mssql instances
    * cisco_hsrp: fixed problem when HSRP groups had same ip address
    * winperf_if: hell has frozen over: a new check for network adapters on Windows
    * windows agent: new config section plugins, now able to set timeouts for specific plugins
                     new global config option: timeout_plugins_total
    * lnx_if in Linux agent: force deterministical order of network devices
    * Linux agent: remove obsolete old <<<netif>>> and <<<netctr>>> sections
    * logwatch, logwatch.ec: detect error in agent configuration
    * Linux agent: cups_queues: do not monitor non-local queues (thanks to Olaf Morgenstern)
    * AIX agent: call lparstat with argument 1 1, this give more accurate data
    * Check_MK check: enable extended performance data per default now
    * viprinet checks: New checks for firmware version/update, memory usage, power supply status, 
                       router mode, serialnumber and temperature sensors
    * uptime, snmp_uptime, esx_vsphere_counters.uptime: allow to set lower and upper levels
    * winperf_processor: Now displays (and scales) to number of cpus in pnpgraph
    * mk_postgres plugin: replace select * with list of explicit columns (fix for PG 9.1)
    * lnx_if: show MAC address for interfaces (needs also agent update)
    * winperf_tcp_conn: New check. Displays number of established tcpv4 connections in windows
                        Uses WATO Rule "TCP connection stats (Windows)"
    * windows_agent: fixed timeouts for powershell scripts in local/plugins
    * logwatch: Agent can now use logwatch.d/ to split config to multipe files
    * logwatch: Agent can now rewrite Messages
    * apache_status: New rule: set levels for number of remaining open slots
    * mrpe: handle long plugin output correctly, including performance data
    * cisco_qos: parameters now configurable via WATO

    Notifications:
    * notify.py: unique spoolfiles name no longer created with uuid
    * Warn user if only_services does never match

    Livestatus:
    * Table statehist: Improved detection of vanished hosts and services.
                       Now able to detect and remove nonsense check plugin output
    * FIX: able to handle equal comment_id between host and service
    * livestatus.log: show utf-8 decoding problems only with debug logging >=2
    * livestatus: fixed incorrect output formatting of comments_with_info column

    BI:
    * Integrated availability computing, including nifty time warp feature

    WATO:
    * Configuration of datasource programs via dedicated rules
    * New editor for Business Intelligence rules
    * Rule Editor: Now able to show infeffective rules
    * Valuespec: CascadingDropdown now able to process choice values from functions
    * Removed global option logwatch_forward_to_ec, moved this to the
      logwatch_ec ruleset. With this option the forwarding can now be enabled
      for each logfile on a host
    * Configuration of an alternative host check command
    * Inventory: Display link symbol for ps ruleset
    * New rule for notification_options of hosts and services
    * FIX: Rulesets: correct display of rules within subfolders
    * Remove Notification Command user settings, please use flexible notifications instead


1.2.2p3:
    Core:
    * FIX: get_average(): Gracefully handle time anomlies of target systems
    * FIX: notifications: /var/lib/check_mk/notify directory is now created 
           correctly during setup from tgz file. (Without it notifications
           did not get sent out.)
    * FIX: add missing $DESTDIR to auth.serials in setup.sh

    Checks & Agents:
    * FIX: winperf_processor: fix case where CPU percent is exactly 100%
    * FIX: blade_powerfan: fix mixup of default levels 50/40 -> 40/50
    * FIX: Cleaned up graph rendering of Check_MK services 
    * FIX: zypper: deal with output from SLES 10
    * FIX: zpool_status: Ignoring "No known data errors" text
    * FIX: dmi_sysinfo: Handling ":" in value correctly
    * FIX: check_http: Fixed syntax error when monitoring certificates
    * FIX: check_dns: parameter -A does not get an additional string
    * FIX: diskstat: Fixed wrong values for IO/s computation on linux hosts
    * FIX: blade_healts: Fixed wrong index checking resulting in exceptions
    * FIX: notifications: /var/lib/check_mk/notify directory is now created 
           correctly during setup from tgz file. (Without it notifications
           did not get sent out.)

    Multisite:
    * FIX: LDAP: Disabling use of referrals in active directory configuration
    * FIX: Fixed missing roles in auth.php (in some cases) which resulted in
           non visible pnp graphs and missing nagvis permissions
    * FIX: Fixed label color of black toner perfometers when fuel is low
    * FIX: Fixed wrong default settings of view filters in localized multisite
    * FIX: Fixed exception when enabling sounds for views relying on 
           e.g. alert statistics source
    * FIX: Folder Tree Snapin: make folder filter also work for remote
           folders that do not exist locally
    * FIX: correctly display sub-minute check/retry intervals
    * FIX: fix logic of some numeric sorters
    * FIX: Improved user provided variable validation in view code
    * FIX: Escaping html code in plugin output painters

    WATO:
    * FIX: fix layout of Auxiliary tags table
    * FIX: avoid exception when called first time and first page ist host tags
    * FIX: fix validation of time-of-day input field (24:00)
    * FIX: automation users can now be deleted again (bug was introduced in 1.2.2p1)
    * FIX: fix logwatch pattern analyzer message "The host xyz is not
           managed by WATO." after direct access via snapin
    * FIX: Fixed first toggle of flags in global settings when default is set to True
    * FIX: fix exception and loss of hosts in a folder when deleting all site connections
           of a distributed WATO setup
    * FIX: avoid Python exception for invalid parameters even in debug mode
    * FIX: check_ldap: Removed duplicate "-H" definition
    * FIX: Fixed some output encoding problem in snapshot restore / deletion code
    * FIX: Improved user provided variable validation in snapshot handling code
    * FIX: Improved user provided variable validation in inventory dialog

    Event Console:
    * FIX: apply rewriting of application/hostname also when cancelling events
    * FIX: check_mkevents now uses case insensitive host name matching

    Livestatus:
    * FIX: fixed incorrect output formatting of comments_with_info column
    * FIX: statehist table: fixed memory leak

1.2.2p2:
    Core:
    * FIX: livecheck: fixed handling of one-line plugin outputs and missing \n
           (Thanks to Florent Peterschmitt)

    Checks & Agents:
    * FIX: jolokia_info: ignore ERROR instances
    * FIX: apache_status: use (also) apache_status.cfg instead of apache_status.conf
    * FIX: f5_bigip_vserver: fix wrong OID (13 instead of 1), thanks to Miro Ramza
    * FIX: f5_bigip_psu: handle more than first power supply, thanks to Miro Ramza
    * FIX: ipmi_sensors: ignore sensors in state [NA] (not available)
    * FIX: aix_lvm: handle agents that output an extra header line
    * FIX: zfsget: do not assume that devices begin with /, but mountpoints
    * FIX: ipmi_sensors: handle two cases for DELL correctly (thanks to Sebastian Talmon)
    * FIX: check_dns: enable performance data
    * FIX: free_ipmi: fix name of sensor cache file if hostname contains domain part
    * FIX: ad_replication plugin: Fixed typo (Thanks to Dennis Honke)

    Multisite:
    * List of views: Output the alias of a datasource instead of internal name
    * FIX: fix column editor for join columns if "SERVICE:" is l10n'ed
    * FIX: fix invalid request in livestatus query after reconnect

    WATO:
    * FIX: convert editing of global setting to POST. This avoid URL-too-long
      when defining lots of Event Console actions
    * FIX: LDAP configuration: allow DNs without DC=

    Event Console:
    * FIX: fix icon in events check if host specification is by IP address
    * Renamed "Delete Event" to "Archive Event" to clearify the meaning

    Notifications:
    * FIX: contacts with notifications disabled no longer receive 
           custom notifications, unless forced

1.2.2p1:
    Core:
    * FIX: correctly quote ! and \ in active checks for Nagios
    * FIX: Performing regular inventory checks at configured interval even
           when the service is in problem state
    * Check_MK core now supports umlauts in host-/service- and contactgroup names

    Checks & Agents:
    * FIX: vsphere_agent: fix problems whith ! and \ in username or password
    * FIX: check_mk_agent.aix: fix shebang: was python, must be ksh
    * FIX: cisco_qos: Be compatible to newer IOS-XE versions (Thanks to Ken Smith)
    * FIX: mk_jolokia: Handling spaces in application server instances correctly

    Multisite:
    * FIX: do not remove directories of non-exisant users anymore. This lead to
           a deletion of users' settings in case of an external authentication
           (like mod_ldap).
    * FIX: Fixed handling of dashboards without title in sidebar view snapin
    * FIX: titles and services got lost when moving join-columns in views
    * FIX: Fixed exception during initial page rendering in python 2.6 in special cases
           (Internal error: putenv() argument 2 must be string, not list)

    Livestatus:
    * livestatus.log: show utf-8 decoding problems only with debug logging >=2

    Notifications:
    * FIX: HTML mails: Handle the case where plugin argument is not set
    * FIX: HTML mails: remove undefinded placeholders like $GRAPH_CODE$

    WATO:
    * Improved handling of valuespec validations in WATO rule editor. Displaying a
      warning message when going to throw away the current settings.
    * FIX: fix bug where certain settings where not saved on IE. This was mainly
           on IE7, but also IE8,9,10 in IE7 mode (which is often active). Affected
           was e.g. the nodes of a cluster or the list of services for service
           inventory

1.2.2:
    Core:
    * Added $HOSTURL$ and $SERVICEURL$ to notification macros which contain an
      URL to the host/service details views with /check_mk/... as base.

    Checks & Agents:
    * FIX: blade_bx_load: remove invalid WATO group
    * FIX: lnx_bonding: handle also 802.3ad type bonds

    Notifications:
    * FIX: Removing GRAPH_CODE in html mails when not available
    * Using plugin argument 1 for path to pnp4nagios index php to render graphs
    * Little speedup of check_mk --notify

    Multisite:
    * FIX: Fixed umlaut handling in reloaded snapins

    WATO:
    * FIX: Fix several cases where WATO rule analyser did not hilite all matching rules
    * Added tcp port parameter to SSL certificate check (Thanks to Marcel Schulte)

    Event Console:
    * FIX: Syslog server is now able to parse RFC 5424 syslog messages

1.2.2b7:
    Checks & Agents:
    * FIX: postfix_mailq: fix labels in WATO rule, set correct default levels
    

1.2.2b6:
    Core:
    * FIX: setup: detect check_icmp also on 64-Bit CentOS
           (thanks to あきら) 
    * FIX: setup.sh: create auth.serials, fix permissions of htpasswd
    * FIX: livecheck: now able to handle check output up to 16kB

    Checks & Agents:
    * FIX: apc_symmetra_power: resurrect garble PNP template for 
    * FIX: check_mk_agent.freebsd: remove garble from output
           (Thanks to Mathias Decker)
    * FIX: check_mk-mssql_counters.locks: fix computation, was altogether wrong
    * FIX: check_mk-mssql_counters.transactions: fix computation also
    * check_http: now support the option -L (urlizing the result)
    * Added mem section to Mac OSX agent (Thanks to Brad Davis)
    * FIX: mssql.vbs (agent plugin) now sets auth options for each instance
    * FIX: jolokia_metrics.mem: error when missing max values
    * Make levels for SMART temperature editable via WATO

    Multisite:
    * FIX: fix localization in non-OMD environment
           (thanks to あきら)
    * FIX: hopefully fix computation of Speed-O-Meter
    * Add $SERVICEOUTPUT$ and $HOSTOUTPUT$ to allowed macros for
      custom notes
    * FIX: Writing one clean message to webserver error_log when write fails
    * FIX: Escaping html entities when displaying comment fields
    * FIX: Monitored on site attribute always has valid default value

    Notifications:
    * FIX: fix event type for recoveries
    * FIX: fix custom notifications on older nagios versions
    * FIX: handle case where type HOST/SERVICE not correctly detected
    
    Livestatus:
    * FIX: memory leak when removing downtime / comment 

    WATO:
    * FIX: Removed "No roles assigned" text in case of unlocked role attribute
           in user management dialog
    * FIX: Fix output of rule search: chapters appeared twice sometimes

    Event Console:
    * FIX: check_mkevents: fix usage help if called with illegal options
    * check_mkevents now allows specification of a UNIX socket
      This is needed in non-OMD environments
    * setup.py now tries to setup Event Console even in non-OMD world

1.2.2b5:
    Core:
    * Checks can now omit the typical "OK - " or "WARN -". This text
      will be added automatically if missing.
    * FIX: livecheck: fixed compilation bug
    * FIX: check_mk: convert service description unicode into utf-8
    * FIX: avoid simultanous activation of changes by means of a lock
    
    Checks & Agents:
    * FIX: jolokia_metrics.mem - now able to handle negative/missing max values
    * ADD: tcp_conn_stats: now additionally uses /proc/net/tcp6
    * ADD: wmic_processs: cpucores now being considered when calculating 
           user/kernel percentages. (thanks to William Baum)
    * FIX: UPS checks support Eaton Evolution
    * FIX: windows agent plugin: mssql now exits after 10 seconds

    Notifications:
    * FIX: fixed crash on host notification when contact had explicit services set

    Livestatus:
    * FIX: possible crash with VERY long downtime comments

    WATO:
    * FIX: Fix hiliting of errors in Nagios output
    * FIX: localisation error

    Multisite:
    * FIX: Avoid duplicate "Services" button in host detail views
    * FIX: fix rescheduling icon for services with non-ASCII characters
    * New filter for IP address of a host
    * Quicksearch: allow searching for complete IP addresses and IP
      address prefixes
    * Add logentry class filter to view 'Host- and Service events'

    BI:
    * FIX: fix exception with expansion level being 'None'
    * FIX: speedup for single host tables joined by hostname (BI-Boxes)
    * FIX: avoid closing BI subtree while tree is being loaded

    Event Console:
    * FIX: make hostname matching field optional. Otherwise a .* was
           neccessary for the rule in order to match
    * FIX: event_simulator now also uses case insensitive matches

1.2.2b4:
    Core:
    * FIX: Fix output of cmk -D: datasource programs were missing
    * FIX: allow unicode encoded extra_service_conf
    * FIX: no default PING service if custom checks are defined
    * FIX: check_mk_base: fixed rounding error in get_bytes_human_readable
    * FIX: check_mk: improved support of utf-8 characters in extra_service_conf
    * FIX: livestatus: table statehist now able to check AuthUser permissions
    * New configuration variable contactgroup_members

    Checks & Agents:
    * FIX: smart - not trying to parse unhandled lines to prevent errors
    * FIX: winperf_processor - fixed wrong calculations of usage
    * FIX: WATO configuration of filesystem trends: it's hours, not days!
    * FIX: mysql: fixed crash on computing IO information
    * FIX: diskstat: fix local variable 'ios_per_sec' referenced before assignment
    * FIX: multipath: ignore warning messages in agent due to invalid multipath.conf
    * FIX: megaraid_bbu: deal with broken output ("Adpater"), found in Open-E
    * FIX: megaraid_pdisk: deal with special output of Open-E
    * FIX: jolokia_metrics.mem: renamed parameter totalheap to total
    * FIX: megaraid_bbu: deal with broken output ("Adpater")
    * FIX: check_ldap: added missing host address (check didn't work at all)
    * FIX: check_ldap: added missing version option -2, -3, -3 -T (TLS)
    * FIX: mssql: Agent plugin now supports MSSQL Server 2012
    * FIX: hr_mem: fix max value in performance data (thanks to Michaël COQUARD)
    * FIX: f5_bigip_psu: fix inventory function (returned list instead of tuple)
    * FIX: mysql.connections: avoid crash on legacy agent output
    * FIX: tcp_conn_stats: use /proc/net/tcp instead of netstat -tn. This
           should avoid massive performance problems on system with many
           connections
    * Linux agent: limit netstat to 10 seconds
    * ps: Allow %1, %2, .. instead of %s in process_inventory. That allows
      reordering of matched groups
    * FIX: f5_bigip_psu - fixed inventory function
    * FIX: printer_supply - fixed inventory function for some kind of OKI printers

    Multisite:
    * FIX: Fixed problem with error during localization scanning
    * FIX: Fixed wrong localization right after a user changed its language
    * FIX: Improved handling of error messages in bulk inventory
    * FIX: fixed focus bug in transform valuespec class
    * FIX: stop doing snapin refreshes after they have been removed
    * FIX: sidebar snapins which refresh do not register for restart detection anymore
    * FIX: fix user database corruption in case of a race condition
    * FIX: added checks wether or not a contactgroup can be deleted
    * FIX: Avoid deadlock due to lock on contacts.mk in some situations
    * Changed sidebar snapin reload to a global interval (option:
      sidebar_update_interval), defaults to 30 seconds
    * Sidebar snapins are now bulk updated with one HTTP request each interval

    BI:
    * FIX: fixed invalid links to hosts and services in BI tree view
    * FIX: fix exception in top/down and bottom/up views
    * FIX: fix styling of top/down and bottom/up views (borders, padding)
    * FIX: fix style of mouse pointer over BI boxes
    * FIX: list of BI aggregates was incomplete in some cases
    * FIX: single host aggregations didn't work for aggregations += [...]
    * FIX: top-down and bottom-up was broken in case of "only problems"
    * FIX: BI see_all permission is now working again
    * Do not handle PENDING as "problem" anymore
    * Make titles of non-leaf tree nodes klickable

    WATO:
    * FIX: flexible notification valuespec is now localizable
    * FIX: Alias values of host/service/contact groups need to be set and unique
           within the group
    * FIX: Fixed exception when editing contactgroups without alias
    * FIX: Fix localization of rule options
    * FIX: ValueSpec OptionalDropDown: fix visibility if default is "other"
    * Suggest use default value for filesystem levels that make sense
    * Valuespec: CascadingDropdown now able to process choice values from functions
    * Freshness checking for classical passive Nagios checks (custom_checks)

1.2.2b3:
    Checks & Agents:
    * FIX: Fixed date parsing code ignoring the seconds value in several checks
           (ad_replication, cups_queues, heartbeat_crm, mssql_backup, smbios_sel)
    * FIX: Fixed pnp template for apc_symmetra check when using multiple rrds

    Multisite:
    * FIX: Removed uuid module dependency to be compatible to python < 2.5
    * FIX: remove Javascript debug popup from multi-string input fields
    * FIX: list of strings (e.g. host list in rule editor) didn't work anymore

1.2.2b2:
    Checks & Agents:
    * Added dynamic thresholds to the oracle_tablespace check depending on the
      size of the tablespaces.

    BI:
    * FIX: fix exception in BI-Boxes views of host groups
    * FIX: fix problem where BI-Boxes were invisible if not previously unfolded

    Event Console:
    * FIX: support non-Ascii characters in matching expressions. Note:
           you need to edit and save each affected rule once in order
           to make the fix work.
    * FIX: Fixed exception when logging actions exectuted by mkeventd
    * FIX: etc/init.d/mkeventd flush did not work when mkeventd was stopped

    Multisite:
    * FIX: Fixed several minor IE7 related layout bugs
    * FIX: title of pages was truncated and now isn't anymore
    * Cleanup form for executing commands on hosts/services

    WATO:
    * FIX: Fixed layout of rulelist table in IE*
    * FIX: Fixed adding explicit host names to rules in IE7
    * Add: Improved navigation convenience when plugin output contains [running on ... ]

1.2.2b1:
    Core:
    * cmk --notify: added notification script to generate HTML mails including
      the performance graphs of hosts and services
    * cmk --notify: added the macros NOTIFY_LASTHOSTSTATECHANGE, NOTIFY_HOSTSTATEID,
      NOTIFY_LASTSERVICESTATECHANGE, NOTIFY_SERVICESTATEID, NOTIFY_NOTIFICATIONCOMMENT,
      NOTIFY_NOTIFICATIONAUTHOR, NOTIFY_NOTIFICATIONAUTHORNAME, NOTIFY_NOTIFICATIONAUTHORALIAS
    * FIX: more robust deletion of precompiled files to ensure the correct 
      creation of the files (Thanks to Guido Günther)
    * FIX: Inventory for cluster nodes who are part of multiple clusters 
    * cmk --notify: added plugin for sms notification
    * FIX: precompiled checks: correct handling of sys.exit() call when using python2.4 
    * cmk --notify: improved logging on wrong notification type
    * RPM: Added check_mk-agent-scriptless package (Same as normal agent rpm,
      but without RPM post scripts)

    Checks & Agents:
    * winperf_processor now outputs float usage instead of integer
    * FIX: mssql_counters.file_sizes - Fixed wrong value for "Log Files" in output
    * FIX: drbd: Parameters for expected roles and disk states can now be set to 
           None to disable alerting on changed values
    * printer_supply_ricoh: New check for Ricoh printer supply levels
    * jolokia_metrics.mem: now supports warn/crit levels for heap, nonheap, totalheap
    * jolokia_metrics.mem: add dedicated PNP graph
    * FIX: logwatch.ec: use UNIX socket instead of Pipe for forwarding into EC 
    * FIX: logwatch.ec: fixed exception when forwarding "OK" lines
    * FIX: logwatch.ec: fixed forwarding of single log lines to event console
    * Improved performance of logwatch.ec check in case of many messages
    * livestatus_status: new check for monitoring performance of monitoring
    * FIX: diskstat.include: fix computation of queue length on windows
      (thanks to K.H. Fiebig)
    * lnx_bonding: new check for bonding interfaces on Linux
    * ovs_bonding: new check for bonding interfaces on Linux / Open vSwitch
    * if: Inventory settings can now be set host based
    * FIX: lnx_bonding/ovs_bonding: correct definition of bonding.include
    * Add: if check now able to handle interface groups  (if_groups)
    * Add: New check for DB2 instance memory levels
    * Add: winperf_phydisk can now output IOPS
    * Add: oracle_tablespace now with flexible warn/crit levels(magic number)
    
    Livestatus:
    * Add: new column in hosts/services table: comments_with_extra_info
    Adds the entry type and entry time

    Multisite:
    * Added comment painter to notification related views
    * Added compatibility code to use hashlib.md5() instead of md5.md5(), which
      is deprecated in python > 2.5 to prevent warning messages in apache error log
    * Added host filter for "last host state change" and "last host check"
    * FIX: Preventing autocomplete in password fields of "edit profile" dialog
    * The ldap member attribute of groups is now configruable via WATO
    * Added option to enforce lower User-IDs during LDAP sync
    * Improved debug logging of ldap syncs (Now writing duration of queries to log)
    * Displaying date/time of comments in comment icon hover menu (Please
      note: You need to update your livestatus to current version to make this work)
    * FIX: Making "action" context link unclickable during handling actions / confirms

    BI:
    * Use Ajax to delay rendering of invisible parts of the tree (this
      saves lots of HTML code)

    WATO:
    * Added hr_mem check to the memory checkgroup to make it configurable in WATO
    * Make page_header configurable in global settings
    * FIX: Fixed some typos in ldap error messages
    * FIX: Fixed problem on user profile page when no alias set for a user
    * FIX: list valuespecs could not be extended after once saving
    * FIX: fix title of foldable areas contained in list valuespecs
    * FIX: Fixed bug where pending log was not removed in multisite setup
    * FIX: Fixed generation of auth.php (Needed for NagVis Multisite Authorisation)
    * FIX: Fixed missing general.* permissions in auth.php on slave sites in 
      case of distributed WATO setups
    * Added oracle_tablespaces configuration to the application checkgroup
    * FIX: Fixed synchronisation of mkeventd configs in distributed WATO setups
    * FIX: "Sync & Restart" did not perform restart in distributed WATO setups
    * FIX: Fixed exception in editing code of ldap group to rule plugin
    * FIX: Don't execute ldap sync while performing actions on users page

    Event Console:
    * Added UNIX socket for sending events to the EC
    * Speed up rule matches in some special cases by factor of 100 and more
    * Init-Script: Improved handling of stale pidfiles
    * Init-Script: Detecting and reporting already running processes
    * WATO: Added hook to make the mkeventd reload in distributed WATO setups
      during "activate changes" process
    * Added hook mkeventd-activate-changes to add custom actions to the mkeventd
      "activate changes" GUI function
    * FIX: When a single rule matching raises an exception, the line is now
      matched agains the following rules instead of being skipped. The
      exception is logged to mkeventd.log

1.2.1i5:
    Core:
    * Improved handling of CTRL+C (SIGINT) to terminate long runnining tasks 
      (e.g.  inventory of SNMP hosts)
    * FIX: PING services on clusters are treated like the host check of clusters
    * cmk --notify: new environment variable NOTIFY_WHAT which has HOST or SERVICE as value
    * cmk --notify: removing service related envvars in case of host notifications
    * cmk --notify: added test code to help developing nitofication plugins.
      Can be called with "cmk --notify fake-service debug" for example

    Checks & Agents:
    * Linux Agent, diskstat: Now supporting /dev/emcpower* devices (Thanks to Claas Rockmann-Buchterkirche)
    * FIX: winperf_processor: Showing 0% on "cmk -nv" now instead of 100%
    * FIX: win_dhcp_pools: removed faulty output on non-german windows 2003 servers 
           with no dhcp server installed (Thanks to Mathias Decker)
    * Add: fileinfo is now supported by the solaris agent. Thanks to Daniel Roettgermann
    * Logwatch: unknown eventlog level ('u') from windows agent treated as warning
    * FIX: logwatch_ec: Added state undefined as priority
    * Add: New Check for Raritan EMX Devices
    * Add: mailman_lists - New check to gather statistics of mailman mailinglists
    * FIX: megaraid_bbu - Handle missing charge information (ignoring them)
    * FIX: myssql_tablespaces - fix PNP graph (thanks to Christian Zock)
    * kernel.util: add "Average" information to PNP graph
    * Windows Agent: Fix startup crash on adding a logfiles pattern, but no logfile specified
    * Windows Agent: check_mk.example.ini: commented logfiles section

    Multisite:
    * FIX: Fixed rendering of dashboard globes in opera
    * When having row selections enabled and no selected and performing
      actions an error message is displayed instead of performing the action on
      all rows
    * Storing row selections in user files, cleaned up row selection 
      handling to single files. Cleaned up GET/POST mixups in confirm dialogs
    * Add: New user_options to limit seen nagios objects even the role is set to see all
    * Fix: On site configaration changes, only relevant sites are marked as dirty
    * Fix: Distributed setup: Correct cleanup of pending changes logfile after "Activate changes"
    * FIX: LDAP: Fixed problem with special chars in LDAP queries when having
    contactgroup sync plugin enabled
    * FIX: LDAP: OpenLDAP - Changed default filter for users
    * FIX: LDAP: OpenLDAP - Using uniqueMember instead of member when searching for groups of a user
    * FIX: LDAP: Fixed encoding problem of ldap retrieved usernames
    * LDAP: Role sync plugin validates the given group DNs with the group base dn now
    * LDAP: Using roles defined in default user profile in role sync plugin processing
    * LDAP: Improved error handling in case of misconfigurations
    * LDAP: Reduced number of ldap querys during a single page request / sync process
    * LDAP: Implemnted some kind of debug logging for LDAP communication
    * FIX: Re-added an empty file as auth.py (wato plugin) to prevent problems during update 

    WATO:
    * CPU load ruleset does now accept float values
    * Added valuespec for cisco_mem check to configure thresholds via WATO
    * FIX: Fixed displaying of tag selections when creating a rule in the ruleeditor
    * FIX: Rulesets are always cloned in the same folder
    * Flexibile notifications: removed "debug notification" script from GUI (you can make it
      executable to be choosable again)
    * Flexibile notifications: added plain mail notification which uses the
      mail templates from global settings dialog

    BI:
    * Added FOREACH_SERVICE capability to leaf nodes
    * Add: Bi views now support debug of livestatus queries

1.2.1i4:
    Core:
    * Better exception handling when executing "Check_MK"-Check. Printing python
      exception to status output and traceback to long output now.
    * Added HOSTTAGS to notification macros which contains all Check_MK-Tags
      separated by spaces
    * Output better error message in case of old inventory function
    * Do object cache precompile for monitoring core on cmk -R/-O
    * Avoid duplicate verification of monitoring config on cmk -R/-O
    * FIX: Parameter --cleanup-autochecks (long for -u) works now like suggested in help
    * FIX: Added error handling when trying to --restore with a non existant file

    Notifications:
    * Fix flexible notifications on non-OMD systems
    
    Checks & Agents:
    * Linux Agent, mk_postgres: Supporting pgsql and postgres as user
    * Linux Agent, mk_postgres: Fixed database stats query to be compatible
      with more versions of postgres
    * apache_status: Modified to be usable on python < 2.6 (eg RHEL 5.x)
    * apache_status: Fixed handling of PIDs with more than 4 numbers
    * Add: New Check for Rittal CMC PSM-M devices
    * Smart plugin: Only use relevant numbers of serial
    * Add: ibm_xraid_pdisks - new check for agentless monitoring of disks on IBM SystemX servers.
    * Add: hp_proliant_da_cntlr check for disk controllers in HP Proliant servers
    * Add: Check to monitor Storage System Drive Box Groups attached to HP servers
    * Add: check to monitor the summary status of HP EML tape libraries
    * Add: apc_rackpdu_status - monitor the power consumption on APC rack PDUs
    * Add: sym_brightmail_queues - monitor the queue levels on Symantec Brightmail mail scanners.
    * Add: plesk_domains - List domains configured in plesk installations
    * Add: plesk_backups - Monitor backup spaces configured for domains in plesk
    * Add: mysql_connections - Monitor number of parallel connections to mysql daemon
    * Add: flexible notifcations: filter by hostname
    * New script multisite_to_mrpe for exporting services from a remote system
    * FIX: postgres_sessions: handle case of no active/no idle sessions
    * FIX: correct backslash representation of windows logwatch files
    * FIX: postgres_sessions: handle case of no active/no idle sessions
    * FIX: zfsget: fix exception on snapshot volumes (where available is '-')
    * FIX: zfsget: handle passed-through filesystems (need agent update)
    * FIX: loading notification scripts in local directory for real
    * FIX: oracle_version: return valid check result in case of missing agent info
    * FIX: apache_status: fixed bug with missing 'url', wrote man page
    * FIX: fixed missing localisation in check_parameteres.py 
    * FIX: userdb/ldap.py: fixed invalid call site.getsitepackages() for python 2.6
    * FIX: zpool_status: fixed crash when spare devices were available
    * FIX: hr_fs: handle negative values in order to larger disks (thanks to Christof Musik)
    * FIX: mssql_backup: Fixed wrong calculation of backup age in seconds


    Multisite:
    * Implemented LDAP integration of Multisite. You can now authenticate your
      users using the form based authentication with LDAP. It is also possible
      to synchronize some attributes like mail addresses, names and roles from
      LDAP into multisite.
    * Restructured cookie auth cookies (all auth cookies will be invalid
      after update -> all users have to login again)
    * Modularized login and cookie validation
    * Logwatch: Added buttons to acknowledge all logs of all hosts or really
      all logs which currently have a problem
    * Check reschedule icon now works on services containing an \
    * Now showing correct representation of SI unit kilo ( k )
    * if perfometer now differs between byte and bit output
    * Use pprint when writing global settings (makes files more readable)
    * New script for settings/removing downtimes: doc/treasures/downtime
    * New option when setting host downtimes for also including child hosts
    * Option dials (refresh, number of columns) now turnable by mouse wheel
    * Views: Commands/Checkboxes buttons are now activated dynamically (depending on data displayed)
    * FIX: warn / crit levels in if-check when using "bit" as unit
    * FIX: Fixed changing own password when notifications are disabled
    * FIX: On page reload, now updating the row field in the headline
    * FIX: ListOfStrings Fields now correctly autoappend on focus
    * FIX: Reloading of sidebar after activate changes
    * FIX: Main Frame without sidebar: reload after activate changes
    * FIX: output_format json: handle newlines correctly
    * FIX: handle ldap logins with ',' in distinguished name
    * FIX: quote HTML variable names, fixes potential JS injection
    * FIX: Sidebar not raising exceptions on configured but not available snapins
    * FIX: Quicksearch: Fixed Up/Down arrow handling in chrome
    * FIX: Speedometer: Terminating data updates when snapin is removed from sidebar
    * FIX: Views: toggling forms does not disable the checkbox button anymore
    * FIX: Dashboard: Fixed wrong display options in links after data reloads
    * FIX: Fixed "remove all downtimes" button in views when no downtimes to be deleted 
    * FIX: Services in hosttables now use the service name as header (if no custom title set)
    * New filter for host_contact and service_contact
    
    WATO:
    * Add: Creating a new rule immediately opens its edit formular
    * The rules formular now uses POST as transaction method
    * Modularized the authentication and user management code
    * Default config: add contact group 'all' and put all hosts into it
    * Reverse order of Condition, Value and General options in rule editor
    * Allowing "%" and "+" in mail prefixes of contacts now
    * FIX: Fixed generated manual check definitions for checks without items
      like ntp_time and tcp_conn_stats
    * FIX: Persisting changing of folder titles when only the title has changed
    * FIX: Fixed rendering bug after folder editing

    Event Console:
    * Replication slave can now copy rules from master into local configuration
      via a new button in WATO.
    * Speedup access to event history by earlier filtering and prefiltering with grep
    * New builtin syslog server! Please refer to online docu for details.
    * Icon to events of host links to view that has context button to host
    * FIX: remove event pipe on program shutdown, prevents syslog freeze
    * FIX: hostnames in livestatus query now being utf8 encoded
    * FIX: fixed a nastiness when reading from local pipe
    * FIX: fix exception in rules that use facility local7
    * FIX: fix event icon in case of using TCP access to EC
    * FIX: Allowing ":" in application field (e.g. needed for windows logfiles)
    * FIX: fix bug in Filter "Hostname/IP-Address of original event"

    Livestatus:
    * FIX: Changed logging output "Time to process request" to be debug output

1.2.1i3:
    Core:
    * added HOST/SERVICEPROBLEMID to notification macros
    * New configuration check_periods for limiting execution of
      Check_MK checks to a certain time period.

    Checks & Agents:
    * Windows agent: persist offsets for logfile monitoring

    Notifications:
    * fix two errors in code that broke some service notifications

    Event Console:
    * New performance counter for client request processing time
    * FIX: fixed bug in rule optimizer with ranges of syslog priorities

    WATO:
    * Cloning of contact/host/service groups (without members)

    Checks & Agents:
    * logwatch: Fixed confusion with ignore/ok states of log messages
    * AIX Agent: now possible to specify -d flag. Please test :)

1.2.1i2:
    Core:
    * Improved validation of inventory data reported by checks
    * Added -d option to precompiled checks to enable debug mode
    * doc/treasures: added script for printing RRD statistics

    Notifications:
    * New system of custom notification, with WATO support

    Event Console:
    * Moved source of Event Console into Check_MK project 
    * New button for resetting all rule hits counters
    * When saving a rule then its hits counter is always reset
    * New feature of hiding certain actions from the commands in the status GUI
    * FIX: rule simulator ("Try out") now handles cancelling rules correctly
    * New global option for enabling log entries for rule hits (debugging)
    * New icon linking to event views for the event services
    * check_mkevents outputs last worst line in service output
    * Max. number of queued connections on status sockets is configurable now
    * check_mkevents: new option -a for ignoring acknowledged events
    * New sub-permissions for changing comment and contact while updating an event
    * New button for generating test events directly via WATO
    * Allow Event Console to replicate from another (master) console for
      fast failover.
    * Allow event expiration also on acknowledged events (configurable)

    Multisite:
    * Enable automation login with _username= and _secret=, while
      _secret is the content of var/check_mk/web/$USER/automation.secret
    * FIX: Fixed releasing of locks and livestatus connections when logging out
    * FIX: Fixed login/login confusions with index page caching
    * FIX: Speed-o-meter: Fixed calculation of Check_MK passive check invervals
    * Removed focus of "Full name" attribute on editing a contact
    * Quicksearch: Convert search text to regex when accessing livestatus
    * FIX: WATO Folder filter not available when WATO disabled
    * WATO Folder Filter no longer available in single host views
    * Added new painters "Service check command expanded" and
      "Host check command expanded"
    * FIX: Corrected garbled description for sorter "Service Performance data" 
    * Dashboard globes can now be filtered by host_contact_group/service_contact_group
    * Dashboard "iframe" attribute can now be rendered dynamically using the
      "iframefunc" attribute in the dashlet declaration
    * Dashboard header can now be hidden by setting "title" to None
    * Better error handling in PNP-Graph hover menus in case of invalid responses

    Livestatus:
    * Added new table statehist, used for SLA queries
    * Added new column check_command_expanded in table hosts
    * Added new column check_command_expanded in table services
    * New columns livestatus_threads, livestatus_{active,queued}_connections

    BI:
    * Added missing localizations
    * Added option bi_precompile_on_demand to split compilations of
      the aggregations in several fragments. If possible only the needed
      aggregations are compiled to reduce the time a user has to wait for
      BI based view. This optimizes BI related views which display
      information for a specific list of hosts or aggregation groups.
    * Added new config option bi_compile_log to collect statistics about
      aggregation compilations
    * Aggregations can now be part of more than one aggregation group
      (just configure a list of group names instead of a group name string)
    * Correct representation of (!), (!!) and (?) markers in check output
    * Corrected representation of assumed state in box layout
    * Feature: Using parameters for hosttags

    WATO:
    * Added progress indicator in single site WATO "Activate Changes"
    * Users & Contacts: Case-insensitive sorting of 'Full name' column
    * ntp/ntp.time parameters are now configurable via WATO
    * FIX: Implemented basic non HTTP 200 status code response handling in interactive
           progress dialogs (e.g. bulk inventory mode)
    * FIX: Fixed editing of icon_image rules
    * Added support of locked hosts and folders ( created by CMDB )
    * Logwatch: logwatch agents/plugins now with ok pattern support 
    * Valuespec: Alternative Value Spec now shows helptext of its elements
    * Valuespec: DropdownChoice, fixed exception on validate_datatype

    Checks & Agents:
    * New check mssql_counters.locks: Monitors locking related information of
      MSSQL tablespaces
    * Check_MK service is now able to output additional performance data
      user_time, system_time, children_user_time, children_system time
    * windows_updates agent plugin: Fetching data in background mode, caching
      update information for 30 minutes
    * Windows agent: output ullTotalVirtual and ullAvailVirtual (not yet
      being used by check)
    * Solaris agent: add <<<uptime>>> section (thanks to Daniel Roettgermann)
    * Added new WATO configurable option inventory_services_rules for the
      windows services inventory check
    * Added new WATO configurable option inventory_processes_rules for the
      ps and ps.perf inventory
    * FIX: mssql_counters checks now really only inventorize percentage based
      counters if a base value is set
    * win_dhcp_pools: do not inventorize empty pools any more. You can switch
      back to old behaviour with win_dhcp_pools_inventorize_empty = True
    * Added new Check for Eaton UPS Devices
    * zfsget: new check for monitoring ZFS disk usage for Linux, Solaris, FreeBSD
      (you need to update your agent as well)
    * Added new Checks for Gude PDU Units
    * logwatch: Working around confusion with OK/Ignore handling in logwatch_rules
    * logwatch_ec: Added new subcheck to forward all incoming logwatch messages
      to the event console. With this check you can use the Event Console 
      mechanisms and GUIs instead of the classic logwatch GUI. It can be 
      enabled on "Global Settings" page in WATO for your whole installation.
      After enabling it you need to reinventorize your hosts.
    * Windows Update Check: Now with caching, Thanks to Phil Randal and Patrick Schlüter
    * Windows Check_MK Agent: Now able to parse textfiles for logwatch output
    * Added new Checks sni_octopuse_cpu, sni_octopuse_status, sni_octopuse_trunks: These
      allow monitoring Siemens HiPath 3000/5000 series PBX.
    * if-checks now support "bit" as measurement unit
    * winperf_phydisk: monitor average queue length for read/write

1.2.0p5:
    Checks & Agents:
    * FIX: windows agent: fixed possible crash in eventlog section

    BI:
    * FIX: fixed bug in aggregation count (thanks Neil) 

1.2.0p4:
    WATO:
    * FIX: fixed detection of existing groups when creating new groups
    * FIX: allow email addresses like test@test.test-test.com
    * FIX: Fixed Password saving problem in user settings

    Checks & Agents:
    * FIX: postgres_sessions: handle case of no active/no idle sessions
    * FIX: winperf_processor: handle parameters "None" (as WATO creates)
    * FIX: mssql_counters: remove debug output, fix bytes output
    * FIX: mssql_tablespaces: gracefully handle garbled agent output

    Multisite:
    * FIX: performeter_temparature now returns unicode string, because of °C
    * FIX: output_format json in webservices now using " as quotes

    Livestatus:
    * FIX: fix two problems when reloading module in Icinga (thanks to Ronny Biering)

1.2.0p3:
    Mulitisite
    * Added "view" parameter to dashlet_pnpgraph webservice
    * FIX: BI: Assuming "OK" for hosts is now possible
    * FIX: Fixed error in makeuri() calls when no parameters in URL
    * FIX: Try out mode in view editor does not show context buttons anymore
    * FIX: WATO Folder filter not available when WATO disabled
    * FIX: WATO Folder Filter no longer available in single host views
    * FIX: Quicksearch converts search text to regex when accessing livestatus
    * FIX: Fixed "access denied" problem with multisite authorization in PNP/NagVis
           in new OMD sites which use the multisite authorization
    * FIX: Localize option for not OMD Environments

    WATO:
    * FIX: Users & Contacts uses case-insensitive sorting of 'Full name' column  
    * FIX: Removed focus of "Full name" attribute on editing a contact
    * FIX: fix layout bug in ValueSpec ListOfStrings (e.g. used in
           list of explicit host/services in rules)
    * FIX: fix inheritation of contactgroups from folder to hosts
    * FIX: fix sorting of users, fix lost user alias in some situations
    * FIX: Sites not using distritubed WATO now being skipped when determining
           the prefered peer
    * FIX: Updating internal variables after moving hosts correctly
      (fixes problems with hosts tree processed in hooks)

    BI:
    * FIX: Correct representation of (!), (!!) and (?) markers in check output

    Livestatus:
    * FIX: check_icmp: fixed calculation of remaining length of output buffer
    * FIX: check_icmp: removed possible buffer overflow on do_output_char()
    
    Livecheck:
    * FIX: fixed problem with long plugin output
    * FIX: added /0 termination to strings
    * FIX: changed check_type to be always active (0)
    * FIX: fix bug in assignment of livecheck helpers 
    * FIX: close inherited unused filedescriptors after fork()
    * FIX: kill process group of called plugin if timeout is reached
           -> preventing possible freeze of livecheck
    * FIX: correct escaping of character / in nagios checkresult file
    * FIX: fixed SIGSEGV on hosts without defined check_command
    * FIX: now providing correct output buffer size when calling check_icmp 

    Checks & Agents:
    * FIX: Linux mk_logwatch: iregex Parameter was never used
    * FIX: Windows agent: quote '%' in plugin output correctly
    * FIX: multipath check now handles '-' in "user friendly names"
    * New check mssql_counters.locks: Monitors locking related information of
      MSSQL tablespaces
    * FIX: mssql_counters checks now really only inventorize percentage based
      counters if a base value is set
    * windows_updates agent plugin: Fetching data in background mode, caching
      update information for 30 minutes
    * FIX: netapp_vfiler: fix inventory function (thanks to Falk Krentzlin)
    * FIX: netapp_cluster: fix inventory function
    * FIX: ps: avoid exception, when CPU% is missing (Zombies on Solaris)
    * FIX: win_dhcp_pools: fixed calculation of perc_free
    * FIX: mssql_counters: fixed wrong log size output

1.2.0p3:
    Multisite:
    * Added "view" parameter to dashlet_pnpgraph webservice

    WATO:
    * FIX: It is now possible to create clusters in empty folders
    * FIX: Fixed problem with complaining empty ListOf() valuespecs

    Livestatus:
    * FIX: comments_with_info in service table was always empty

1.2.1i1:
    Core:
    * Allow to add options to rules. Currently the options "disabled" and
      "comment" are allowed. Options are kept in an optional dict at the
      end of each rule.
    * parent scan: skip gateways that are reachable via PING
    * Allow subcheck to be in a separate file (e.g. foo.bar)
    * Contacts can now define *_notification_commands attributes which can now
      override the default notification command check-mk-notify
    * SNMP scan: fixed case where = was contained in SNMP info
    * check_imap_folder: new active check for searching for certain subjects
      in an IMAP folder
    * cmk -D shows multiple agent types e.g. when using SNMP and TCP on one host

    Checks & Agents:
    * New Checks for Siemens Blades (BX600)
    * New Checks for Fortigate Firewalls
    * Netapp Checks for CPU Util an FC Port throughput
    * FIX: megaraid_pdisks: handle case where no enclosure device exists
    * FIX: megaraid_bbu: handle the controller's learn cycle. No errors in that period.
    * mysql_capacity: cleaned up check, levels are in MB now
    * jolokia_info, jolokia_metrics: new rewritten checks for jolokia (formerly
      jmx4perl). You need the new plugin mk_jokokia for using them
    * added preliminary agent for OpenVMS (refer to agents/README.OpenVMS) 
    * vms_diskstat.df: new check file usage of OpenVMS disks
    * vms_users: new check for number of interactive sessions on OpenVMS
    * vms_cpu: new check for CPU utilization on OpenVMS
    * vms_if: new check for network interfaces on OpenVMS
    * vms_system.ios: new check for total direct/buffered IOs on OpenVMS
    * vms_system.procs: new check for number of processes on OpenVMS
    * vms_queuejobs: new check for monitoring current VMS queue jobs
    * FIX: mssql_backup: Fixed problems with datetime/timezone calculations
    * FIX: mssql agent: Added compatibility code for MSSQL 9
    * FIX: mssql agent: Fixed connection to default instances ("MSSQLSERVER")
    * FIX: mssql agent: Fixed check of databases with names starting with numbers
    * FIX: mssql agent: Fixed handling of databases with spaces in names
    * f5_bigip_temp: add performance data
    * added perf-o-meters for a lot of temperature checks
    * cmctc_lcp.*: added new checks for Rittal CMC-TC LCP
    * FIX: diskstat (linux): Don't inventorize check when data empty
    * Cisco: Added Check for mem an cpu util
    * New check for f5 bigip network interfaces
    * cmctc.temp: added parameters for warn/crit, use now WATO rule
      "Room temperature (external thermal sensors)"
    * cisco_asa_failover: New Check for clustered Cisco ASA Firewalls 
    * cbl_airlaser.status: New Check for CBL Airlaser IP1000 laser bridge.
    * cbl_airlaser.hardware: New Check for CBL Airlaser IP1000 laser bridge.
      Check monitors the status info and allows alerting based on temperature.
    * df, hr_fs, etc.: Filesystem checks now support grouping (pools)
      Please refer to the check manpage of df for details
    * FIX: windows agent: try to fix crash in event log handling
    * FreeBSD Agent: Added swapinfo call to mem section to make mem check work again
    * windows_multipath: Added the missing check for multipath.vbs (Please test)
    * carel_uniflair_cooling: new check for monitoring datacenter air conditioning by "CAREL"
    * Added Agent for OpenBSD
    * Added Checks for UPS devices
    * cisco_hsrp: New Check for monitoring HSRP groups on Cisco Routers. (SMIv2 version)
    * zypper: new check and plugin mk_zypper for checking zypper updates.
    * aironet_clients: Added support for further Cisco WLAN APs (Thanks to Stefan Eriksson for OIDs)
    * aironet_errors: Added support for further Cisco WLAN APs
    * apache_status: New check to monitor apache servers which have the status-module enabled.
      This check needs the linux agent plugin "apache_status" installed on the target host.

    WATO:
    * Added permission to control the "clone host" feature in WATO
    * Added new role/permission matrix page in WATO to compare
      permissions of roles
    * FIX: remove line about number of rules in rule set overview
      (that garbled the logical layout)
    * Rules now have an optional comment and an URL for linking to 
      documntation
    * Rule now can be disabled without deleting them.
    * Added new hook "sites-saved"
    * Allow @ in user names (needed for some Kerberos setups)
    * Implemented new option in WATO attributes: editable
      When set to False the attribute can only be changed during creation
      of a new object. When editing an object this attribute is only displayed.
    * new: search for rules in "Host & Service Configuration"
    * parent scan: new option "ping probes", that allows skipping 
      unreachable gateways.
    * User managament: Added fields for editing host/service notification commands
    * Added new active check configuration for check_smtp
    * Improved visualization of ruleset lists/dictionaries
    * Encoding special chars in RegExp valuespec (e.g. logwatch patterns)
    * Added check_interval and retry_interval rules for host checks
    * Removed wmic_process rule from "inventory services" as the check does not support inventory
    * Made more rulegroup titles localizable
    * FIX: Fixed localization of default permissions
    * FIX: Removed double collect_hosts() call in activate changes hook
    * FIX: Fixed double hook execution when using localized multisite
    * FIX: User list shows names of contactgroups when no alias given
    * FIX: Reflecting alternative mode of check_http (check ssl certificate
    age) in WATO rule editor
    * FIX: Fixed monitoring of slave hosts in master site in case of special
      distributed wato configurations
    * FIX: Remove also user settings and event console rule on factory reset
    * FIX: complex list widgets (ListOf) failed back to old value when
           complaining
    * FIX: complex list widgets (ListOf) lost remaining entries after deleting one
    * FIX: Fixed error in printer_supply valuespec which lead to an exception
           when defining host/service specific rules
    * FIX: Fixed button url icon in docu-url link

    BI:
    * Great speed up of rule compilation in large environments

    Multisite:
    * Added css class="dashboard_<name>" to the dashboard div for easier
    customization of the dashboard style of a special dashboard
    * Dashboard: Param wato_folder="" means WATO root folder, use it and also
      display the title of this folder
    * Sidebar: Sorting aggregation groups in BI snapin now
    * Sidebar: Sorting sites in master control snapin case insensitive
    * Added some missing localizations (error messages, view editor)
    * Introducted multisite config option hide_languages to remove available
      languages from the multisite selection dialogs. To hide the builtin
      english language simply add None to the list of hidden languages.
    * FIX: fixed localization of general permissions
    * FIX: show multisite warning messages even after page reload
    * FIX: fix bug in Age ValueSpec: days had been ignored
    * FIX: fixed bug showing only sidebar after re-login in multisite
    * FIX: fixed logwatch loosing the master_url parameter in distributed setups
    * FIX: Fixed doubled var "site" in view editor (site and siteopt filter)
    * FIX: Don't crash on requests without User-Agent HTTP header
    * Downtimes: new conveniance function for downtime from now for ___ minutes.
      This is especially conveniant for scripting.
    * FIX: fixed layout of login dialog when showing up error messages
    * FIX: Fixed styling of wato quickaccess snapin preview
    * FIX: Made printer_supply perfometer a bit more robust against bad perfdata
    * FIX: Removed duplicate url parameters e.g. in dashboard (display_options)
    * FIX: Dashboard: If original request showed no "max rows"-message, the
           page rendered during reload does not show the message anymore
    * FIX: Fixed bug in alert statistics view (only last 1000 lines were
           processed for calculating the statistics)
    * FIX: Added missing downtime icon for comment view
    * FIX: Fixed handling of filter configuration in view editor where filters
           are using same variable names. Overlaping filters are now disabled
	   in the editor.
    * FIX: Totally hiding hidden filters from view editor now

    Livecheck:
    * FIX: Compile livecheck also if diet libc is missing

1.2.0p2:
    Core:
    * simulation_mode: legacy_checks, custom_checks and active_checks
      are replaced with dummy checks always being OK
    * FIX: Precisely define order of reading of configuration files. This
      fixes a WATO rule precedence problem

    Checks & Agents:
    * FIX: Fixed syntax errors in a bunch of man pages
    * if_lancom: silently ignore Point-To-Point interfaces
    * if_lancom: add SSID to logical WLAN interface names
    * Added a collection of MSSQL checks for monitoring MSSQL servers
      (backups, tablespaces, counters)
    * New check wut_webio_io: Monitor the IO input channels on W&T Web-IO 
      devices
    * nfsmounts: reclassify "Stale NFS handle" from WARN to CRIT
    * ORACLE agent/checks: better error handling. Let SQL errors get
      through into check output, output sections even if no database
      is running.
    * oracle_version: new check outputting the version of an ORACLE
      database - and using uncached direct SQL output.
    * ORACLE agent: fix handling of EXCLUDE, new variable ONLY_SIDS
      for explicitely listing SIDs to monitor
    * mk_logwatch on Linux: new options regex and iregex for file selection
    * remove obsolete ORACLE checks where no agent plugins where available
    * FIX: printer_supply: Fix problem on DELL printers with "S/N" in output
      (thanks to Sebastian Talmon)
    * FIX: winperf_phydisk: Fix typo (lead to WATO rule not being applied)
    * Windows agent: new [global] option crash_debug (see online docu)
    * AIX agent: new check for LVM volume status in rootvg.
    * PostgreSQL plugin: agent is now modified to work with PostgreSQL 
      versions newer than 8.1. (multiple reports, thanks!)

    Multisite:
    * Show number of rows and number of selected rows in header line
      (also for WATO hosts table)
    * FIX: fix problem in showing exceptions (due to help function)
    * FIX: fixed several localization problems in view/command processing
    * FIX: fixed duplicated settings in WATO when using localisation
    * FIX: fixed exception when refering to a language which does not exist
    * FIX: Removing all downtimes of a host/service is now possible again
    * FIX: The refresh time in footer is updated now when changing the value
    * FIX: view editor shows "(Mobile)" hint in view titles when linking to views

    WATO: 
    * Main menu of ruleeditor (Host & Service Parameters) now has
      a topic for "Used rules" - a short overview of all non-empty
      rulesets.
    * FIX: add missing context help to host details dialog
    * FIX: set new site dirty is host move due to change of
      folder attributes
    * FIX: fix exception on unknown value in DropdownChoice
    * FIX: add service specification to ruleset Delay service notifications
    * FIX: fixed problem with disabled sites in WATO
    * FIX: massive speedup when changing roles/users and activing changes
      (especially when you have a larger number of users and folders)
    * Add variable CONTACTPAGER to allowed macros in notifications
    * FIX: fixed default setting if "Hide names of configuration variables"
      in WATO
    * FIX: ListOfString Textboxes (e.g. parents of folders) do now extend in IE
    * FIX: fixed duplicated sections of permissions in rule editor

    BI:
    * New iterators FOREACH_CHILD and FOREACH_PARENT
    * FIX: fix handling of FOREACH_ in leaf nodes (remove hard coded
      $HOST$, replace with $1$, $2$, ..., apply argument substitution)
    * New logical datatable for aggregations that have the same name
      as a host. Converted view "BI Boxes" to this new table. This allows
      for Host-Aggregations containing data of other hosts as well.
    * count_ok: allow percentages, e.g. "count_ok!70%!50%"

1.2.0p1:
    Core:
    * Added macros $DATE$, $SHORTDATETIME$ and $LONGDATETIME$' to
      notification macros

    Checks & Agents:
    * FIX: diskstat: handle output 'No Devices Found' - avoiding exception
    * 3ware_units: Following states now lead to WARNING state instead of
      CRITICAL: "VERIFY-PAUSED", "VERIFYING", "REBUILDING"
    * New checks tsm_stagingpools, tsm_drive and tsm_storagepools
      Linux/UNIX
    * hpux_fchba: new check for monitoring FibreChannel HBAs und HP-UX

    Multisite:
    * FIX: fix severe exception in all views on older Python versions
      (like RedHat 5.5).

    WATO:
    * FIX: fix order of rule execution: subfolders now take precedence
      as they should.

1.2.0:
    Setup:
    * FIX: fix building of RPM packages (due to mk_mysql, mk_postgres)

    Core:
    * FIX: fix error message in case of duplicate custom check

    WATO:
    * FIX: add missing icon on cluster hosts to WATO in Multisite views
    * FIX: fix search field in host table if more than 10 hosts are shown
    * FIX: fix bulk edit and form properties (visibility of attributes was broken)
    * FIX: fix negating hosts in rule editor

    Checks & Agents: 
    * fileinfo: added this check to Linux agent. Simply put your
      file patterns into /etc/check_mk/fileinfo.cfg for configuration.
    * mysql.sessions: New check for MySQL sessions (need new plugin mk_mysql)
    * mysql.innodb_io: New check for Disk-IO of InnoDB
    * mysql_capacity: New check for used/free capacity of MySQL databases
    * postgres_sessions: New check for PostgreSQL number of sessions
    * postgres_stat_database: New check for PostgreSQL database statistics
    * postgres_stat_database.size: New check for PostgreSQL database size
    * FIX: hpux_if: convert_to_hex was missing on non-SNMP-hosts -replace
      with inline implementation
    * tcp_conn_stats: handle state BOUND (found on Solaris)
    * diskstat: support for checking latency, LVM and VxVM on Linux (needs 
      updated agent)
    * avoid duplicate checks cisco_temp_perf and cisco_sensor_temp

1.2.0b6:
    Multisite:
    * FIX: Fixed layout of some dropdown fields in view filters
    * Make heading in each page clickable -> reload page
    * FIX: Edit view: couldn't edit filter settings
    * FIX: Fixed styling of links in multisite context help
    * FIX: Fixed "select all" button for IE
    * FIX: Context links added by hooks are now hidden by the display
           option "B" again
    * FIX: preselected "refresh" option did not reflect view settings
           but was simply the first available option - usually 30.
    * FIX: fixed exception with custom views created by normal users

    WATO:
    * FIX: Fixed "select all" button in hosts & folders for IE
    * Optically mark modified variables in global settings
    * Swapped icons for rule match and previous rule match (makes for sense)

    Core:
    * FIX: Fixed "make_utf is not defined" error when having custom
           timeperiods defined in WATO

    Checks & Agents: 
    * MacOS X: Agent for MacOS (Thanks to Christian Zigotzky)
    * AIX: New check aix_multipath: Supports checking native AIX multipathing from AIX 5.2 onward
    * Solaris: New check solaris_multipath: Supports checking native Solaris multipath from Solaris10 and up.
    * Solaris: The ZFS Zpool status check now looks more closely at the reported messages. (It's also tested to work on Linux now)

1.2.0b5:
    Core:
    * FIX: handle UTF-8 encoded binary strings correctly (e.g. in host alias)
    * FIX: fix configuration of passive checks via custom_checks
    * Added NOTIFICATIONTYPE to host/service mail bodies

    WATO:
    * Site management: "disabled" only applies to Livestatus now
    * FIX: fix folding problems with dependent host tags
    * FIX: Detecting duplicate tag ids between regular tags and auxtags
    * FIX: Fixed layout problem of "new special rule" button in rule editor
    * FIX: Fixed layout problem on "activate changes" page
    * FIX: Added check if contacts belong to contactgroup before contactgroup deletion
    * FIX: fix site configuration for local site in Multisite environments
    * FIX: "(no not monitor)" setting in distributed WATO now works
    * FIX: Site management: replication setting was lost after re-editing
    * FIX: fixed problems after changing D/WATO-configuration
    * FIX: D/WATO: mark site dirty after host deletion
    * FIX: D/WATO: replicate auth.secret, so that login on one site also
           is valid on the replication slaves
    * FIX: implement locking in order to prevent data corruption on
           concurrent changes
    * FIX: Fixed handling of validation errors in cascading dropdown fields
    * FIX: fix cloning of users
    * Keep track of changes made by other users before activating changes,
      let user confirm this, new permission can be used to prevent a user
      from activating foreign changes.
    * FIX: Allowing german umlauts in users mail addresses
    * Allow list of aux tags to be missing in host tag definitions. This
      makes migration from older version easier.
    * FIX: user management modules can now deal with empty lines in htpasswd
    * FIX: Fixed js error on hostlist page with search form

    Multisite:
    * New display type 'boxes-omit-root' for BI views
    * Hostgroup view BI Boxes omits the root level
    * Finalized layout if view options and commands/filters/painteroptions.
    * Broken plugins prevent plugin caching now
    * FIX: remove refresh button from dashboard.
    * FIX: remove use of old option defaults.checkmk_web_uri
    * FIX: fixed outgoing bandwidth in fc port perfometer
    * FIX: remove nasty JS error in sidebar
    * FIX: fix folding in custom links (directories would not open)
    * FIX: animation of rotation treeangle in trees works again
    * FIX: Logwatch: Changed font color back to black
    * FIX: show toggle button for checkboxes in deactivated state
    * FIX: fix repeated stacked refresh when toggling columns
    * FIX: disable checkbox button in non-checkboxable layouts
    * FIX: fix table layout for views (gaps where missing sometimes)
    * FIX: Fixed sorting views by perfdata values which contain floats
    * FIX: fix sometimes-broken sizing of sidebar and dashboard on Chrome
    * FIX: fix dashboard layout on iPad
    * FIX: Fixed styling issues of sidebar in IE7
    * FIX: fix problem where filter settings (of checkboxes) are not effective
           when it comes to executing commands
    * FIX: Fixed styling issues of view filters with dropdown fields
    * FIX: multisite login can now deal with empty lines in htpasswd
    * FIX: Fixed a bunch of js/css errors

    Mobile:
    * FIX: Fixed logtime filter settings in all mobile views
    * FIX: fix some layout problems

    BI:
    * New aggregation function count_ok, that counts the number
      of nodes in state OK.
    * FIX: Removed debug output int count_ok aggregation

    Checks & Agents:
    * Linux: Modified cluster section to allow pacemaker/corosync clusters without heartbeat
    * AIX: convert NIC check to lnx_if (now being compatible with if/if64)
    * AIX: new check for CPU utilization (using section lparstat_aix)
    * ntp checks: Changed default value of time offsets to be 200ms (WARN) / 500ms (CRIT)
    * aironet_{errors,clients}: detect new kinds of devices (Thanks to Tiago Sousa)
    * check_http, check_tcp: allow to omit -I and use dynamic DNS name instead

1.2.0b4:
    Core:
    * New configuration variable snmp_timing, allowing to 
      configure timeout and retries for SNMP requests (also via WATO)
    * New configuration variable custom_checks. This is mainly for
      WATO but also usable in main.mk It's a variant of legacy_checks that
      automatically creates the required "define command" sections.

    WATO:
    * ps and ps.perf configurable via WATO now (without inventory)
    * New layout of main menu and a couple of other similar menus
    * New layout of ruleset overviews
    * Hide check_mk variable names per default now (change via global settings)
    * New layout of global settings
    * Folder layout: show contact groups of folder
    * Folder movement: always show complete path to target folder
    * Sidebar snapin: show pending changes
    * New rule for configuring custom_checks - allowing to run arbitrary
      active checks even if not yet formalized (like HTTP and TCP)
    * Added automation_commands to make automations pluginable
    * New layout and new internal implementation of input forms
    * New layout for view overview and view editor
    * Split up host search in two distinct pages
    * Use dynamic items in rule editor for hosts and items (making use
      of ListOfStrings())
    * FIX: audit log was not shown if no entry for today existed
    * FIX: fix parent scan on single site installations
    * FIX: fix folder visibility permission handling
    * FIX: honor folder-permissions when creating, deleting 
           and modifiying rules
    * FIX: detect non-local site even if unix: is being used
    * FIX: better error message if not logged into site during 
           action that needs remote access
    * FIX: send automation data via POST not GET. This fixes inventory
           on hosts with more than 500 services.
    * FIX: make config options directly active after resetting them
           to their defaults (didn't work for start_url, etc.
    * FIX: Fixed editing of ListOf in valuespec editors (e.g. used in logwatch
    pattern editor)
    * FIX: Reimplemented correct behaviour of the logwatch pattern "ignore"
    state which is used to drop the matching log lines

    Multisite:
    * FIX: fixed filter of recent event views (4 hours didn't catch)
    * FIX: convert more buttons to new graphical style
    * FIX: Logwatch handles logs with only OK lines in it correctly in logfile list views
    * FIX: Fixed syntax error in "Single-Host Problems" view definition
    * New help button at top right of each page now toggles help texts
    * Snapin Custom Links allows to specify HTTP link target
    * Redesign of bar with Display/Filter/Commands/X/1,2,3,4,6,8/30,60,90/Edit

    Mobile GUI:
    * FIX: commands can be executed again
    * FIX: fixed styling of buttons

    Checks & Agents:
    * FIX: Logwatch: fixed missing linebreak during reclassifing lines of logfiles
    * FIX: Logwatch: Logwatch services in rules configured using WATO must be
      given as item, not as whole service name
    * New active check via WATO: check_ldap
    * printer_alerts: new configuration variable printer_alerts_text_map. Make
      'Energiesparen' on Brother printers an OK state.
    * services: This check can now be parameterized in a way that it warn if
      a certain service is running. WATO formalization is available.

    BI:
    * FIX: make rotating folding arrows black (white was not visible)
    * Display format 'boxes' now in all BI views available
    * Display format 'boxes' now persists folding state

1.2.0b3:
    Core:
    * FIX: fixed SNMP info declaration in checks: could be garbled
      up in rare cases
    * avoid duplicate parents definition, when using 'parents' and
      extra_host_conf["parents"] at the same time. The later one has
      precedence.

    Multisite:
    * Logwatch: Colorizing OK state blocks correctly
    * FIX: allow web plugins to be byte compiled (*.pyc). Those
      are preferred over *.py if existing
    * View Editor: Fixed jump to top of the page after moving painters during
      editing views
    * FIX: Fixed login redirection problem after relogging
    * Filter for times now accept ranges (from ... until)
    * New view setting for page header: repeat. This repeats the
      column headers every 20'th row.
    * FIX: Fixed problem with new eval/pickle
    * FIX: Fixed commands in host/service search views

    Checks & Agents:
    * FIX: Made logwatch parsing mechanism a little more robust
      (Had problems with emtpy sections from windows agent)
    * FIX: brocade_fcport: Configuration of portsates now possible  
    * if_lancom: special version for if64 for LANCOM devices (uses
      ifName instead of ifDescr)


    WATO:
    * Reimplemented folder listing in host/folders module
    * Redesigned the breadcrumb navigation
    * Global settings: make boolean switches directly togglable
    * New button "Recursive Inventory" on folder: Allows to do
      a recursive inventory over all hosts. Also allows to selectively
      retry only hosts that have failed in a previous inventory.
    * You can configure parents now (via a host attribute, no rules are
      neccessary).
    * You can now do an automated scan for parents and layer 3 (IP)
    * You can configure active checks (check_tcp, ...) via WATO now
    * FIX: fix page header after confirmation dialogs
    * FIX: Fixed umlaut problem in host aliases and ip addresses created by WATO
    * FIX: Fixed exception caused by validation problems during editing tags in WATO
    * FIX: create sample config only if both rules.mk and hosttags.mk are missing
    * FIX: do not loose host tags when both using WATO-configured and 
      manual ones (via multisite.mk)
    * Timeperiods: Make list of exceptions dynamic, not fixed to 10 entries
    * Timeperiods: Configure exclusion of other timeperiods
    * Configuration of notification_delay and notification_interval

1.2.0b2:
    Core:
    * FIX: Cluster host checks were UNKNOWN all the time
    * FIX: reset counter in case of (broken) future time
    * FIX: Automation try-inventory: Fixed problem on where checks which
      produce equal service descriptions could lead to invalid inventory
      results on cluster hosts.
    * FIX: do not create contacts if they won't be assigned to any host
      or service. Do *not* assign to dummy catch-all group "check_mk".

    WATO:
    * Added new permission "move hosts" to allow/deny moving of hosts in WATO
    * Also write out contact definitions for users without contactgroups to
      have the mail addresses and other notification options persisted
    * FIX: deletion of automation accounts now works
    * FIX: Disabling notifications for users does work now
    * New main overview for rule editor
    * New multisite.mk option wato_hide_varnames for hiding Check_MK 
      configuration variable names from the user
    * New module "Logwatch Pattern Analyzer" to verify logwatch rules
    * Added new variable logwatch_rules which can also be managed through the
      WATO ruleset editor (Host/Service Parameters > Parameters and rules for
      inventorized checks > Various applications > Logwatch Patterns)
    * Users & Contacts: Added new option wato_hidden_users which holds a list
      of userids to hide the listed users from the WATO user management GUI.
    * WATO API: Added new method rewrite_configuration to trigger a rewrite of
      all host related wato configuration files to distribute changed tags
    * Added new internal hook pre-activate-changes to execute custom
      code BEFORE Check_MK is called to restart Nagios
    * FIX: Only showing sudo hint message on sudo error message in automation
      command
    * FIX: Fixed js eror in IE7 on WATO host edit page
    * FIX: Using pickle instead of repr/eval when reading data structures from
      urls to prevent too big security issues
    * Rule editor: improve sorting of groups and rulesets
    * FIX: Escaping single quotes in strings when writing auth.php
    * FIX: Fix resorting of host tags (was bug in ListOf)

    Multisite
    * Added config option default_ts_format to configure default timestamp
      output format in multisite
    * Layout and design update
    * Quicksearch: display site name if more than one different site
      is present in the current search result list
    * FIX: Fixed encoding problem in "custom notification" message
    * New configuration parameter page_heading for the HTML page heads
      of the main frameset (%s will be replaced with OMD site name)
    * FIX: Fix problem where snapins where invisible
    * FIX: Fixed multisite timeout errors when nagios not running
    * Sidebar: some new layout improvements
    * Login page is not shown in framesets anymore (redirects framed page to
      full screen login page)
    * FIX: fix exception when disallowing changing display options
    * FIX: Automatically redirect from login page to target page when already
      logged in
    * FIX: Updating the dashboard header time when the dashlets refresh

    BI:
    * Added new painter "affected hosts (link to host page)" to show all
      host names with links to the "hosts" view
    * FIX: Fixed filtering of Single-Host Aggregations
    * New sorter for aggregation group
    * FIX: fix sorting of Single-Host Aggregations after group
    * Avoid duplicate rule incarnations when using FOREACH_*
    * BI Boxes: allow closing boxes (not yet persisted)
    * New filter for services (not) contained in any aggregate
    * Configure sorting for all BI views

    Checks & Agents:
    * FIX: snmp_uptime handles empty snmp information without exception
    * FIX: Oracle checks try to handle ORA-* errors reported by the agent
      All oracle checks will return UNKNOWN when finding an ORA-* message
    * FIX: filesystem levels set via WATO didn't work, but do now
    * FIX: Group filters can handle groups without aliases now
    * nfsmounts: Added nfs4 support thanks to Thorsten Hintemann
    * megaraid_pdisks megaraid_ldisks: Support for Windows.  Thanks to Josef Hack

1.2.0b1:
    Core, Setup, etc.:
    * new tool 'livedump' for dumping configuration and status
      information from one monitoring core and importing this
      into another.
    * Enable new check registration API (not yet used in checks)
    * FIX: fix handling of prefix-tag rules (+), needed for WATO
    * FIX: handle buggy SNMP devices with non-consecutive OIDS
      (such as BINTEC routers)
    * Check API allows a check to get node information
    * FIX: fix problem with check includes in subchecks
    * Option --checks now also applies to ad-hoc check (e.g.
      cmk --checks=mrpe,df -v somehost)
    * check_mk_templates.cfg: added s to notification options
      of host and service (= downtime alerts)

    WATO:
    * Hosttag-editor: allow reordering of tags
    * Create very basic sample configuration when using
      WATO the first time (three tag groups, two rules)
    * Much more checks are configurable via WATO now
    * Distributed WATO: Made all URL calls using curl now
    * FIX: fix bug in inventory in validate_datatype()
    * Better output in case of inventory error
    * FIX: fix bug in host_icon rule on non OMD
    * FIX: do not use isdisjoint() (was in rule editor on Lenny)
    * FIX: allow UTF-8 encoded permission translations
    * FIX: Fixed several problems in OMD apache shared mode
    * FIX: Do not use None$ as item when creating new rules
    * FIX: Do load *all* users from htpasswd, so passwords from
      users not created via WATO will not be lost.
    * FIX: honor site disabling in replication module
    * FIX: honor write permissions on folder in "bulk delete"
    * FIX: honor permissions for "bulk cleanup" and "bulk edit"
    * FIX: honor write permissions and source folder when moving hosts
    * FIX: honor permissions on hosts also on bulk inventory
    * Only create contacts in Nagios if they are member of at
      least one contact group.
    * It is now possible to configure auxiliary tags via WATO
      (formerly also called secondary tags)
    * FIX: Fixed wrong label "Main Overview" shown for moved WATO folders
      in foldertree snapin
    * FIX: Fixed localization of empty host tags
    * FIX: User alias and notification enabling was not saved

    Checks & Agents:
    * hpux_if: fix missing default parameter errors
    * hpux_if: make configurable via WATO
    * if.include: fix handling of NIC with index 0
    * hpux_lunstats: new check for disk IO on HP-UX
    * windows - mk_oracle tablespace: Added missing sid column
    * diskstat: make inventory mode configurable via WATO
    * added new checks for Fujitsu ETERNUS DX80 S2 
      (thanks to Philipp Höfflin)
    * New checks: lgp_info, lgp_pdu_info and lgp_pdu_aux to monitor Liebert
      MPH/MPX devices
    * Fix Perf-O-Meter of fileage
    * hpux_snmp_cs.cpu: new SNMP check for CPU utilization
      on HP-UX.
    * if/if64: inventory also picks up type 62 (fastEther). This
      is needed on Cisco WLC 21xx series (thanks to Ralf Ertzinger)
    * FIX: fix inventory of f5_bigip_temp
    * mk_oracle (lnx+win): Fixed TEMP tablespace size calculations
    * ps: output node process is running on (only for clusters)
    * FIX: Linux Agent: Fixed ipmi-sensors handling of Power_Unit data
    * hr_mem: handle rare case where more than one entry is present
      (this prevents an exception of pfSense)
    * statgrab_load: level is now checked against 15min average - 
      in order to be consistent with the Linux load check
    * dell_powerconnect_cpu: hopefully correctly handle incomplete
      output from agent now.
    * ntp: do not check 'when' anymore since it can produce false
      alarms.
    * postfix_mailq: handle output with 'Total requests:' in last line
    * FIX: check_mk-hp_blade_psu.php: allow more than 4 power supplies
    * FIX: smart plugin: handle cases with missing vendor (thanks
      to Stefan Kärst)
    * FIX: megaraid_bbu: fix problem with alternative agent output
      (thanks to Daniel Tuecks)
    * mk_oracle: fix quoting problem, replace sessions with version,
      use /bin/bash instead of /bin/sh

    Multisite:
    * Added several missing localization strings
    * IE: Fixed problem with clicking SELECT fields in the new wato foldertree snapin
    * Fixed problem when trying to visit dashboards from new wato foldertree snapin
    * Chrome: Fixed styling problem of foldertree snapin
    * Views: Only show the commands and row selection options for views where
      commands are possible
    * The login mask honors the default_language definition now
    * check_bi_local.py: works now with cookie based authentication
    * FIX: Fixed wrong redirection after login in some cases
    * FIX: Fixed missing stats grouping in alert statistics view
    * FIX: Fixed preview table styling in view editor
    * FIX: Multisite authed users without permission to multisite are
      automatically logged out after showing the error message
    * Retry livestatus connect until timeout is used up. This avoids
      error messages when the core is being restarted
    * Events view now shows icon and text for "flapping" events
    * Use buffer for HTML creation (this speeds up esp. HTTPS a lot)
    * FIX: Fixed state filter in log views

    Livestatus:
    * Add missing column check_freshness to services table

    BI:
    * New column (painter) for simplistic box display of tree.
      This is used in a view for a single hostgroup.

1.1.13i3:
    Core, Setup, etc.:
    * *_contactgroups lists: Single group rules are all appended. When a list
      is found as a value this first list is used exclusively. All other
      matching rules are ignored
    * cmk -d does now honor --cache and --no-tcp
    * cmk -O/-R now uses omd re{start,load} core if using OMD
    * FIX: setup.sh now setups up permissions for conf.d/wato
      correctly
    * cmk --localize update supports an optional ALIAS which is used as
      display string in the multisite GUI
    * FIX: Fixed encoding problems with umlauts in group aliases
    * FIX: honor extra_summary_host_conf (was ignored)
    * new config variable snmpv2c_hosts that allows to enable SNMP v2c
      but *not* bulkwalk (for some broken devices). bulkwalk_hosts still
      implies v2c.

    Checks & Agents:
    * Windows agent: output eventlog texts in UTF-8 encoding. This
      should fix problems with german umlauts in message texts.
    * Windows agent: Added installer for the windows agent (install_agent.exe)
    * Windows agent: Added dmi_sysinfo.bat plugin (Thanks to Arne-Nils Kromer for sharing)
    * Disabled obsolete checks fc_brocade_port and fc_brocade_port_detailed.
      Please use brocade_fcport instead.
    * aironet_errors, statgrab_disk, statgrab_net: Performance data has
      been converted from counters to rates. You might need to delete your
      existing RRDs of these checks. Sorry, but these have been that last
      checks still using counters...
    * ibm_imm_health: added last missing scan function
    * Filesystem checks: trend performance data is now normalized to MB/24h.
      If you have changed the trend range, then your historic values will
      be displayed in a wrong scale. On the other hand - from now on changes
      in the range-setting will not affect the graph anymore.
    * if/if64/lnx_if: pad port numbers with zeros in order to sort correctly.
      This can be turned off with if_inventory_pad_portnumbers = False.
    * Linux agent: wrap freeipmi with lock in order to avoid cache corruption
    * New check: megaraid_bbu - check existance & status of LSI MegaRaid BBU module
    * HP-UX Agent: fix mrpe (remove echo -e and test -e, thanks to Philipp Lemke)
    * FIX: ntp checks: output numeric data also if stratum too high
    * Linux agent: new check for dmraid-based "bios raid" (agent part as plugin)
    * FIX: if64 now uses ifHighSpeed instead of ifSpeed for determining the
      link speed (fixes speed of 10GBit/s and 20GBit/s ports, thanks Marco Poet)
    * cmctc.temp: serivce has been renamed from "CMC Temperature %s" to just
      "Temperature %s", in order to be consistent with the other checks.
    * mounts: exclude changes of the commit option (might change on laptops),
      make only switch to ro critical, other changes warning.
    * cisco_temp_sensor: new check for temperature sensors of Cisco NEXUS
      and other new Cisco devices
    * oracle_tablespace: Fixed tablespace size/free space calculations
    * FIX: if/if64: omit check result on counter wrap if bandwidth traffic levels
      are used.

    Multisite:
    * Improve transaction handling and reload detection: user can have 
      multiple action threads in parallel now
    * Sounds in views are now enabled per default. The new configuration
      variable enable_sounds can be set to False in multisite.mk in order
      to disable sounds.
    * Added filter for log state (UP,DOWN,OK,CRIT...) to all log views
    * New painter for normal and retry check interval (added to detail views)
    * Site filter shows "(local)" in case of non multi-site setup
    * Made "wato folder" columns sortable
    * Hiding site filter in multisite views in single site setups
    * Replaced "wato" sidebar snapin which mixed up WATO and status GUIs with
      the new "wato_foldertree" snapin which only links to the status views
      filtered by the WATO folder.
    * Added "Dashboard" section to views snapin which shows a list of all dashboards
    * FIX: Fixed auth problem when following logwatch icon links while using
      the form based auth
    * FIX: Fix problem with Umlaut in contact alias
    * FIX: Creating auth.php file on first login dialog based login to ensure
      it exists after login when it is first needed
    * Dashboard: link problem views to *unhandled* views (this was
      inconsistent)
    * Localization: Fixed detection of gettext template file when using the
      local/ hierarchy in OMD

    Mobile:
    * Improved sorting of views in main page 
    * Fix: Use all the availiable space in header
    * Fix: Navigation with Android Hardwarekeys now working
    * Fix: Links to pnp4nagios now work better
    * Fix: Host and Service Icons now finger friendly
    * Fix: Corrected some buildin views

    WATO:
    * Removed IP-Address attribute from folders
    * Supporting localized tag titles
    * Using Username as default value for full names when editing users
    * Snapshot/Factory Reset is possible even with a broken config
    * Added error messages to user edit dialog to prevent notification problems
      caused by incomplete configuration
    * Activate Changes: Wato can also reload instead of restarting nagios
    * Replication: Can now handle replication sites which use the form based auth
    * Replication: Added option to ignore problems with the ssl certificates
                   used in ssl secured replications
    * WATO now supports configuring Check_MK clusters
    * FIX: Fixed missing folders in "move to" dropdown fields
    * FIX: Fixed "move to target folders" after CSV import
    * FIX: Fixed problem with duplicate extra_buttons when using the i18n of multiisite
    * FIX: Fixed problem with duplicate permissions when using the i18n of multiisite
    * FIX: Writing single host_contactgroups rules for each selected
      contactgroup in host edit dialog
    * FIX: Fixed wrong folder contacgroup related permissions in auth.php api
    * FIX: Fixed not up-to-date role permission data in roles_saved hook
    * FIX: Fixed duplicate custom columns in WATO after switching languages

    BI:
    * improve doc/treasures/check_bi_local.py: local check that creates
      Nagios services out of BI aggregates

    Livestatus:
    * ColumnHeaders: on is now able to switch column header on even if Stats:
      headers are used. Artifical header names stats_1, stats_2, etc. are
      begin used. Important: Use "ColumnHeaders: on" after Columns: and 
      after Stats:.

1.1.13i2:
    Core, Setup, etc.:
    * cmk -I: accept host tags and cluster names

    Checks & Agents:
    * linux agent - ipmi: Creating directory of cache file if not exists
    * dell_powerconnect_cpu: renamed service from CPU to "CPU utilization", in
      order to be consistent with other checks
    
    Multisite:
    * Several cleanups to prevent css/js warning messages in e.g. Firefox
    * Made texts in selectable rows selectable again
    * Adding reschedule icon to all Check_MK based services. Clicks on these
      icons will simply trigger a reschedule of the Check_MK service
    * FIX: ship missing CSS files for mobile GUI
    * FIX: rename check_mk.js into checkmk.js in order to avoid browser
      caching problems during version update

    WATO:
    * Optimized wraps in host lists tag column
    * Bulk inventory: Remove leading pipe signs in progress bar on main
      folder inventory
    * NagVis auhtorization file generation is also executed on activate_changes
    * Implemented a new inclusion based API for using multisite permissions
      in other addons
    * Inventory of SNMP devices: force implicit full scan if no services
      are configured yet
    * FIX: Calling activate_changes hook also in distributed WATO setups
    * FIX: Fixed display bug in host tags drop down menu after POST of form
    * FIX: Fixed javascript errors when doing replication in distributed
      wato environments when not having the sidebar open
    * FIX: Fixed search form dependant attribute handling
    * FIX: Fixed search form styling issues
    * You can now move folders to other folders
    * FIX: Distributed WATO: Supressing site sync progress output written in
      the apache error log

1.1.13i1:
    Multisite:
    * New nifty sidebar snapin "Speed-O-Meter"
    * Implemented new cookie based login mechanism including a fancy login GUI
    * Implemented logout functionality for basic auth and the new cookie based auth
    * Implemented user profile management page for changing the user password and
      the default language (if available)
    * New filter for the (new) state in host/service alerts
    * New command for sending custom notifications
    * FIX: Fixed encoding problem when opening dashboard
    * New icon on a service whos host is in downtime
    * Only show most frequently used context buttons (configurable
      in multisite.mk via context_buttons_to_show)
    * Show icon if user has modified a view's filter settings
    * New config option debug_livestatus_queries, normal debug
      mode does not include this anymore
    * Icons with link to page URL at bottom of each page
    * Logwatch: Switched strings in logwatch to i18n strings
    * Logwatch: Fixed styling of context button when acknowleding log messages
    * Logwatch: Implemented overview page to show all problematic logfiles
    * Add Snapin page: show previews of all snapins
    * Add Snapin page: Trying to prevent dragging confusions by using other click event
    * New (hidden) button for reloading a snapin (left to the close button)
    * Automatically falling back to hardcoded default language if configured
    language is not available
    * Repair layout of Perf-O-Meter in single dataset layout
    * FIX: Fixed duplicate view plugin loading when using localized multisite
    * FIX: Host-/Servicegroup snapin: Showing group names when no alias is available
    * FIX: Removed double "/" from pnp graph image urls in views

    BI:
    * Host/Service elements are now iterable via FOREACH_HOST, e.g.
      (FOREACH_HOST, ['server'], ALL_HOSTS, "$HOST$", "Kernel" ),
    * FIX: Assuming host states is possible again (exception: list index "3")

    WATO:
    * Evolved to full featured monitoring configuration tool!
    * Major internal code cleanup
    * Hosts can now be created directly in folders. The concept of host lists
      has been dropped (see migration notes!)
    * Configuration of global configuration variables of Check_MK via WATO
    * Configuration of main.mk rules
    * Configuration of Nagios objects and attributes
    * Configuration of users and roles
    * Configuration of host tags
    * Distributed WATO: replication of the configuration to slaves and peers
    * Added missing API function update_host_attributes() to change the
      attributes of a host
    * Added API function num_hosts_in_folder() to count the number of hosts
      below the given folder
    * Added option to download "latest" snapshot
    * extra_buttons can now register a function to gather the URL to link to
    * Implemented NagVis Authorisation management using WATO users/permissions

    Livestatus:
    * Experimental feature: livecheck -> super fast active check execution
      by making use of external helper processes. Set livecheck=PATH_TO_bin/livecheck
      in nagios.cfg where you load Livestatus. Optional set num_livecheck_helpers=NUM
      to set number of processes. Nagios will not fork() anymore for check exection.
    * New columns num_hosts and num_services in status table
    * New aggregation functions suminv and avginv (see Documentation)

    Core, Setup, etc.:
    * New configuration variable static_checks[] (used by WATO)
    * New configuration variable checkgroup_parameters (mainly for WATO)
    * check_submission defaults now to "file" (was "pipe")
    * Added pre-configured notification via cmk --notify
    * Drop RRA-configuration files for PNP4Nagios completely
    * New configuration variable ping_levels for configuring parameters
      for the host checks.
    * cmk --notify: new macros $MONITORING_HOST$, $OMD_ROOT$ and $OMD_SITE$
    * make ping_levels also apply to PING services for ping-only hosts
      (thanks to Bernhard Schmidt)

    Checks & Agents:
    * if/if64: new ruleset if_disable_if64_hosts, that force if on
      hosts the seem to support if64
    * Windows agent: new config variable "sections" in [global], that
      allows to configure which sections are being output.
    * Windows agent: in [logwatch] you can now configure which logfiles
      to process and which levels of messages to send.
    * Windows agent: new config variable "host" in all sections that
      restricts the folling entries to certain hosts.
    * Windows agent: finally implemented <<<mrpe>>. See check_mk.ini
      for examples.
    * Windows agent: do not execute *.txt and *.dir in <<<plugins>>> and
      <<<local>>>
    * Windows agent: make extensions to execute configurable (see
      example check_mk.ini)
    * Windows agent: agent now reuses TCP port even when taskkill'ed, so
      a system reboot is (hopefully) not neccessary anymore
    * Windows agent: section <<<df>>> now also outputs junctions (windows
      mount points). No external plugin is needed.
    * Windows agent: new section <<<fileinfo>>> for monitoring file sizes
      (and later possible ages)
    * logwatch: allow to classify messages based on their count (see
      man page of logwatch for details)
    * fileinfo: new check for monitoring age and size of files
    * heartbeat_crm: apply patches from Václav Ovsík, so that the check
      should work on Debian now.
    * ad_replication: added warninglevel 
    * fsc_*: added missing scan functions
    * printer_alerts: added further state codes (thanks to Matthew Stew)
    * Solaris agent: changed shell to /usr/bin/bash (fixes problems with LC_ALL=C)

1.1.12p7:
    Multisite:
    * FIX: detail view of host was missing column headers
    * FIX: fix problem on IE with background color 'white'
    * FIX: fix hitting enter in host search form on IE
    * FIX: fix problem in ipmi_sensors perfometer

    Checks & Agents:
    * FIX: fixed man pages of h3c_lanswitch_sensors and statgrab_cpu
    * FIX: netapp_volumes: added raid4 as allowed state (thanks to Michaël Coquard)

    Livestatus
    * FIX: fix type column in 'GET columns' for dict-type columns (bug found
      by Gerhard Lausser)

1.1.12p6:
    Checks & Agents:
    * FIX: lnx_if: remove debug output (left over from 1.1.12p5)
    
1.1.12p5:
    Multisite:
    * FIX: fix hitting enter in Quicksearch on IE 8
    * FIX: event/log views: reverse sorting, so that newest entries
      are shown first
    * FIX: fix dashboard dashlet background on IE
    * FIX: fix row highlight in status GUI on IE 7/8
    * FIX: fix row highlight after status page reload
    * FIX: single dataset layout honors column header settings
    * FIX: quote '#' in PNP links (when # is contained in services)
    * FIX: quote '#' in PNP image links also
    * FIX: add notifications to host/service event view

    Checks & Agents:
    * FIX: lnx_if: assume interfaces as up if ethtool is missing or
      not working but interface has been used since last reboot. This
      fixes the problem where interface are not found by inventory.
    * FIX: snmp_uptime: handels alternative timeformat
    * FIX: netapp_*: scan functions now detect IBM versions of firmware
    * FIX: bluecoat_diskcpu: repair scan function
    * FIX: mem.vmalloc: fix default levels (32 and 64 was swapped)
    * FIX: smart: make levels work (thanks to Bernhard Schmidt)
    * FIX: PNP template if if/if64: reset LC_ALL, avoids syntax error
    * FIX: dell_powerconnect_cpu: handle sporadic incomplete output
      from SNMP agent

1.1.12p4:
    Multisite:
    * FIX: sidebar snapin Hostgroups and Servicegroups sometimes
           failed with non-existing "available_views".
    * FIX: Fix host related WATO context button links to point to the hosts site
    * FIX: Fixed view editor redirection to new view after changing the view_name
    * FIX: Made icon painter usable when displaying hostgroup rows
    * Logwatch: Switched strings in logwatch to i18n strings
    * Logwatch: Fixed styling of context button when acknowleding log messages
    * Logwatch: Implemented overview page to show all problematic logfiles

    WATO:
    * FIX: add missing icon_csv.png
    * FIX: WATO did not write values of custom macros to extra_host_conf definitions

1.1.12p3:
    Core, Setup, etc.:
    * FIX: really suppress precompiling on PING-only hosts now

1.1.12p2:
    Core, Setup, etc.:
    * FIX: fix handling of empty suboids
    * FIX: do not create precomiled checks for host without Check_MK services

    Checks & Agents:
    * FIX: mem.win: Default levels now works, check not always OK
    * FIX: blade_health: fix OID specification
    * FIX: blade_bays: fix naming of item and man page

    Multisite:
    * FIX: Fixed styling of view header in older IE browsers
    * FIX: Do not show WATO button in views if WATO is disabled
    * FIX: Remove WATO Folder filter if WATO is disabled 
    * FIX: Snapin 'Performance': fix text align for numbers
    * FIX: Disallow setting downtimes that end in the past
    * FIX: Fix links to downtime services in dashboard
    * FIX: Fix popup help of reschedule icon

1.1.12p1:
    Core, Setup, etc.:
    * FIX: fix aggregate_check_mk (Summary host agent status)

    Checks & Agents:
    * FIX: mk_oracle now also detects XE databases
    * FIX: printer_alerts: handle 0-entries of Brother printers
    * FIX: printer_supply: fix Perf-O-Meter if no max known
    * FIX: Added id parameter to render_statistics() method to allow more than
      one pie dashlet for host/service stats
    * FIX: drbd: fixed inventory functions
    * FIX: printer_supply: handle output of Brother printers
    * FIX: ps.perf PNP template: show memory usage per process and not
      summed up. This is needed in situations where one process forks itself
      in irregular intervals and rates but you are interested just in the
      memory usage of the main process.

    Multisite:
    * FIX: finally fixed long-wanted "NagStaMon create hundreds
      of Apache processes" problem!
    * FIX: query crashed when sorting after a join columns without
      an explicit title.
    * FIX: filter for WATO file/folder was not always working.
    * Added filter for hard services states to search and service
      problems view
    * FIX: dashboard problem views now ignore notification period,
      just as tactical overview and normal problem views do
    * FIX: Loading dashboard plugins in dashboard module
 

1.1.12:
    Checks & Agents:
    * dell_powerconnect_*: final fixed, added PNP-templates
    * ps.perf: better error handling in PNP template

    Multisite:
    * Dashboard: fix font size of service statistics table
    * Dashboard: insert links to views into statistics
    * Dashboard: add links to PNP when using PNP graphs
    
1.1.12b2:
    Core, Setup, etc.:
    * FIX: fix crash with umlauts in host aliases
    * FIX: remove duplicate alias from Nagios config

    Checks & Agents:
    * services: better handling of invalid patterns
    * FIX: multipath: fix for another UUID format
    * AIX agent: fix implementation of thread count
    * blade_bays: detect more than 16 bays
    * statgrab_*: added missing inventory functions
    * FIX: fix smart.temp WARN/CRIT levels were off by one degree

    Multisite:
    * Remove Check_MK logo from default dashboard
    * Let dashboard use 10 more pixels right and bottom
    * FIX: do not show WATO icon if no WATO permission
    * Sidebar sitestatus: Sorting sites by sitealias
    * FIX: removed redundant calls of view_linktitle()

    WATO:
    * FIX: fix update of file/folder title after title property change

    Livestatus:
    * FIX: fix crash on imcomplete log lines (i.e. as
      as result of a full disk)
    * FIX: Livestatus-API: fix COMMAND via persistent connections
	

1.1.12b1:
    Core, Setup, etc.:
    * FIX: fix cmk -D on cluster hosts
    * Made profile output file configurable (Variable: g_profile_path)

    Checks & Agents:
    * FIX: j4p_performance: fix inventory functions 
    * FIX: mk_oracle: fix race condition in cache file handling (agent data
      was missing sections in certain situations)
    * mrpe: make check cluster-aware and work as clustered_service
    * cups_queues: Run agent part only on directly on CUPS servers,
      not on clients
    * FIX: mbg_lantime_state: Fixed output UOM to really be miliseconds
    * FIX: ntp: Handling large times in "poll" column correctly
    * New check dmi_sysinfo to gather basic hardware information
    * New check bintec_info to gather the software version and serial number
    of bintec routers

    Multisite:
    * FIX: fix rescheduling of host check
    * FIX: fix exception when using status_host while local site is offline
    * FIX: Fixed not updating pnp graphs on dashboard in some browsers (like chrome)
    * FIX: fix URL-too-long in permissions page
    * FIX: fix permission computation
    * FIX: fixed sorting of service perfdata columns
    * FIX: fixed sorting of multiple joined columns in some cases
    * FIX: fixed some localisation strings
    * Cleanup permissions page optically, add comments for views and snapins
    * Added some missing i18n strings in general HTML functions
    * Added display_option "w" to disable limit messages and livestatus errors in views
    * Service Perfdata Sorters are sorting correctly now
    * Added "Administration" snapin to default sidebar
    * Tactical Overview: make link clickable even if count is zero
    * Minor cleanup in default dashboard
    * Dashboard: new dashlet attribute title_url lets you make a title into a link
    * Dashboard: make numbers match "Tactical Overview" snapin

    Livestatus:
    * Write messages after initialization into an own livestatus.log

    WATO:
    * FIX: "bulk move to" at the top of wato hostlists works again
    * FIX: IE<9: Fixed problem with checkbox events when editing a host
    * FIX: "move to" dropdown in IE9 works again

1.1.11i4:
    Core, Setup, etc.:
    * FIX: use hostgroups instead of host_groups in Nagios configuration.
      This fixes a problem with Shinken
    * --scan-parents: detected parent hosts are now tagged with 'ping', so
      that no agent will be contacted on those hosts

    Checks & Agents:
    * Added 4 new checks dell_powerconnect_* by Chris Bowlby
    * ipmi_sensors: correctly handle further positive status texts
      (thanks to Sebastian Talmon)
    * FIX: nfsmounts handles zero-sized volumes correctly
    * AIX agent now outputs the user and performance data in <<<ps>>>

    Multisite:
    * FIX: WATO filtered status GUIs did not update the title after changing
      the title of the file/folder in WATO
    * FIX: Removed new python syntax which is incompatible with old python versions
    * FIX: Made bulk inventory work in IE
    * FIX: Fixed js errors in IE when having not enough space on dashboard 
    * FIX: fix error when using non-Ascii characters in view title
    * FIX: fix error on comment page caused by missing sorter
    * FIX: endless javascript when fetching pnp graphs on host/service detail pages
    * FIX: Not showing the action form in "try" mode of the view editor
    * FIX: Preventing up-then-over effect while loading the dashboard in firefox
    * Added missing i18n strings in command form and list of views
    * Views are not reloaded completely anymore. The data tables are reloaded
      on their own.
    * Open tabs in views do not prevent reloading the displayed data anymore
    * Added display_option "L" to enable/disable column title sortings
    * Sorting by joined columns is now possible
    * Added missing sorters for "service nth service perfdata" painters
    * Implemented row selection in views to select only a subset of shown data
      for actions
    * Sort titles in views can be enabled by clicking on the whole cells now
    * Submitting the view editor via ENTER key saves the view now instead of try mode
    * Host comments have red backgrounded rows when host is down
    * Implemented hook api to draw custom link buttons in views

    WATO:
    * Changed row selection in WATO to new row selection mechanism
    * Bulk action buttons are shown at the top of hostlists too when the lists
      have more than 10 list items
    * New function for backup and restore of the configuration

    Livestatus:
    * FIX: fix compile error in TableLog.cc by including stddef.h
    * FIX: tables comments and downtimes now honor AuthUser
    * Table log honors AuthUser for entries that belong to hosts
      (not for external commands, though. Sorry...)
    * FIX: fix Stats: sum/min/max/avg for columns of type time

1.1.11i3:
    Core, Setup, etc.:
    * FIX: allow host names to have spaces
    * --snmpwalk: fix missing space in case of HEX strings
    * cmk --restore: be aware of counters and cache being symbolic links
    * do_rrd_update: direct RRD updates have completely been removed.
      Please use rrdcached in case of performance problems.
    * install_nagios.sh has finally been removed (was not maintained anyway).
      Please use OMD instead.
    * Inventory functions now only take the single argument 'info'. The old
      style FUNC(checkname, info) is still supported but deprecated.
    * Show datasource program on cmk -D
    * Remove .f12 compile helper files from agents directory
    * Output missing sections in case of "WARNING - Only __ output of __..."
    * Remove obsolete code of snmp_info_single
    * Remove 'Agent version (unknown)' for SNMP-only hosts
    * Options --version, --help, --man, --list-checks and --packager now
      work even with errors in the configuration files
    * Minor layout fix in check man-pages

    Checks & Agents:
    * FIX: hr_mem: take into account cache and buffers
    * FIX: printer_pages: workaround for trailing-zero bug in HP Jetdirect
    * mk_logwatch: allow to set limits in processing time and number of
      new log messages per log file
    * Windows Agent: Now supports direct execution of powershell scripts
    * local: PNP template now supports multiple performance values
    * lnx_if: make lnx_if the default interface check for Linux
    * printer_supply: support non-Ascii characters in items like
      "Resttonerbehälter". You need to define snmp_character_encodings in main.mk
    * mem.win: new dedicated memory check for Windows (see Migration notes)
    * hr_mem: added Perf-O-Meter
    * Renamed all temperature checks to "Temperature %s". Please
      read the migration notes!
    * df and friends: enabled trend performance data per default. Please
      carefully read the migration notes!
    * diskstat: make summary mode the default behavious (one check per host)

    MK Livestatus:
    * WaitObject: allow to separate host name and service with a semicolon.
      That makes host names containing spaces possible.
    * Better error messages in case of unimplemented operators

    Multisite:
    * FIX: reschedule now works for host names containing spaces
    * FIX: correctly sort log views in case of multi site setups
    * FIX: avoid seven broken images in case of missing PNP graphs
    * FIX: Fixed javascript errors when opening dashboard in IE below 9
    * FIX: Views: Handling deprecated value "perpage" for option
      column_headers correctly
    * FIX: Fixed javascript error when saving edited views without sidebar
    * FIX: Showing up PNP hover menus above perfometers
    * Host/Service Icon column is now modularized and can be extended using
      the multisite_icons list.
    * New sorters for time and line number of logfile entries
    * Bookmarks snapin: save relative URLs whenever possible
    * Man-Pages of Check_MK checks shown in Multisite honor OMD's local hierarchy
    * nicer output of substates, translate (!) and (!!) into HTML code
    * new command for clearing modified attributes (red cross, green checkmark)
    * Perf-O-Meters: strip away arguments from check_command (e.g.
      "check-foo!17!31" -> "check-foo").
    * Added several missing i18n strings in view editor
    * Views can now be sorted by the users by clicking on the table headers.
      The user sort options are not persisted.
    * Perf-O-Meters are now aware if there really is a PNP graph

    WATO:
    * Show error message in case of empty inventory due to agent error
    * Commited audit log entries are now pages based on days
    * Added download link to download the WATO audit log in CSV format

1.1.11i2:
    Core, Setup, etc.:
    * FIX: sort output of cmk --list-hosts alphabetically
    * FIX: automatically remove leading and trailing space from service names
      (this fixes a problem with printer_pages and an empty item)
    * Great speed up of cmk -N/-C/-U/-R, especially when number of hosts is
      large.
    * new main.mk option delay_precompile: if True, check_mk will skip Python 
      precompilation during cmk -C or cmk -R, but will do this the first 
      time the host is checked.  This speeds up restarts. Default is False.
      Nagios user needs write access in precompiled directory!
    * new config variable agent_ports, allowing to specify the agent's
      TCP port (default is 6556) on a per-host basis.
    * new config variable snmp_ports, allowing to specify the UDP port
      to used with SNMP, on a per-host basis.
    * new config variable dyndns_hosts. Hosts listed in this configuration
      list (compatible to bulkwalk_hosts) use their hostname as IP address.
    
    Checks & Agents:
    * FIX: AIX agent: output name of template in case of MRPE
    * FIX: cisco_temp: skip non-present sensors at inventory
    * FIX: apc_symmetra: fix remaining runtime calculation (by factor 100)
    * FIX: Added PNP-template for winperf_phydisk
    * FIX: if64: fix UNKNOWN in case of non-unique ifAlias
    * FIX: lnx_if/if/if64: ignore percentual traffic levels on NICs without
           speed information.
    * FIX: cisco_temp_perf: add critical level to performance data
    * FIX: windows agent: hopefully fix case with quotes in directory name
    * FIX: printer_supply: fixed logic of Perf-O-Meter (mixed up crit with ok)
    * FIX: Solaris agent: reset localization to C, fixes problems with statgrab
    * FIX: blade_*: fix SNMP scan function for newer firmwares (thanks to Carlos Peón)
    * snmp_uptime, snmp_info: added scan functions. These checks will now
      always be added. Please use ingored_checktypes to disable, if non needed.
    * brocade_port: check for Brocade FC ports has been rewritten with
      lots of new features.
    * AIX agent now simulates <<<netctr>>> output (by Jörg Linge)
    * mbg_lantime_state: Handling refclock offsets correctly now; Changed
      default thresholds to 5/10 refclock offset
    * brocade_port: parameter for phystate, opstate and admstate can now
      also be lists of allowed states.
    * lnx_if: treat interfaces without information from ethtool as
      softwareLoopback interface. The will not be found by inventory now.
    * vbox_guest: new check for checking guest additions of Linux virtual box hosts
    * if/if64: Fixed bug in operstate detection when using old tuple based params
    * if/if64: Fixed bug in operstate detection when using tuple of valid operstates
    * mk_oracle: Added caching of results to prevent problems with long
    running SQL queries. Cache is controlled by CACHE_MAXAGE var which is preset to
    120 seconds 
    * mk_oracle: EXCLUDE_<sid>=ALL or EXCLUDE_<sid>=oracle_sessions can be
    used to exclude specific checks now
    * mk_oracle: Added optional configuration file to configure the new options
    * j4p_performance agent plugin: Supports basic/digest auth now
    * New checks j4p_performance.threads and j4p_performance.uptime which
      track the number of threads and the uptime of a JMX process
    * j4p_performance can fetch app and servlet specific status data. Fetching
      the running state, number of sessions and number of requests now. Can be
      extended via agent configuration (j4p.cfg).
    * Added some preflight checks to --scan-parents code
    * New checks netapp_cluster, netapp_vfiler for checking NetAPP filer 
      running as cluster or running vfilers.
    * megaraid_pdisks: Better handling of MegaCli output (Thanks to Bastian Kuhn)
    * Windows: agent now also sends start type (auto/demand/disabled/boot/system)
    * Windows: inventory_services now allowes regexes, depends and state/start type
      and also allows host tags.

    Multisite:
    * FIX: make non-Ascii characters in services names work again
    * FIX: Avoid exceptions in sidebar on Nagios restart
    * FIX: printer_supply perfometer: Using white font for black toners
    * FIX: ipmi: Skipping items with invalid data (0.000 val, "unspecified" unit) in summary mode
    * FIX: ipmi: Improved output formating in summary mode
    * FIX: BI - fixed wrong variable in running_on aggregation function
    * FIX: "view_name" variable missing error message when opening view.py
      while using the "BI Aggregation Groups" and "Hosts" snapins in sidebar
    * FIX: Fixed styling of form input elements in IE + styling improvements
    * FIX: Fixed initial folding state on page loading on pages with multiple foldings opened
    * Introduced basic infrastructure for multilanguage support in Multisite
    * Make 'Views' snapin foldable
    * Replace old main view by dashboard
    * Sidebar: Snapins can register for a triggered reload after a nagios
      restart has been detected. Check interval is 30 seconds for now.
    * Quicksearch snapin: Reloads host lists after a detected nagios restart.
    * New config directory multisite.d/ - similar to conf.d/
    * great speed up of HTML rendering
    * support for Python profiling (set profile = True in multisite.mk, profile
      will be in var/check_mk/web)
    * WATO: Added new hook "active-changes" which calls the registered hosts
      with a dict of "dirty" hosts
    * Added column painter for host contacts
    * Added column painters for contact groups, added those to detail views
    * Added filters for host and service contact groups
    * Detail views of host/service now show contacts
    * Fix playing of sounds: All problem views now have play_sounds activated,
      all other deactivated.
    * Rescheduling of Check_MK: introduce a short sleep of 0.7 sec. This increases
      the chance of the passive services being updated before the repaint.
    * Added missing i18n strings in filter section of view editor
    * Added filter and painter for the contact_name in log table
    * Added several views to display the notification logs of Nagios

    WATO:
    * Configration files can now be administered via the WEB UI
      (config_files in multisite.mk is obsolete)
    * Snapin is tree-based and foldable
    * Bulk operation on host lists (inventory, tags changed, etc)
    * Easy search operation in host lists
    * Dialog for global host search
    * Services dialog now tries to use cached data. On SNMP hosts
      no scan will be done until new button "Full Scan" is pressed.

    BI:
    * FIX: Fixed displaying of host states (after i18n introduction)h
    * FiX: Fixed filter for aggregation group
    * FIX: Fixed assumption button for services with non-Ascii-characters

    MK Livestatus:
    * FIX: fix compile problem on Debian unstable (Thanks to Sven Velt)
    * Column aggregation (Stats) now also works for perf_data
    * New configuration variable data_encoding and full UTF-8 support.
    * New column contact_groups in table hosts and services (thanks to
      Matthew Kent)
    * New headers Negate:, StatsNegate: and WaitConditionNegate:

1.1.11i1:
    Core, Setup, etc.:
    * FIX: Avoid duplicate SNMP scan of checktypes containing a period
    * FIX: honor ignored_checktypes also on SNMP scan
    * FIX: cmk -II also refreshes cluster checks, if all nodes are specified
    * FIX: avoid floating points with 'e' in performance data
    * FIX: cmk -D: drop obsolete (and always empty) Notification:
    * FIX: better handling of broken checks returning empty services
    * FIX: fix computation of weight when averaging
    * FIX: fix detection of missing OIDs (led to empty lines) 
    * SNMP scan functions can now call oid(".1.3.6.1.4.1.9.9.13.1.3.1.3.*")
      That will return the *first* OID beginning with .1.3.6.1.4.1.9.9.13.1.3.1.3
    * New config option: Set check_submission = "file" in order to write
      check result files instead of using Nagios command pipe (safes
      CPU ressources)
    * Agent simulation mode (for internal use and check development)
    * Call snmpgetnext with the option -Cf (fixes some client errors)
    * Call snmp(bulk)walk always with the option -Cc (fixes problems in some
      cases where OIDs are missing)
    * Allow merging of dictionary based check parameters
    * --debug now implies -v
    * new option --profile: creates execution profile of check_mk itself
    * sped up use of stored snmp walks
    * find configuration file in subdirectories of conf.d also
    * check_mk_templates.cfg: make check-mk-ping take arguments

    Multisite:
    * FIX: Display limit-exceeded message also in multi site setups
    * FIX: Tactical Overview: fix unhandled host problems view
    * FIX: customlinks snapin: Suppressing exception when no links configured
    * FIX: webservice: suppress livestatus errors in multi-site setups
    * FIX: install missing example icons in web/htdocs/images/icons
    * FIX: Nagios-Snapin: avoid duplicate slash in URL
    * FIX: custom_style_sheet now also honored by sidebar
    * FIX: ignore case when sorting groups in ...groups snapin
    * FIX: Fixed handling of embedded graphs to support the changes made to
    * FIX: avoid duplicate import of plugins in OMD local installation
    the PNP webservice
    * FIX: Added host_is_active and host_flapping columns for NagStaMon views
    * Added snmp_uptime, uptime and printer_supply perfometers
    * Allow for displaying service data in host tables
    * View editor foldable states are now permament per user
    * New config variable filter_columns (default is 2)

    BI:
    * Added new component BI to Multisite.

    WATO:
    * FIX: fix crash when saving services after migration from old version
    * Allow moving hosts from one to another config file

    Checks & Agents:
    * FIX: hr_mem: ignore devices that report zero memory
    * FIX: cisco_power: fix syntax error in man page (broke also Multisite)
    * FIX: local: fixed search for custom templates PNP template
    * FIX: if/if64: always generate unique items (in case ifAlias is used)
    * FIX: ipmi: fix ugly ouput in case of warning and error
    * FIX: vms_df: fix, was completely broken due to conversion to df.include
    * FIX: blade_bays: add missing SNMP OIDs (check was always UNKNOWN)
    * FIX: df: fix layout problems in PNP template
    * FIX: df: fix trend computation (thanks to Sebastian Talmon)
    * FIX: df: fix status in case of critical trend and warning used
    * FIX: df: fix display of trend warn/crit in PNP-graph
    * FIX: cmctc: fix inventory in case of incomplete entries
    * FIX: cmctc: add scan function
    * FIX: ucd_cpu_load and ucd_cpu_util: make scan function find Rittal
    * FIX: ucd_cpu_util: fix check in case of missing hi, si and st
    * FIX: mk_logwatch: improve implementation in order to save RAM
    * FIX: mk_oracle: Updated tablespace query to use 'used blocks' instead of 'user blocks'
    * FIX: mk_oracle: Fixed computation for TEMP table spaces
    * FIX: bluecoat_sensors: Using scale parameter provided by the host for reported values
    * FIX: fjdarye60_devencs, fjdarye60_disks.summary: added snmp scan functions
    * FIX: decru_*: added snmp scan functions
    * FIX: heartbeat_rscstatus handles empty agent output correctly
    * FIX: hp_procurve_cpu: fix synatx error in man page
    * FIX: hp_procurve_memory: fix syntax error in man page
    * FIX: fc_brocade_port_detailed: fix PNP template in MULTIPLE mode
    * FIX: ad_replication.bat only generates output on domain controllers now.
           This is useful to prevent checks on non DC hosts (Thanks to Alex Greenwood)
    * FIX: cisco_temp_perf: handle sensors without names correctly
    * printer_supply: Changed order of tests. When a printer reports -3 this
      is used before the check if maxlevel is -2.
    * printer_supply: Skipping inventory of supplies which have current value
    and maxlevel both set to -2.
    * cisco_locif: The check has been removed. Please switch to if/if64
      has not the index 1
    * cisco_temp/cisco_temp_perf: scan function handles sensors not beginning
      with index 1
    * df: split PNP graphs for growth/trend into two graphs
    * omd_status: new check for checking status of OMD sites
    * printer_alerts: Added new check for monitoring alert states reported by
      printers using the PRINTER-MIB
    * diskstat: rewritten check: now show different devices, r+w in one check
    * canon_pages: Added new check for monitoring processed pages on canon
    printer/multi-function devices
    * strem1_sensors: added check to monitor sensors attached to Sensatorinc EM1 devices
    * windows_update: Added check to monitor windows update states on windows
      clients. The check monitors the number of pending updates and checks if
      a reboot is needed after updates have been installed.
    * lnx_if: new check for Linux NICs compatible with if/if64 replacing 
      netif.* and netctr.
    * if/if64: also output performance data if operstate not as expected
    * if/if64: scan function now also detects devices where the first port
    * if/if64: also show perf-o-meter if speed is unknown
    * f5_bigip_pool: status of F5 BIP/ip load balancing pools
    * f5_bigip_vserver: status of F5 BIP/ip virtual servers
    * ipmi: new configuration variable ipmi_ignored_sensors (see man page)
    * hp_procurve_cpu: rename services description to CPU utilization
    * ipmi: Linux agent now (asynchronously) caches output of ipmitool for 20 minutes
    * windows: agent has new output format for performance counters
    * winperf_process.util: new version of winperf.cpuusage supporting new agent
    * winperf_system.diskio: new version of winperf.diskstat supporting new agent
    * winperf_msx_queues: new check for MS Exchange message queues
    * winperf_phydisk: new check compatible with Linux diskstat (Disk IO per device!)
    * smart.temp/smart.stats: added new check for monitoring health of HDDs
      using S.M.A.R.T
    * mcdata_fcport: new check for ports of MCData FC Switches
    * hp_procurve_cpu: add PNP template
    * hp_procurve_cpu: rename load to utilization, rename service to CPU utilizition
    * df,df_netapp,df_netapp32,hr_fs,vms_df: convert to mergeable dictionaries
    * mbg_lantime_state,mbg_lantime_refclock: added new checks to monitor 
      Meinberg LANTIME GPS clocks

    Livestatus:
    * Updated Perl API to version 0.74 (thanks to Sven Nierlein)

1.1.10:
    Core, Setup, etc.:
    * --flush now also deletes all autochecks 
    
    Checks & Agents:
    * FIX: hr_cpu: fix inventory on 1-CPU systems (thanks to Ulrich Kiermayr)


1.1.10b2:
    Core, Setup, etc.:
    * FIX: setup.sh on OMD: fix paths for cache and counters
    * FIX: check_mk -D did bail out if host had no ip address
    * cleanup: all OIDs in checks now begin with ".1.3.6", not "1.3.6"

    WATO:
    * FIX: Fixed bug that lost autochecks when using WATO and cmk -II together

    Checks & Agents:
    * Added check man pages for systemtime, multipath, snmp_info, sylo,
      ad_replication, fsc_fans, fsc_temp, fsc_subsystems
    * Added SNMP uptime check which behaves identical to the agent uptime check


1.1.10b1:
    Core, Setup, etc.:
    * FIX: do not assume 127.0.0.1 as IP address for usewalk_hosts if
      they are not SNMP hosts.
    * FIX: precompile: make sure check includes are added before actual
      checks
    * FIX: setup.sh: do not prepend current directory to url_prefix
    * FIX: output agent version also for mixed (tcp|snmp) hosts
    * RPM: use BuildArch: noarch in spec file rather than as a command
      line option (thanks to Ulrich Kiermayr)
    * setup.sh: Allow to install Check_MK into existing OMD site (>= 0.46).
      This is still experimental!

    Checks & Agents:
    * FIX: Windows agent: fix output of event ID of log messages
    * FIX: if/if64: output speed correctly (1.50MB/s instead of 1MB/s)
    * FIX: drbd now handles output of older version without an ep field
    * FIX: repaired df_netapp32
    * FIX: Added SNMP scan function of df_netapp and df_netapp32
    * FIX: repaired apc_symmetra (was broken due to new option -Ot 
      for SNMP)
    * FIX: df, hr_fs and other filesystem checks: fix bug if using
      magic number. levels_low is now honored.
    * FIX: scan function avoids hr_cpu and ucd_cpu_utilization
      at the same time
    * FIX: HP-UX agent: fixed output of df for long mount points
      (thanks to Claas Rockmann-Buchterkirche)
    * FIX: df_netapp/32: fixed output of used percentage (was always
      0% due to integer division)
    * FIX: fixed manual of df (magic_norm -> magic_normsize)
    * FIX: removed filesystem_trend_perfdata. It didn't work. Use
      now df-parameter "trend_perfdata" (see new man page of df)
    * FIX: cisco_temp_perf: fix return state in case of WARNING (was 0 = OK)
    * FIX: repair PNP template for df when using trends
    * FIX: cisco_qos: fix WATO exception (was due to print command in check)
    * FIX: check_mk check: fixed template for execution time
    * FIX: blade_health, fc_brocade_port_detailed removed debug outputs
    * FIX: netapp_volumes: The check handled 64-bit aggregates correctly
    * FIX: netapp_volumes: Fixed snmp scan function
    * FIX: blade_*: Fixed snmp scan function
    * FIX: nfsmount: fix exception in check in case of 'hanging'
    * systemtime: new simple check for time synchronization on Windows
      (needs agent update)
    * Added Perf-O-Meter for non-df filesystem checks (e.g. netapp)
    * hp_proliant_*: improve scan function (now just looks for "proliant")

    Multisite:
    * FIX: fix json/python Webservice

1.1.9i9:
    Core, Setup, etc.:
    * FIX: check_mk_templates.cfg: add missing check_period for hosts
      (needed for Shinken)
    * FIX: read *.include files before checks. Fixes df_netapp not finding
      its check function
    * FIX: inventory checks on SNMP+TCP hosts ignored new TCP checks
    * local.mk: This file is read after final.mk and *not* backup up
      or restored
    * read all files in conf.d/*.mk in alphabetical order now.
    * use snmp commands always with -Ot: output time stamps as UNIX epoch
      (thanks to Ulrich Kiermayr)

    Checks & Agents:
    * ucd_cpu_load: new check for CPU load via UCD SNMP agent
    * ucd_cpu_util: new check for CPU utilization via UCD SNMP agent
    * steelhead_status: new check for overall health of Riverbed Steelhead appliance
    * steelhead_connections: new check for Riverbed Steelhead connections
    * df, df_netapp, df_netapp32, hr_fs, vms_df: all filesystem checks now support
      trends. Please look at check manpage of df for details.
    * FIX: heartbeat_nodes: Fixed error handling when node is active but at least one link is dead
    * 3ware_units: Handling INITIALIZING state as warning now
    * FIX: 3ware_units: Better handling of outputs from different tw_cli versions now
    * FIX: local: PNP template for local now looks in all template directories for
      specific templates (thanks to Patrick Schaaf)

    Multisite:
    * FIX: fix "too many values to unpack" when editing views in single layout
      mode (such as host or service detail)
    * FIX: fix PNP icon in cases where host and service icons are displayed in 
      same view (found by Wolfgang Barth)
    * FIX: Fixed view column editor forgetting pending changes to other form
           fields
    * FIX: Customlinks snapin persists folding states again
    * FIX: PNP timerange painter option field takes selected value as default now
    * FIX: Fixed perfometer styling in single dataset layouts
    * FIX: Tooltips work in group headers now
    * FIX: Catching exceptions caused by unset bandwidth in interface perfometer

    WATO:
    * FIX: fix problem with vanishing services on Windows. Affected were services
      containing colons (such as fs_C:/).

    Livestatus:
    * FIX: fix most compiler warnings (thanks to patch by Sami Kerola)
    * FIX: fix memory leak. The leak caused increasing check latency in some
      situations
    
1.1.9i8:
    Multisite:
    * New "web service" for retrieving data from views as JSON or 
      Python objects. This allows to connect with NagStaMon 
      (requires patch in NagStaMon). Simply add &output_format=json
      or &output_format=python to your view URL.
    * Added two builtin views for NagStaMon.
    * Acknowledgement of problem now has checkboxes for sticky,
      send notification and persisten comment
    * Downtimes: allow to specify fixed/flexible downtime
    * new display_options d/D for switching on/off the tab "Display"
    * Improved builtin views for downtimes
    * Bugfix: Servicegroups can be searched with the quicksearch snapin using
      the 'sg:' prefix again

    WATO:
    * Fixed problem appearing at restart on older Python version (RH)

1.1.9i7:
    Core, Setup, etc.:
    * Fix crash on Python 2.4 (e.g. RedHat) with fake_file
    * Fixed clustering of SNMP hosts
    * Fix status output of Check_MK check in mixed cluster setups

    Checks & Agents:
    * PNP templates for if/if64: fix bugs: outgoing packets had been
      same as incoming, errors and discards were swapped (thanks to 
      Paul Freeman)
    * Linux Agent: Added suport for vdx and xvdx volumes (KVM+Virtio, XEN+xvda)

    Multisite:
    * Fix encoding problem when host/service groups contain non-ascii
      characters.

    WATO:
    * Fix too-long-URL problem in cases of many services on one host


1.1.9i6:
    INCOMPATIBLE CHANGES:
    * Removed out-dated checks blade_misc, ironport_misc and snia_sml. Replaced
      with dummy checks begin always UNKNOWN.

    Core, Setup, etc.:
    * cmk -D: show ip address of host 
    * Fix SNMP inventory find snmp misc checks inspite of negative scan function
    * Fix output of MB and GB values (fraction part was zero)

    Checks & Agents:
    * megaraid_ldisks: remove debug output
    * fc_brocade_port: hide on SNMP scan, prefer fc_brocade_port_detailed
    * fc_brocade_port_detailed: improve scan function, find more devices
    * New agent for HP-UX
    * hpux_cpu: new check for monitoring CPU load average on HP-UX
    * hpux_if: New check for monitoring NICs on HP-UX (compatible to if/if64)
    * hpux_multipath: New check for monitoring Multipathing on HP-UX
    * hpux_lvm: New check for monitoring LVM mirror state on HP-UX
    * hpux_serviceguard: new check for monitoring HP-UX Serviceguard
    * drbd: Fixed var typo which prevented inventory of drbd general check
      (Thanks to Andreas Behler)
    * mk_oracle: new agent plugin for monitoring ORACLE (currently only
      on Linux and HP-UX, but easily portable to other Unices)
    * oracle_sessions: new check for monitoring the current number of active
      database sessions.
    * oracle_logswitches: new check for monitoring the number of logswitches
      of an ORACLE instances in the last 60 minutes.
    * oracle_tablespaces: new check for monitoring size, state and autoextension
      of ORACLE tablespaces.
    * h3c_lanswitch_cpu: new check for monitoring CPU usage of H3C/HP/3COM switches
    * h3c_lanswitch_sensors: new check for monitoring hardware sensors of H3C/HP/3COM switches
    * superstack3_sensors: new check for monitoring hardware sensors of 3COM Superstack 3 switches

    Multisite:
    * Fixed aligns/widths of snapin contents and several small styling issues
    * Fixed links and border-styling of host matrix snapin
    * Removed jQuery hover menu and replaced it with own code

1.1.9i5:
    Multisite:
    * custom notes: new macros $URL_PREFIX$ and $SITE$, making 
      multi site setups easier
    * new intelligent logwatch icon, using url_prefix in multi site
      setups


1.1.9i4:
    Core, Setup, etc.:
    * added missing 'register 0' to host template
    * setup: fix creation of symlink cmk if already existing

    Multisite:
    * New reschedule icon now also works for non-local sites.
    * painter options are now persisted on a per-user-base
    * new optional column for displaying host and service comments
      (not used in shipped views but available in view editor)

    Livestatus:
    * Check for buffer overflows (replace strcat with strncat, etc.)
    * Reduce number of log messages (reclassify to debug)

    Checks & Agents:
    * apc_symmetra: handle empty SNMP variables and treat as 0.


1.1.9i3:
    INCOMPATIBLE CHANGES:
    * You need a current version of Livestatus for Multisite to work!
    * Multisite: removed (undocumented) view parameters show_buttons and show_controls.
      Please use display_options instead.
    * Finally removed deprecated filesystem_levels. Please use check_parameters instead.
    * Livestatus: The StatsGroupBy: header is still working but now deprecated.
      Please simply use Columns: instead. If your query contains at least one Stats:-
      header than Columns: has the meaning of the old StatsGroupBy: header

    Core, Setup, etc.:
    * Create alias 'cmk' for check_mk in bin/ (easier typing)
    * Create alias 'mkp' for check_mk -P in bin/ (easier typing) 

    Multisite:
    * Each column can now have a tooltip showing another painter (e.g.
      show the IP address of a host when hovering over its name)
    * Finally show host/services icons from the nagios value "icon_image".
      Put your icon files in /usr/share/check_mk/web/htdocs/images/icons.
      OMD users put the icons into ~/local/share/check_mk/web/htdocs/images/icons.
    * New automatic PNP-link icons: These icons automatically appear, if
      the new livestatus is configured correctly (see below). 
    * new view property "hidebutton": allow to hide context button to a view.
    * Defaults views 'Services: OK', 'Services: WARN, etc. do now not create
      context buttons (cleans up button bar).
    * new HTML parameter display_options, which allows to switch off several
      parts of the output (e.g. the HTML header, external links, etc).
    * View hoststatus: show PNP graph of host (usually ping stats)
    * new tab "Display": here the user can choose time stamp
      display format and PNP graph ranges
    * new column "host_tags", showing the Check_MK host tags of a host
    * new datasource "alert_stats" for computing alert statistics
    * new view "Alert Statistics" showing alert statistics for all hosts
      and services
    * Sidebar: Fixed snapin movement to the bottom of the snapin list in Opera
    * Sidebar: Fixed scroll position saving in Opera
    * Fixed reloading button animation in Chrome/IE (Changed request to async mode)
    * Sidebar: Removed scrollbars of in older IE versions and IE8 with compat mode
    * Sidebar: Fixed scrolling problem in IE8 with compat mode (or maybe older IE versions)
      which broke the snapin titles and also the tactical overview table
    * Sidebar: Fixed bulletlist positioning
    * Sidebar: The sidebar quicksearch snapin is case insensitive again
    * Fixed header displaying on views when the edit button is not shown to the user
    * View pages are not refreshed when at least one form (Filter, Commands,
      Display Options) is open
    * Catching javascript errors when pages from other domain are opened in content frame
    * Columns in view editor can now be added/removed/moved easily

    Checks & Agents:
    * Fixed problem with OnlyFrom: in Linux agent (df didn't work properly)
    * cups_queues: fixed plugin error due to invalid import of datetime,
      converted other checks from 'from datetime import...' to 'import datetime'.
    * printer_supply: handle the case where the current value is missing
    * megaraid_ldisks: Fixed item detection to be compatible with different versions of megaraid
    * Linux Agent: Added new 3ware agent code to support multiple controllers
      (Re-inventory of 3ware checks needed due to changed check item names)

    Livestatus:
    * new column pnpgraph_present in table host and service. In order for this
      column to work you need to specify the base directory of the PNP graphs
      with the module option pnp_path=, e.g. pnp_path=/omd/sites/wato/var/pnp4nagios/perfdata
    * Allow more than one column for StatsGroupBy:
    * Do not use function is_contact_member_of_contactgroup anymore (get compatible
      with Nagios CVS)
    * Livestatus: log timeperiod transitions (active <-> inactive) into Nagios
      log file. This will enable us to create availability reports more simple
      in future.

    Multisite:
    * allow include('somefile.mk') in multisite.mk: Include other files.
      Paths not beginning with '/' are interpreted relative to the directory
      of multisite.mk

    Livestatus:
    * new columns services_with_info: similar to services_with_state but with
      the plugin output appended as additional tuple element. This tuple may
      grow in future so do not depend on its length!

1.1.9i2:
    Checks & Agents:
    * ibm_imm_health: fix inventory function
    * if/if64: fix average line in PNP-template, fix display of speed for 20MBit
      lines (e.g. Frame Relay)

    Multisite:
    * WATO: Fixed omd mode/site detection and help for /etc/sudoers
    * WATO: Use and show common log for pending changes 
    * Sidebar Quicksearch: Now really disabling browser built-in completion
      dropdown selections
    
1.1.9i1:
    INCOMPATIBLE CHANGES:
    * TCP / SNMP: hosts using TCP and SNMP now must use the tags 'tcp'
      and 'snmp'. Hosts with the tag 'ping' will not inventorize any
      service. New configuration variable tcp_hosts.
    * Inventory: The call syntax for inventory has been simplified. Just
      call check_mk -I HOSTNAME now. Omit the "tcp" or "snmp". If you
      want to do inventory just for certain check types, type "check_mk --checks=snmp_info,if -I hostnames..."
      instead
    * perfdata_format now defaults to "pnp". Previous default was "standard".
      You might have to change that in main.mk if you are not using PNP (only
      relevant for MRPE checks)
    * inventory_check_severity defaults to 1 now (WARNING)
    * aggregation_output_format now defaults to "multiline"
    * Removed non_bulkwalk_hosts. You can use bulkwalk_hosts with NEGATE
      instead (see docu)
    * snmp_communites is now initialized with [], not with {}. It cannot
      be a dict any longer.
    * bulkwalk_hosts is now initizlized with []. You can do += here just
      as with all other rule variables.
    * Configuration check (-X) is now always done. It is now impossible to
      call any Check_MK action with an invalid configuration. This saves
      you against mistyped variables.
    * Check kernel: converted performance data from counters to rates. This
      fixes RRD problems (spikes) on reboots and also allows better access 
      to the peformance data for the Perf-O-Meters.  Also changed service 
      descriptions. You need to reinventurize the kernel checks. Your old
      RRDs will not be deleted, new ones will be created.
    * Multisite: parameters nagios_url, nagios_cgi_url and pnp_url are now
      obsolete. Instead the new parameter url_prefix is used (which must
      end with a /).

    Core, Setup, etc.:
    * Improve error handling: if hosts are monitored with SNMP *and* TCP,
      then after an error with one of those two agents checks from the
      other haven't been executed. This is fixed now. Inventory check
      is still not complete in that error condition.
    * Packages (MKP): Allow to create and install packages within OMD!
      Files are installed below ~/local/share/check_mk. No root permissions
      are neccessary
    * Inventory: Better error handling on invalid inventory result of checks
    * setup.sh: fix problem with missing package_info (only appears if setup
      is called from another directory)
    * ALL_SERVICES: Instead of [ "" ] you can now write ALL_SERVICES
    * debug_log: also output Check_MK version, check item and check parameters
    * Make sure, host has no duplicate service - this is possible e.g. by
      monitoring via agent and snmp in parallel. duplicate services will
      make Nagios reject the configuration.
    * --snmpwalk: do not translate anymore, use numbers. All checks work
      with numbers now anyway.
    * check_mk -I snmp will now try all checktypes not having an snmp scan
      function. That way all possible checks should be inventorized.
    * new variable ignored_checks: Similar to ignored_checktypes, but allows
      per-host configuration
    * allow check implementations to use common include files. See if/if64
      for an example
    * Better handling for removed checks: Removed exceptions in check_mk calls
      when some configured checks have been removed/renamed

    Checks & Agents:
    * Renamed check functions of imm_health check from test_imm to imm_health
      to have valid function and check names. Please remove remove from
      inventory and re-inventory those checks.
    * fc_brocade_port_detailed: allow to specify port state combinations not 
      to be critical
    * megaraid_pdisks: Using the real enclosure number as check item now
    * if/if64: allow to configure averaging of traffic over time (e.g. 15 min) 
      and apply traffic levels and averaged values. Also allow to specify relative
      traffic levels. Allow new parameter configuration via dictionary. Also
      allow to monitor unused ports and/or to ignore link status.
    * if/if64: Added expected interface speed to warning output
    * if/if64: Allow to ignore speed setting (set target speed to None)
    * wut_webtherm: handle more variants of WuT Webtherms (thanks to Lefty)
    * cisco_fan: Does not inventorize 'notPresent' sensors anymore. Improved output
    * cisco_power: Not using power source as threshold anymore. Improved output
    * cisco_fan: Does not inventorize 'notPresent' sensors anymore. Improved output
    * cisco_power: Not using power source as threshold anymore. Improved output
    * cisco_power: Excluding 'notPresent' devices from inventory now
    * cisco_temp_perf: Do not crash if device does not send current temperature
    * tcp_conn_stats: new check for monitoring number of current TCP connections
    * blade_*: Added snmp scan functions for better automatic inventory
    * blade_bays: Also inventorizes standby blades and has a little more
                  verbose output.
    * blade_blowers: Can handle responses without rpm values now. Improved output
    * blade_health: More detailed output on problems
    * blade_blades: Added new check for checking the health-, present- and
                    power-state of IBM Bladecenter blades
    * win_dhcp_pools: Several cleanups in check
    * Windows agent: allow restriction to ip addresses with only_hosts (like xinetd)
    * heartbeat_rscstatus: Catching empty output from agent correctly
    * tcp_conn_stats: Fixed inventory function when no conn stats can be inventoried
    * heartbeat_nodes: fix Linux agent for hostname with upper case letters (thanks to
            Thorsten Robers)
    * heartbeat_rscstatus: Catching empty output from agent correctly
    * heartbeat_rscstatus: Allowing a list as expected state to expect multiple OK states
    * win_dhcp_pools agent plugin: Filtering additional error message on
      systems without dhcp server
    * j4p_performance: Added experimental agent plugin fetching data via 
      jmx4perl agent (does not need jmx4perl on Nagios)
    * j4p_performance.mem: added new experimental check for memory usage via JMX.
    * if/if64: added Perf-O-Meter for Multisite
    * sylo: fix performance data: on first execution (counter wrap) the check did
      output only one value instead of three. That lead to an invalid RRD.
    * Cleaned up several checks to meet the variable naming conventions
    * drbd: Handling unconfigured drbd devices correctly. These devices are
      ignored during nventory
    * printer_supply: In case of OKI c5900 devices the name of the supply units ins not
      unique. The color of the supply unit is reported in a dedicated OID and added to the
      check item name to have a unique name now.
    * printer_supply: Added simple pnp template to have better graph formating for the check results
    * check_mk.only_from: new check for monitoring the IP address access restriction of the
      agent. The current Linux and Windows agents provide this information.
    * snmp_info check: Recoded not to use snmp_info_single anymore
    * Linux Agent: Fixed <<<cpu>>> output on SPARC machines with openSUSE
    * df_netapp/df_netapp32: Made check inventory resistant against empty size values
    * df_netapp32: Added better detection for possible 32bit counter wrap
    * fc_brocade_port_detailed: Made check handle phystate "noSystemControlAccessToSlot" (10)
      The check also handles unknown states better now
    * printer_supply: Added new parameter "printer_supply_some_remaining_status" to
      configure the reported state on small remaining capacity.
    * Windows agent: .vbs scripts in agents plugins/ directory are executed
      automatically with "cscript.exe /Nologo" to prevent wrong file handlers
    * aironet_clients: Only counting clients which don't have empty values for strength
    * statgrab_disk: Fixed byte calculation in plugin output
    * statgrab_disk: Added inventory function
    * 3ware_disks: Ignoring devices in state NOT-PRESENT during inventory

    Multisite:
    * The custom open/close states of custom links are now stored for each
      user
    * Setting doctype in sidebar frame now
    * Fixed invalid sidebar css height/width definition
    * Fixed repositioning the sidebar scroll state after refreshing the page
    * Fixed mousewheel scrolling in opera/chrome
    * Fixed resize bug on refresh in chrome
    * New view for all services of a site
    * Sidebar snapin site_status: make link target configurable
    * Multisite view "Recently changed services": sort newest first
    * Added options show_header and show_controls to remove the page headers
      from views
    * Cool: new button for an immediate reschedule of a host or service
      check: the view is redisplayed exactly at the point of time when
      Nagios has finished the check. This makes use of MK Livestatus'
      unique waiting feature.

   Livestatus:
    * Added no_more_notifications and check_flapping_recovery_notification
      fields to host table and no_more_notifications field to service table.
      Thanks to Matthew Kent

1.1.8:
    Core, Setup, etc.:
    * setup.sh: turn off Python debugging
    * Cleaned up documentation directory
    * cluster host: use real IP address for host check if cluster has
      one (e.g. service IP address)

    Checks & Agents:
    * Added missing PNP template for check_mk-hr_cpu
    * hr_fs: inventory now ignores filesystem with size 0,
      check does not longer crash on filesystems with size 0
    * logwatch: Fixed typo in 'too many unacknowledged logs' error message
    * ps: fix bug: inventory with fixed user name now correctly puts
      that user name into the resulting check - not None.
    * ps: inventory with GRAB_USER: service description may contain
      %u. That will be replaced with the user name and thus makes the
      service description unique.
    * win_dhcp_pools: better handle invalid agent output
    * hp_proliant_psu: Fixed multiple PSU detection on one system (Thanks to Andreas Döhler)
    * megaraid_pdisks: Fixed coding error
    * cisco_fan: fixed check bug in case of critical state
    * nfsmounts: fix output (free and used was swapped), make output identical to df

    Livestatus:
    * Prohibit { and } in regular expressions. This avoids a segmentation
      fault caused by regcomp in glibc for certain (very unusual) regular
      expressions.
    * Table status: new columns external_command_buffer_slots,
      external_command_buffer_usage and external_command_buffer_max
      (this was implemented according to an idea and special request of
       Heinz Fiebig. Please sue him if this breaks anything for you. I was
       against it, but he thinks that it is absolutely neccessary to have
       this in version 1.1.8...)
    * Table status: new columns external_commands and external_commands_rate
      (also due to Mr. Fiebig - he would have quit our workshop otherwise...)
    * Table downtimes/comments: new column is_service

    Multisite:
    * Snapin Performance: show external command per second and usage and
      size of external command buffer
    * Downtimes view: Group by hosts and services - just like comments
    * Fix links for items containing + (e.g. service descriptionen including
      spaces)
    * Allow non-ASCII character in downtimes and comments
    * Added nagvis_base_url to multisite.mk example configuration
    * Filter for host/service groups: use name instead of alias if 
      user has no permissions for groups

1.1.8b3:
    Core, Setup, etc.:
    * Added some Livestatus LQL examples to documentation
    * Removed cleanup_autochecks.py. Please use check_mk -u now.
    * RRA configuration for PNP: install in separate directory and do not
      use per default, since they use an undocumented feature of PNP.

    Checks & Agents:
    * postfix_mailq: Changed limit last 6 lines which includes all needed
		information
    * hp_proliant_temp/hp_proliant_fans: Fixed wrong variable name
    * hp_procurve_mem: Fixed wrong mem usage calculation
    * ad_replication: Works no with domain controller hostnames like DC02,DC02
    * aironet_client: fix crash on empty variable from SNMP output
    * 3ware_disks, 3ware_units: hopefully repaired those checks
    * added rudimentary agent for HP-UX (found in docs/)

    Multisite:
    * added Perf-O-Meter to "Problems of Host" view
    * added Perf-O-Meter to "All Services" view
    * fix bug with cleaning up persistent connections
    * Multisite now only fetches the available PNP Graphs of hosts/services
    * Quicksearch: limit number of items in dropdown to 80
      (configurable via quicksearch_dropdown_limit)
    * Views of hosts: make counts of OK/WARN/CRIT klickable, new views
      for services of host in a certain state
    * Multisite: sort context buttons in views alphabetically
    * Sidebar drag scrolling: Trying to compensate lost mouse events when
	leaving the sidebar frame while dragging

    Livestatus:
    * check for event_broker_options on start
    * Fix memory leakage caused by Filter: headers using regular expressions
    * Fix two memory leaks in logfile parser

1.1.8b2:
    Core, Setup, etc.:
    * Inventory: skip SNMP-only hosts on non-SNMP checktypes (avoids timeouts)
    * Improve error output for invalid checks
    
    Checks & Agents:
    * fix bug: run local and plugins also when spaces are in path name
      (such as C:\Program Files\Check_MK\plugins
    * mem.vmalloc: Do not create a check for 64 bit architectures, where
      vmalloc is always plenty
    * postfix_mailq: limit output to 1000 lines
    * multipath: handle output of SLES 11 SP1 better
    * if/if64: output operstatus in check output
    * if/if64: inventory now detects type 117 (gigabitEthernet) for 3COM
    * sylo: better handling of counter wraps.

    Multisite:
    * cleanup implementation of how user settings are written to disk
    * fix broken links in 'Edit view -> Try out' situation
    * new macros $HOSTNAME_LOWER$, $HOSTNAME_UPPER$ and $HOSTNAME_TITLE$ for
      custom notes

1.1.8b1:
    Core, Setup, etc.:
    * SNMPv3: allow privProtocol and privPassword to be specified (thanks
      to Josef Hack)
    * install_nagios.sh: fix problem with broken filenames produced by wget
    * install_nagios.sh: updated software to newest versions
    * install_nagios.sh: fix Apache configuration problem
    * install_nagios.sh: fix configuration vor PNP4Nagios 0.6.6
    * config generation: fix host check of cluster hosts
    * config generation: add missing contact groups for summary hosts
    * RPM package of agent: do not overwrite xinetd.d/check_mk, but install
      new version with .rpmnew, if admin has changed his one
    * legacy_checks: fix missing perfdata, template references where in wrong
      direction (thanks Daniel Nauck for his precise investigation)

    Checks & Agents:
    * New check imm_health by Michael Nieporte
    * rsa_health: fix bug: detection of WARNING state didn't work (was UNKNOWN
            instead)
    * check_mk_agent.solaris: statgrab now excludes filesystems. This avoids hanging
      in case of an NFS problem. Thanks to Divan Santana.
    * multipath: Handle new output of multipath -l (found on SLES11 SP1)
    * ntp: fix typo in variable ntp_inventory_mode (fixes inventory problem)
    * if64: improve output formatting of link speed
    * cisco_power: inventory function now ignores non-redundant power supplies
    * zpool_status: new check from Darin Perusich for Solaris zpools

    Multisite:
    * fix several UTF-8 problems: allow non-ascii characters in host names
      (must be UTF 8 encoded!)
    * improve compatibility with Python 2.3
    * Allow loading custom style sheet overriding Check_MK styles by setting
      custom_style_sheet in multisite.mk
    * Host icons show link to detail host, on summary hosts.
    * Fix sidebar problem: Master Control did not display data correctly
    * status_host: honor states even if sites hosting status hosts is disabled
      (so dead-detection works even if local site is disabled)
    * new config variable start_url: set url for welcome page
    * Snapin Quicksearch: if no host is matching, automatically search for
      services
    * Remove links to legacy Nagios GUI (can be added by user if needed)
    * Sidebar Quicksearch: fix several annoyances
    * Views with services of one host: add title with host name and status

    Livestatus:
    * fix memory leak: lost ~4K on memory on each StatsAnd: or StatsOr:
      header (found by Sven Nierlein)
    * fix invalid json output for empty responses (found by Sven Nierlein)
    * fix Stats: avg ___ for 0 matching elements. Output was '-nan' and is
      now '0.0'
    * fix output of floating point numbers: always use exponent and make
      sure a decimal point is contained (this makes JSON/Python detect
      the correct type)

1.1.7i5:
    Core, Setup, etc.:
    * SNMP: do not load any MIB files (speeds up snmpwalk a lot!)
    * legacy_checks: new config variable allowing creating classical
      non-Check_MK checks while using host tags and config options
    * check_mk_objects.cfg: beautify output, use tabs instead of spaces
    * check_mk -II: delete only specified checktypes, allow to reinventorize
      all hosts
    * New option -O, --reload: Does the same as -R, but reloads Nagios
      instead of restarting it.
    * SNMP: Fixed string detection in --snmpwalk calls
    * SNMP: --snmpwalk does walk the enterprises tree correctly now
    * SNMP: Fixed missing OID detection in SNMP check processing. There was a problem
      when the first column had OID gaps in the middle. This affected e.g. the cisco_locif check.
    * install_nagios.sh: correctly detect Ubuntu 10.04.1
    * Config output: make order of service deterministic
    * fix problem with missing default hostgroup

    Multisite:
    * Sidebar: Improved the quicksearch snapin. It can search for services, 
      servicegroups and hostgroups now. Simply add a prefix "s:", "sg:" or "hg:"
      to search for other objects than hosts.
    * View editor: fix bug which made it impossible to add more than 10 columns
    * Service details: for Check_MK checks show description from check manual in
      service details
    * Notes: new column 'Custom notes' which allows customizable notes
      on a per host / per service base (see online docu for details)
    * Configuration: new variable show_livestatus_errors which can be set
      to False in order to hide error about unreachable sites
    * hiding views: new configuration variables hidden_views and visible_views
    * View "Service problems": hide problems of down or unreachable hosts. This
      makes the view consistant with "Tactical Overview"

    Checks & Agents:
    * Two new checks: akcp_sensor_humidity and akcp_sensor_temp (Thanks to Michael Nieporte)
    * PNP-template for kernel: show average of displayed range
    * ntp and ntp.time: Inventory now per default just creates checks for ntp.time (summary check).
      This is controlled by the new variable ntp_inventory_mode (see check manuals).
    * 3ware: Three new checks by Radoslav Bak: 3ware_disks, 3ware_units, 3ware_info
    * nvidia: agent now only queries GPUCoreTemp and GPUErrors. This avoids
      a vmalloc leakage of 32kB per call (bug in NVIDIA driver)
    * Make all SNMP based checks independent of standard MIB files
    * ad_replication: Fixed syntax errors and unhandled date output when
      not replicated yet
    * ifoperstatus: Allowing multiple target states as a list now
    * cisco_qos: Added new check to monitor traffic in QoS classes on Cisco routers
    * cisco_power: Added scan function
    * if64/if/cisco_qos: Traffic is displayed in variable byte scales B/s,KB/s,MB/s,GB/s
      depending on traffic amount.
    * if64: really using ifDescr with option if_inventory_uses_description = True
    * if64: Added option if_inventory_uses_alias to using ifAlias for the item names
    * if64/if: Fixed bug displaying the out traffic (Perfdata was ok)
    * if64/if: Added WARN/CRIT thresholds for the bandwidth usage to be given as rates
    * if64/if: Improved PNP-Templates
    * if64/if: The ifoperstatus check in if64/if can now check for multiple target states
    * if64/if: Removing all null bytes during hex string parsing (These signs Confuse nagios pipe)
    * Fixed hr_mem and hr_fs checks to work with new SNMP format
    * ups_*: Inventory works now on Riello UPS systems
    * ups_power: Working arround wrong implemented RFC in some Riello UPS systems (Fixing negative power
      consumption values)
    * FreeBSD Agent: Added sections: df mount mem netctr ipmitool (Thanks to Florian Heigl)
    * AIX: exclude NFS and CIFS from df (thanks to Jörg Linge)
    * cisco_locif: Using the interface index as item when no interface name or description are set

    Livestatus:
    * table columns: fix type of num_service_* etc.: was list, is now int (thanks to Gerhard Laußer)
    * table hosts: repair semantics of hard_state (thanks to Michael Kraus). Transition was one
      cycle to late in certain situations.

1.1.7i4:
    Core, Setup, etc.:
    * Fixed automatic creation of host contactgroups
    * templates: make PNP links work without rewrite

    Multisite:
    * Make page handler modular: this allows for custom pages embedded into
      the Multisite frame work and thus using Multisite for other tasks as
      well.
    * status_host: new state "waiting", if status host is still pending
    * make PNP links work without rewrite
    * Fix visibility problem: in multisite setups all users could see
      all objects.

1.1.7i3:
    Core, Setup, etc.:
    * Fix extra_nagios_conf: did not work in 1.1.7i2
    * Service Check_MK now displays overall processing time including
      agent communication and adds this as performance data
    * Fix bug: define_contactgroups was always assumed True. That led to duplicate
      definitions in case of manual definitions in Nagios 

    Checks & Agents:
    * New Check: hp_proliant_da_phydrv for monitoring the state of physical disks
      in HP Proliant Servers
    * New Check: hp_proliant_mem for monitoring the state of memory modules in
      HP Proliant Servers
    * New Check: hp_proliant_psu for monitoring the state of power supplies in
      HP Proliant Servers
    * PNP-templates: fix several templates not working with MULTIPLE rrds
    * new check mem.vmalloc for monitoring vmalloc address space in Linux kernel.
    * Linux agent: add timeout of 2 secs to ntpq 
    * wmic_process: make check OK if no matching process is found

    Livestatus:
    * Remove obsolete parameter 'accept_timeout'
    * Allow disabling idle_timeout and query_timeout by setting them to 0.

    Multisite:
    * logwatch page: wrap long log lines

1.1.7i2:
    Incompatible Changes:
    * Remove config option define_timeperiods and option --timeperiods.
      Check_MK does not longer define timeperiod definitions. Please
      define them manually in Nagios.
    * host_notification_period has been removed. Use host_extra_conf["notification_period"]
      instead. Same holds for service_notification_periods, summary_host_notification_periods
      and summary_service_notification_periods.
    * Removed modes -H and -S for creating config data. This now does
      the new option -N. Please set generate_hostconf = False if you
      want only services to be defined.

    Core, Setup, etc.:
    * New config option usewalk_hosts, triggers --usewalk during
      normal checking for selected hosts.
    * new option --scan-parents for automatically finding and 
      configuring parent hosts (see online docu for details)
    * inventory check: put detailed list of unchecked items into long
      plugin output (to be seen in status details)
    * New configuration variable check_parameters, that allows to
      override default parameters set by inventory, without defining 
      manual checks!

    Checks & Agents:
    * drbd: changed check parameters (please re-inventorize!)
    * New check ad_replication: Checks active directory replications
      of domain controllers by using repadm
    * New check postifx_mailq: Checks mailqueue lengths of postifx mailserves
    * New check hp_procurve_cpu: Checks the CPU load on HP Procurve switches
    * New check hp_procurve_mem: Checks the memory usage on HP Procurve switches
    * New check hp_procurve_sensors: Checks the health of PSUs, FANs and
      Temperature on HP Procurve switches
    * New check heartbeat_crm: Monitors the general state of heartbeat clusters
      using the CRM
    * New check heartbeat_crm_resources: Monitors the state of resources and nodes
      in heartbeat clusters using the CRM
    * *nix agents: output AgentOS: in header
    * New agent for FreeBSD: It is based on the linux agent. Most of the sections
      could not be ported easily so the FreeBSD agent provides information for less
      checks than the linux agent.
    * heartbeat_crm and heartbeat_crm.resources: Change handling of check parameters.
      Please reinvenurize and read the updated man page of those checks
    * New check hp_proliant_cpu: Check the physical state of CPUs in HP Proliant servers
    * New check hp_proliant_temp: Check the temperature sensors of HP Proliant servers
    * New check hp_proliant_fans: Check the FAN sensors of HP Proliant servers

    Multisite:
    * fix chown problem (when nagios user own files to be written
      by the web server)
    * Sidebar: Fixed snapin movement problem using older firefox
      than 3.5.
    * Sidebar: Fixed IE8 and Chrome snapin movement problems
    * Sidebar: Fixed IE problem where sidebar is too small
    * Multisite: improve performance in multi site environments by sending
      queries to sites in parallel
    * Multisite: improve performance in high latency situations by
      allowing persistent Livestatus connections (set "persist" : True 
      in sites, use current Livestatus version)

    Livestatus:
    * Fix problems with in_*_period. Introduce global
      timeperiod cache. This also improves performance
    * Table timeperiods: new column 'in' which is 0/1 if/not the
      timeperiod is currently active
    * New module option idle_timeout. It sets the time in ms
      Livestatus waits for the next query. Default is 300000 ms (5 min).
    * New module option query_timeout. It limits the time between
      two lines of a query (in ms). Default is 10000 ms (10 sec).

1.1.7i1: Core, Setup, etc.:
    * New option -u for reordering autochecks in per-host-files
      (please refer to updated documentation about inventory for
       details)
    * Fix exception if check_mk is called without arguments. Show
      usage in that case.
    * install_nagios.sh: Updated to NagVis 1.5 and fixed download URL
    * New options --snmpwalk and --usewalk help implemeting checks
      for SNMP hardware which is not present
    * SNMP: Automatically detect missing entries. That fixes if64
      on some CISCO switches.
    * SNMP: Fix hex string detection (hopefully)
    * Do chown only if running as root (avoid error messages)
    * SNMP: SNMPv3 support: use 4-tuple of security level, auth protocol,
      security name and password instead of a string in snmp_communities
      for V3 hosts.
    * SNMP: Fixed hexstring detection on empty strings
    * New option -II: Is like -I, but removes all previous autochecks
      from inventorized hosts
    * install_nagios.sh: Fix detection of PNP4Nagios URL and URL of
      NagVis
    * Packager: make sanity check prohibiting creating of package files
      in Check MK's directories
    * install_nagios.sh: Support Ubuntu 10.04 (Thanks to Ben)
      
    Checks & Agents:
    * New check ntp.time: Similar to 'ntp' but only honors the system peer
      (that NTP peer where ntpq -p prints a *).
    * wmic_process: new check for ressource consumption of windows processes
    * Windows agent supports now plugins/ and local/ checks
    * [FIX] ps.perf now correctly detects extended performance data output
      even if number of matching processes is 0
    * renamed check cisco_3640_temp to cisco_temp, renamed cisco_temp
      to cisco_temp_perf, fixed snmp detection of those checks
    * New check hr_cpu - checking the CPU utilization via SNMP
    * New check hr_fs - checking filesystem usage via SNMP
    * New check hr_mem - checking memory usage via SNMP
    * ps: inventory now can configured on a per host / tag base
    * Linux: new check nvidia.temp for monitoring temperature of NVIDIA graphics card
    * Linux: avoid free-ipmi hanging forever on hardware that does not support IPMI
    * SNMP: Instead of an artificial index column, which some checks use, now
      the last component of the OID is used as index. That means that inventory
      will find new services and old services will become UNKNOWN. Please remove
      the outdated checks.
    * if: handle exception on missing OIDs
    * New checks hp_blade* - Checking health of HP BladeSystem Enclosures via SNMP
    * New check drbd - Checking health of drbd nodes
    * New SNMP based checks for printers (page counter, supply), contributed
      by Peter Lauk (many thanks!)
    * New check cups_queues: Checking the state of cups printer queues
    * New check heartbeat_nodes: Checking the node state and state of the links
      of heartbeat nodes
    * New check heartbeat_rscstatus: Checks the local resource status of
      a heartbeat node
    * New check win_dhcp_pools: Checks the usage of Windows DHCP Server lease pools
    * New check netapp_volumes: Checks on/offline-condition and states of netapp volumes 

    Multisite:
    * New view showing all PNP graphs of services with the same description
    * Two new filters for host: notifications_enabled and acknowledged
    * Files created by the webserver (*.mk) are now created with the group
      configured as common group of Nagios and webserver. Group gets write
      permissions on files and directories.
    * New context view: all services of a host group
    * Fix problems with Umlauts (non-Ascii-characters) in performance data
    * New context view: all services of a host group
    * Sidebar snapins can now fetch URLs for the snapin content instead of
      building the snapin contents on their own.
    * Added new nagvis_maps snapin which displays all NagVis maps available
      to the user. Works with NagVis 1.5 and newer.

1.1.6:
    Core, Setup, etc.:
    * Service aggregation: new config option aggregation_output_format.
      Settings this to "multiline" will produce Nagios multiline output
      with one line for each individual check.

    Multisite:
    * New painter for long service plugin output (Currently not used
      by any builtin view)

    Checks & Agents:
    * Linux agent: remove broken check for /dev/ipmi0

1.1.6rc3:
    Core, Setup, etc.:
    * New option --donate for donating live host data to the community.
      Please refer to the online documentation for details.
    * Tactical Overview: Fixed refresh timeout typo
      (Was 16 mins instead of 10 secs)

    Livestatus:
    * Assume strings are UTF-8 encoded in Nagios. Convert from latin-1 only
      on invalid UTF-8 sequences (thanks to Alexander Yegorov)

    Multisite:
    * Correctly display non-ascii characters (fixes exception with 'ascii codec')
      (Please also update Livestatus to 1.1.6rc3)

1.1.6rc2:
    Multisite:
    * Fix bug in Master control: other sites vanished after klicking buttons.
      This was due to connection error detection in livestatus.py (Bug found
      by Benjamin Odenthal)
    * Add theme and baseurl to links to PNP (using features of new PNP4Nagios
      0.6.4)

    Core, Setup, etc.:
    * snmp: hopefully fix HEX/string detection now

    Checks & Agents:
    * md: fix inventory bug on resync=PENDING (Thanks to Darin Perusich)

1.1.6rc1:
    Multisite:
    * Repair Perf-O-Meters on webkit based browsers (e.g. Chrome, Safari)
    * Repair layout on IE7/IE8. Even on IE6 something is working (definitely
      not transparent PNGs though). Thanks to Lars.
    * Display host state correct if host is pending (painter "host with state")
    * Logfile: new filter for plugin output
    * Improve dialog flow when cloning views (button [EDIT] in views snapin)
    * Quicksearch: do not open search list if text did not change (e.g. Shift up),
      close at click into field or snapin.

    Core, Setup, etc.:
    * Included three patched from Jeff Dairiki dealing with compile flags
      and .gitignore removed from tarballs
    * Fix problem with clustered_services_of[]: services of one cluster
      appeared also on others
    * Packager: handle broken files in package dir
    * snmp handling: better error handling in cases where multiple tables
      are merged (e.g. fc_brocade_port_detailed)
    * snmp: new handling of unprintable strings: hex dumps are converted
      into binary strings now. That way all strings can be displayed and
      no information is lost - nevertheless.
      
    Checks & Agents:
    * Solaris agent: fixed rare df problems on Solaris 10, fix problem with test -f
      (thanks to Ulf Hoffmann)
    * Converted all PNP templates to format of 0.6.X. Dropped compatibility
      with 0.4.X.
    * Do not use ipmi-sensors if /dev/ipmi0 is missing. ipmi-sensors tries
      to fiddle around with /dev/mem in that case and miserably fails
      in some cases (infinite loop)
    * fjdary60_run: use new binary encoding of hex strings
    * if64: better error handling for cases where clients do not send all information
    * apc_symmetra: handle status 'smart boost' as OK, not CRITICAL

    Livestatus:
    * Delay starting of threads (and handling of socket) until Nagios has
      started its event loop. This prevents showing services as PENDING 
      a short time during program start.

1.1.6b3:
    Multisite:
    * Quicksearch: hide complete host list if field is emptied via Backspace or Del.
      Also allow handle case where substring match is unique.

1.1.6b2:
    Core, Setup, etc.:
    * Packager: fix unpackaged files (sounds, etc)

    Multisite:
    * Complete new design (by Tobias Roeckl, Kopf & Herz)
    * New filters for last service check and last service state change
    * New views "Recently changed services" and "Unchecked services"
    * New page for adding sidebar snapins
    * Drag & Drop for sidebar snapins (thanks to Lars)
    * Grab & Move for sidebar scrolling (thanks to Lars)
    * Filter out summary hosts in most views.
    * Set browser refresh to 30 secs for most views
    * View host status: added a lot of missing information
    * View service status: also added information here
    * Make sure, enough columns can be selected in view editor
    * Allow user to change num columns and refresh directly in view
    * Get back to where you came after editing views
    * New sidebar snapin "Host Matrix"
    * New feature "status_host" for remote sites: Determine connection
      state to remote side by considering a certain host state. This
      avoids livestatus time outs to dead sites.
    * Sidebar snapin site status: fix reload problem
    * New Perf-O-Meters displaying service performance data
    * New snapin "Custom Links" where you easily configure your own
      links via multisite.mk (see example in new default config file)
    * Fixed problem when using only one site and that is not local

    Livestatus:
    * new statistics columns: log_messages and log_messages_rate
    * make statistics average algorithm more sluggish

1.1.5i3:
     Core, Setup, etc.:
     * New Check_MK packager (check_mk -P)

1.1.5i2:
     Core, Setup, etc.:
     * install_nagios.sh: add missing package php5-iconv for SLES11

     Checks & Agents:
     * if64: new SNMP check for network interfaces. Like if, but uses 64 bit
       counters of modern switches. You might need to configure bulkwalk_hosts.
     * Linux agent: option -d enabled debug output
     * Linux agent: fix ipmi-sensors cache corruption detection
     * New check for temperature on Cisco devices (cisco_3640_temp)
     * recompiled waitmax with dietlibc (fixed incompatibility issues
       on older systems)

     Multisite:
     * Filters for groups are negateable.

1.1.5i1:
     Checks & Agents:
     * uptime: new check for system uptime (Linux)
     * if: new SNMP check for network interfaces with very detailed traffic,
       packet and error statistics - PNP graphs included

     Multisite:
     * direct integration of PNP graphs into Multisite views
     * Host state filter: renamed HTML variables (collision with service state). You
       might need to update custom views using a filter on host states.
     * Tactical overview: exclude services of down hosts from problems, also exclude
       summary hosts
     * View host problems/service problems: exclude summary hosts, exclude services
       of down hosts
     * Simplified implementation of sidebar: sidebar is not any longer embeddeable.
     * Sidebar search: Added host site to be able to see the context links on
       the result page
     * Sidebar search: Hitting enter now closes the hint dropdown in all cases

1.1.5i0:
      Core, Setup, etc.:
      * Ship check-specific rra.cfg's for PNP4Nagios (save much IO and disk space)
      * Allow sections in agent output to apear multiple times
      * cleanup_autochecks.py: new option -f for directly activating new config
      * setup.sh: better detection for PNP4Nagios 0.6
      * snmpwalk: use option -Oa, inhibit strings to be output as hex if an umlaut
        is contained.

      Checks & Agents:
      * local: allow more than once performance value, separated by pipe (|)
      * ps.perf: also send memory and CPU usage (currently on Linux and Solaris)
      * Linux: new check for filesystems mount options
      * Linux: new very detailed check for NTP synchronization
      * ifoperstatus: inventory honors device type, per default only Ethernet ports
        will be monitored now
      * kernel: now inventory is supported and finds pgmajfault, processes (per/s)
        and context switches
      * ipmi_sensors: Suppress performance data for fans (save much IO/space)
      * dual_lan_check: fix problem which using MRPE
      * apc_symmetra: PNP template now uses MIN for capacity (instead of AVERAGE)
      * fc_brocade_port_detailed: PNP template now uses MAX instead of AVERAGE
      * kernel: fix text in PNP template
      * ipmi_sensors: fix timeout in agent (lead to missing items)
      * multipath: allow alias as item instead of uuid
      * caching agent: use /var/cache/check_mk as cache directory (instead of /etc/check_mk)
      * ifoperstatus: is now independent of MIB

      Multisite:
      * New column host painter with link to old Nagios services
      * Multisite: new configuration parameter default_user_role
      
      Livestatus:
      * Add missing LDFLAGS for compiling (useful for -g)

1.1.4:
      Summary:
      * A plentitude of problem fixes (including MRPE exit code bug)
      * Many improvements in new Multisite GUI
      * Stability and performance improvements in Livestatus

      Core, Setup, etc.:
      * Check_MK is looking for main.mk not longer in the current and home
        directory
      * install_nagios.sh: fix link to Check_MK in sidebar
      * install_nagios.sh: switch PNP to version 0.6.3
      * install_nagios.sh: better Apache-Config for Multisite setup
      * do not search main.mk in ~ and . anymore (brought only trouble) 
      * clusters: new variable 'clustered_services_of', allowing for overlapping
         clusters (as proposed by Jörg Linge)
      * install_nagios.sh: install snmp package (needed for snmp based checks)
      * Fix ower/group of tarballs: set them to root/root
      * Remove dependency from debian agent package    
      * Fixed problem with inventory when using clustered_services
      * tcp_connect_timeout: Applies now only for connect(), not for
        time of data transmission once a connection is established
      * setup.sh now also works for Icinga
      * New config parameter debug_log: set this to a filename in main.mk and you
        will get a debug log in case if 'invalid output from plugin...'
      * ping-only-hosts: When ping only hosts are summarized, remove Check_MK and
        add single PING to summary host.
      * Service aggregation: fix state relationship: CRIT now worse than UNKNOWN 
      * Make extra_service_conf work also for autogenerated PING on ping-only-hosts
        (groups, contactgroups still missing)

      Checks & Agents:
      * mrpe in Linux agent: Fix bug introduced in 1.1.3: Exit status of plugins was
        not honored anymore (due to newline handling)
      * mrpe: allow for sending check_command to PNP4Nagios (see MRPE docu)
      * Logwatch GUI: fix problem on Python 2.4 (thanks to Lars)
      * multipath: Check is now less restrictive when parsing header lines with
        the following format: "<alias> (<id>)"
      * fsc_ipmi_mem_status: New check for monitoring memory status (e.g. ECC)
         on FSC TX-120 (and maybe other) systems.
      * ipmi_sensors in Linux agent: Fixed compatibility problem with new ipmi
        output. Using "--legacy-output" parameter with newer freeipmi versions now.
      * mrpe: fix output in Solaris agent (did never work)
      * IBM blade center: new checks for chassis blowers, mediatray and overall health
      * New caching agent (wrapper) for linux, supporting efficient fully redundant
        monitoring (please read notes in agents/check_mk_caching_agent)
      * Added new smbios_sel check for monitoring the System Event Log of SMBIOS.
      * fjdarye60_rluns: added missing case for OK state
      * Linux agent: The xinetd does not log each request anymore. Only
        failures are logged by xinetd now. This can be changed in the xinetd
	configuration files.
      * Check df: handle mountpoints containing spaces correctly 
        (need new inventorization if you have mountpoints with spaces)
      * Check md on Linux: handle spare disks correctly
      * Check md on Linux: fix case where (auto-read-only) separated by space
      * Check md on Linux: exclude RAID 0 devices from inventory (were reported as critical)
      * Check ipmi: new config variable ipmi_ignore_nr
      * Linux agent: df now also excludes NFSv4
      * Wrote man-page for ipmi check
      * Check mrpe: correctly display multiline output in Nagios GUI
      * New check rsa_health for monitoring IBM Remote Supervisor Adapter (RSA)
      * snmp scan: suppress error messages of snmpget
      * New check: cpsecure_sessions for number of sessions on Content Security Gateway
      * Logwatch GUI: move acknowledge button to top, use Multisite layout,
         fix several layout problem, remove list of hosts
      * Check logwatch: limit maximum size of stored log messages (configurable
        be logwatch_max_filesize)
      * AIX agent: fix output of MRPE (state and description was swapped)
      * Linux agent: fixed computation of number of processors on S390
      * check netctr: add missing perfdata (was only sent on OK case)
      * Check sylo: New check for monitoring the sylo state
      
      Livestatus:
      * Table hosts: New column 'services' listing all services of that host
      * Column servicegroups:members: 'AuthUser' is now honored
      * New columns: hosts:services_with_state and servicegroups:members_with_state
      * New column: hostgroup:members_with_state
      * Columns hostgroup:members and hostgroup:members_with_state honor AuthUser
      * New rudimentary API for C++
      * Updates API for Python
      * Make stack size of threads configurable
      * Set stack size of threads per default o 64 KB instead of 8 MB
      * New header Localtime: for compensating time offsets of remote sites
      * New performance counter for fork rate
      * New columns for hosts: last_time_{up,down,unreachable}
      * New columns for services: last_time_{ok,warning,critical,unknown}
      * Columns with counts honor now AuthUser
      * New columns for hosts/services: modified_attributes{,_list}
      * new columns comments_with_info and downtimes_with_info
      * Table log: switch output to reverse chronological order!
      * Fix segfault on filter on comments:host_services
      * Fix missing -lsocket on Solaris
      * Add missing SUN_LEN (fixed compile problem on Solaris)
      * Separators: remote sanitiy check allowing separators to be equal
      * New output format "python": declares strings as UTF-8 correctly
      * Fix segault if module loaded without arguments

      Multisite:
      * Improved many builtin views
      * new builtin views for host- and service groups
      * Number of columns now configurable for each layout (1..50)
      * New layout "tiled"
      * New painters for lists of hosts and services in one column
      * Automatically compensate timezone offsets of remote sites
      * New datasources for downtimes and comments
      * New experimental datasource for log
      * Introduce limitation, this safes you from too large output
      * reimplement host- and service icons more intelligent
      * Output error messages from dead site in Multisite mode
      * Increase wait time for master control buttons from 4s to 10s
      * Views get (per-view) configurable browser automatic reload interval
      * Playing of alarm sounds (configurable per view)
      * Sidebar: fix bookmark deletion problem in bookmark snapin
      * Fixed problem with sticky debug
      * Improve pending services view
      * New column with icon with link to Nagios GUI
      * New icon showing items out of their notification period.
      * Multisite: fix bug in removing all downtimes
      * View "Hostgroups": fix color and table heading
      * New sidebar snapin "Problem hosts"
      * Tactical overview: honor downtimes
      * Removed filter 'limit'. Not longer needed and made problems
        with new auto-limitation.
      * Display umlauts from Nagios comments correctly (assuming Latin-1),
         inhibit entering of umlauts in new comments (fixes exception)
      * Switched sidebar from synchronous to asynchronous requests
      * Reduced complete reloads of the sidebar caused by user actions
      * Fix reload problem in frameset: Browser reload now only reloads
        content frames, not frameset.


1.1.3:

      Core, Setup, etc.:
      * Makefile: make sure all files are world readable
      * Clusters: make real host checks for clusters (using check_icmp with multiple IP addresses)
      * check_mk_templates: remove action_url from cluster and summary hosts (they have no performance data)
      * check_mk_template.cfg: fix typo in notes_url
      * Negation in binary conf lists via NEGATE (clustered_services, ingored_services,
	bulkwalk_hosts, etc).
      * Better handling of wrapping performance counters
      * datasource_programs: allow <HOST> (formerly only <IP>)
      * new config variable: extra_nagios_conf: string simply added to Nagios
        object configuration (for example for define command, etc.)
      * New option --flush: delete runtime data of some or all hosts
      * Abort installation if livestatus does not compile.
      * PNP4Nagios Templates: Fixed bug in template file detection for local checks
      * nagios_install.sh: Added support for Ubuntu 9.10
      * SNMP: handle multiline output of snmpwalk (e.g. Hexdumps)
      * SNMP: handle ugly error output of snmpwalk
      * SNMP: allow snmp_info to fetch multiple tables
      * check_mk -D: sort hostlist before output
      * check_mk -D: fix output: don't show aggregated services for non-aggregated hosts
      * check_mk_templates.cfg: fix syntax error, set notification_options to n

      Checks & Agents:
      * logwatch: fix authorization problem on web pages when acknowledging
      * multipath: Added unhandled multipath output format (UUID with 49 signs)
      * check_mk-df.php: Fix locale setting (error of locale DE on PNP 0.6.2)
      * Make check_mk_agent.linux executable
      * MRPE: Fix problems with quotes in commands
      * multipath: Fixed bug in output parser
      * cpu: fixed bug: apply level on 15min, not on 1min avg
      * New check fc_brocade_port_detailed
      * netctrl: improved handling of wrapped counters
      * winperf: Better handling of wrapping counters
      * aironet_client: New check for number of clients and signal
        quality of CISCO Aironet access points
      * aironet_errors: New check for monitoring CRC errors on
        CISCO Aironet access points
      * logwatch: When Agent does not send a log anymore and no local logwatch
                  file present the state will be UNKNOWN now (Was OK before).
      * fjdarye60_sum: New check for summary status of Fidary-E60 devices
      * fjdarye60_disks: New check for status of physical disks
      * fjdarye60_devencs: New check for status of device enclosures
      * fjdarye60_cadaps: New check for status of channel adapters
      * fjdarye60_cmods: New check for status of channel modules
      * fjdarye60_cmods_flash: New check for status of channel modules flash
      * fjdarye60_cmods_mem: New check for status of channel modules memory
      * fjdarye60_conencs: New check for status of controller enclosures
      * fjdarye60_expanders: New check for status of expanders
      * fjdarye60_inletthmls: New check for status of inlet thermal sensors
      * fjdarye60_thmls: New check for status of thermal sensors
      * fjdarye60_psus: New check for status of PSUs
      * fjdarye60_syscaps: New check for status of System Capacitor Units
      * fjdarye60_rluns: New check for RLUNs
      * lparstat_aix: New check by Joerg Linge
      * mrpe: Handles multiline output correctly (only works on Linux,
	      Agents for AIX, Solaris still need fix).
      * df: limit warning and critical levels to 50/60% when using a magic number
      * fc_brocade_port_detailed: allow setting levels on in/out traffic, detect
         baudrate of inter switch links (ISL). Display warn/crit/baudrate in
	 PNP-template

      MK Livestatus:
      * fix operators !~ and !~~, they didn't work (ever)
      * New headers for waiting (please refer to online documentation)
      * Abort on errors even if header is not fixed16
      * Changed response codes to better match HTTP
      * json output: handle tab and other control characters correctly
      * Fix columns host:worst_service_state and host:worst_service_hard_state
      * New tables servicesbygroup, servicesbyhostgroup and hostsbygroup
      * Allow to select columns with table prefix, e.g. host_name instead of name
        in table hosts. This does not affect the columns headers output by
	ColumnHeaders, though.
      * Fix invalid json output of group list column in tables hosts and services
      * Fix minor compile problem.
      * Fix hangup on AuthUser: at certain columns
      * Fix some compile problems on Solaris

      Multisite:
      * Replaced Multiadmin with Multisite.


1.1.2:
      Summary:
      * Lots of new checks
      * MK Livestatus gives transparent access to log files (nagios.log, archive/*.log)
      * Many bug fixes

      MK Livestatus:
      * Added new table "log", which gives you transparent access to the Nagios log files!
      * Added some new columns about Nagios status data to stable 'status'
      * Added new table "comments"
      * Added logic for count of pending service and hosts
      * Added several new columns in table 'status' 
      * Added new columns flap_detection and obsess_over_services in table services
      * Fixed bug for double columns: filter truncated double to int
      * Added new column status:program_version, showing the Nagios version
      * Added new column num_services_pending in table hosts
      * Fixed several compile problems on AIX
      * Fixed bug: queries could be garbled after interrupted connection
      * Fixed segfault on downtimes:contacts
      * New feature: sum, min, max, avg and std of columns in new syntax of Stats:

      Checks & Agents:
      * Check ps: this check now supports inventory in a very flexible way. This simplifies monitoring a great number of slightly different processes such as with ORACLE or SAP.
      * Check 'md': Consider status active(auto-read-only) as OK
      * Linux Agent: fix bug in vmware_state
      * New Checks for APC Symmetra USV
      * Linux Agent: made <<<meminfo>>> work on RedHat 3.
      * New check ps.perf: Does the same as ps, but without inventory, but with performance data
      * Check kernel: fixed missing performance data
      * Check kernel: make CPU utilization work on Linux 2.4
      * Solaris agent: don't use egrep, removed some bashisms, output filesystem type zfs or ufs
      * Linux agent: fixed problem with nfsmount on SuSE 9.3/10.0
      * Check 'ps': fix incompability with old agent if process is in brackets
      * Linux agent: 'ps' now no longer supresses kernel processes
      * Linux agent: make CPU count work correctly on PPC-Linux
      * Five new checks for monitoring DECRU SANs
      * Some new PNP templates for existing checks that still used the default templates
      * AIX Agent: fix filesystem output
      * Check logwatch: Fix problem occuring at empty log lines
      * New script install_nagios.sh that does the same as install_nagios_on_lenny.sh, but also works on RedHat/CentOS 5.3.
      * New check using the output of ipmi-sensors from freeipmi (Linux)
      * New check for LSI MegaRAID disks and arrays using MegaCli (based on the driver megaraid_sas) (Linux)
      * Added section <<<cpu>>> to AIX and Solaris agents
      * New Check for W&T web thermograph (webthermometer)
      * New Check for output power of APC Symmetra USP
      * New Check for temperature sensors of APC Symmetra WEB/SNMP Management Card.
      * apc_symmetra: add remaining runtime to output
      * New check for UPS'es using the generic UPS-MIB (such as GE SitePro USP)
      * Fix bug in PNP-template for Linux NICs (bytes and megabytes had been mixed up).
      * Windows agent: fix bug in output of performance counters (where sometimes with , instead of .)
      * Windows agent: outputs version if called with 'version'
      
      Core, Setup, etc.:
      * New SNMP scan feature: -I snmp scans all SNMP checks (currently only very few checks support this, though)
      * make non-bulkwalk a default. Please edit bulkwalk_hosts or non_bulkwalk_hosts to change that
      * Improve setup autodetection on RedHat/CentOS.  Also fix problem with Apache config for Mutliadmin: On RedHat Check_MK's Apache conf file must be loaded after mod_python and was thus renamed to zzz_check_mk.conf.
      * Fix problem in Agent-RPM: mark xinetd-configfile with %config -> avoid data loss on update
      * Support PNP4Nagios 0.6.2
      * New setup script "install_nagios.sh" for installing Nagios and everything else on SLES11
      * New option define_contactgroups: will automatically create contactgroup definitions for Nagios

1.1.0:
      * Fixed problems in Windows agent (could lead
        to crash of agent in case of unusal Eventlog
	messages)
      * Fixed problem sind 1.0.39: recompile waitmax for
        32 Bit (also running on 64)
      * Fixed bug in cluster checks: No cache files
        had been used. This can lead to missing logfile
	messages.
      * Check kernel: allow to set levels (e.g. on 
	pgmajfaults)
      * Check ps now allows to check for processes owned
        by a specific user (need update of Linux agent)
      * New configuration option aggregate_check_mk: If
        set to True, the summary hosts will show the
	status auf check_mk (default: False)
      * Check winperf.cpuusage now supports levels
        for warning and critical. Default levels are
	at 101 / 101
      * New check df_netapp32 which must be used
        for Netapps that do not support 64 bit 
	counters. Does the same as df_netapp
      * Symlink PNP templates: df_netapp32 and
        df_netapp use same template as df
      * Fix bug: ifoperstatus does not produce performance
        data but said so.
      * Fix bug in Multiadmin: Sorting according to
        service states did not work
      * Fix two bugs in df_netapp: use 64 bit counters
        (32 counter wrap at 2TB filesystems) and exclude
       	snapshot filesystems with size 0 from inventory.
      * Rudimentary support for monitoring ESX: monitor
        virtual filesystems with 'vdf' (using normal df
	check of check_mk) and monitor state of machines 
	with vcbVmName -s any (new check vmware_state).
      * Fixed bug in MRPE: check failed on empty performance
        data (e.g. from check_snmp: there is emptyness
        after the pipe symbol sometimes)
      * MK Livestatus is now multithreaded an can
        handle up to 10 parallel connections (might
        be configurable in a future version).
      * mk_logwatch -d now processes the complete logfile
        if logwatch.state is missing or not including the
	file (this is easier for testing)
      * Added missing float columns to Livestatus.
      * Livestatus: new header StatsGroupBy:
      * First version with "Check_MK Livestatus Module"!
        setup.sh will compile, install and activate
	Livestatus per default now. If you do not want
	this, please disable it by entering <tt>no</tt>,
	when asked by setup.
      * New Option --paths shows all installation, config
        and data paths of Check_mk and Nagios
      * New configuration variable define_hostgroups and
        define service_groups allow you to automatically
        create host- and service groups - even with aliases.
      * Multiadmin has new filter for 'active checks enabled'.
      * Multiadmin filter for check_command is now a drop down list.
      * Dummy commands output error message when passive services
        are actively checked (by accident)
      * New configuration option service_descriptions allows to
        define customized service descriptions for each check type
      * New configuration options extra_host_conf, extra_summary_host_conf
        and extra_service_conf allow to define arbitrary Nagios options
	in host and service defitions (notes, icon_image, custom variables,
        etc)
      * Fix bug: honor only_hosts also at option -C


1.0.39:
      * New configuration variable only_hosts allows
	you to limit check_mk to a subset of your
	hosts (for testing)
      * New configuration parameter mem_extended_perfdata
	sends more performance data on Linux (see 
	check manual for details)
      * many improvements of Multiadmin web pages: optionally 
	filter out services which are (not) currently in downtime
	(host or service itself), optionally (not) filter out summary
	hosts, show host status (down hosts), new action
	for removing all scheduled downtimes of a service.
	Search results will be refreshed every 90 seconds.
	Choose between two different sorting orders.
	Multadmin now also supports user authentication
      * New configuration option define_timeperiods, which
	allows to create Nagios timeperiod definitions.
	This also enables the Multiadmin tools to filter
	out services which are currently not in their
	notification interval.
      * NIC check for Linux (netctr.combined) now supports
	checking of error rates
      * fc_brocade_port: New possibility of monitoring
	CRC errors and C3 discards
      * Fixed bug: snmp_info_single was missing
        in precompiled host checks
	
1.0.38:
      * New: check_mk's multiadmin tool (Python based
	web page). It allows mass administration of
	services (enable/disable checks/notifications, 
	acknowledgements, downtimes). It does not need
	Nagios service- or host groups but works with
	a freeform search.
      * Remove duplicate <?php from the four new 
	PNP templates of 1.0.37.
      * Linux Agent: Kill hanging NFS with signal 9
	(signal 15 does not always help)
      * Some improvements in autodetection. Also make
	debug mode: ./autodetect.py: This helps to
	find problems in autodetection.
      * New configuration variables generate_hostconf and
	generate_dummy_commands, which allows to suppress
	generation of host definitions for Nagios, or 
	dummy commands, resp.
      * Now also SNMP based checks use cache files.
      * New major options --backup and --restore for
	intelligent backup and restore of configuration
	and runtime data
      * New variable simulation_mode allows you to dry
	run your Nagios with data from another installation.
      * Fixed inventory of Linux cpu.loads and cpu.threads
      * Fixed several examples in checks manpages
      * Fixed problems in install_nagios_on_lenny.sh
      * ./setup.sh now understands option --yes: This
        will not output anything except error messages
	and assumes 'yes' to all questions
      * Fix missing 'default.php' in templates for
	local
	
1.0.37:
      * IMPORTANT: Semantics of check "cpu.loads" has changed.
	Levels are now regarded as *per CPU*. That means, that
	if your warning level is at 4.0 on a 2 CPU machine, then 
	a level of 8.0 is applied.
      * On check_mk -v now also ouputs version of check_mk
      * logfile_patterns can now contain host specific entries.
	Please refer to updated online documentation for details.
      * Handling wrapping of performance counters. 32 and 64 bit
	counters should be autodetected and handled correctly.
	Counters wrapping over twice within one check cycle
	cannot be handled, though.
      * Fixed bug in diskstat: Throughput was computed twice
	too high, since /proc/diskstats counts in sectors (512 Bytes)
	not in KB
      * The new configuration variables bulkwalk_hosts and
	non_bulkwalk_hosts, that allow 	to specify, which hosts 
	support snmpbulkwalk (which is
	faster than snmpwalk) and which not. In previos versions,
	always bulk walk was used, but some devices do not support
	that.
      * New configuration variable non_aggregated_hosts allows
	to exclude hosts generally from service aggregation.
      * New SNMP based check for Rittal CMC TC 
	(ComputerMultiControl-TopConcept) Temperature sensors 
      * Fixed several problems in autodetection of setup
      * Fixed inventory check: exit code was always 0
	for newer Python versions.
      * Fixed optical problem in check manual pages with
	newer version of less.
      * New template check_mk-local.php that tries to
	find and include service name specific templates.
	If none is found, default.php will be used.
      * New PNP templates check_mk-kernel.php for major page
	faults, context switches and process creation
      * New PNP template for cpu.threads (Number of threads)
      * Check nfsmounts now detects stale NFS handles and
	triggers a warning state in that case

1.0.36:
      * New feature of Linux/UNIX Agent: "MRPE" allows
	you to call Nagios plugins by the agent. Please
	refer to online documentation for details.
      * Fix bug in logwatch.php: Logfiles names containing spaces
	now work.
      * Setup.sh now automatically creates cfg_dir if
	none found in nagios.cfg (which is the case for the
	default configuration of a self compiled Nagios)
      * Fix computation of CPU usage for VMS.
      * snmp_hosts now allows config-list syntax. If you do
	not define snmp_hosts at all, all hosts with tag
	'snmp' are considered to be SNMP hosts. That is 
	the new preferred way to do it. Please refer
	to the new online documentation.
      * snmp_communities now also allows config-list syntax
	and is compatible to datasource_programs. This allows
	to define different SNMP communities by making use
	of host tags.
      * Check ifoperstatus: Monitoring of unused ports is
	now controlled via ifoperstatus_monitor_unused.
      * Fix problem in Windows-Agent with cluster filesystems:
	temporarily non-present cluster-filesystems are ignored by
	the agent now.
      * Linux agent now supports /dev/cciss/d0d0... in section
	<<<diskstat>>>
      * host configuration for Nagios creates now a variable
	'name host_$HOSTNAME' for each host. This allows
	you to add custom Nagios settings to specific hosts
	in a quite general way.
      * hosts' parents can now be specified with the
	variable 'parents'. Please look at online documentation
	for details.
      * Summary hosts now automatically get their real host as a
	parent. This also holds for summary cluster hosts.
      * New option -X, --config-check that checks your configuration
	for invalid variables. You still can use your own temporary
	variables if you prefix them with an underscore.
	IMPORTANT: Please check your configuration files with
	this option. The check may become an implicit standard in
	future versions.
      * Fixed problem with inventory check on older Python 
	versions.
      * Updated install_nagios_on_lenny.sh to Nagios version
	3.2.0 and fixed several bugs.

1.0.35:
      * New option -R/--restart that does -S, -H and -C and
	also restarts Nagios, but before that does a Nagios
	config check. If that fails, everything is rolled
	back and Nagios keeps running with the old configuration.
      * PNP template for PING which combines RTA and LOSS into
	one graph.
      * Host check interval set to 1 in default templates.
      * New check for hanging NFS mounts (currently only
	on Linux)
      * Changed check_mk_templates.cfg for PING-only hosts:
	No performance data is processed for the PING-Check
	since the PING data is already processed via the
	host check (avoid duplicate RRDs)
      * Fix broken notes_url for logwatch: Value from setup.sh
	was ignored and always default value taken.
      * Renamed config variable mknagios_port to agent_port
	(please updated main.mk if you use that variable)
      * Renamed config variable mknagios_min_version to
	agent_min_version (update main.mk if used)
      * Renamed config variable mknagios_autochecksdir to 
	autochecksdir (update main.mk if used)
      * configuration directory for Linux/UNIX agents is
	now configurable (default is /etc/check_mk)
      * Add missing configuration variable to precompiled
	checks (fix problem when using clusters)
      * Improved multipath-check: Inventory now determines
	current number of paths. And check output is more
	verbose.
      * Mark config files as config files in RPM. RPM used
	to overwrite main.mk on update!
	
1.0.34:
      * Ship agents for AIX and SunOS/Solaris (beta versions).
      * setup script now autodetects paths and settings of your
	running Nagios
      * Debian package of check_mk itself is now natively build
	with paths matching the prepackaged Nagios on Debian 5.0
      * checks/df: Fix output of check: percentage shown in output
	did include reserved space for root where check logic did
	not. Also fix logic: account reserved space as used - not
	as avail.
      * checks/df: Exclude filesystems with size 0 from inventory.
      * Fix bug with host tags in clusters -> precompile did not
	work.
      * New feature "Inventory Check": Check for new services. Setting
	inventory_check_interval=120 in main.mk will check for new services
	every 2 hours on each host. Refer to online documentation
	for more details.
      * Fixed bug: When agent sends invalid information or check
	has bug, check_mk now handles this gracefully
      * Fixed bug in checks/diskstat and in Linux agent. Also
	IDE disks are found. The inventory does now work correctly
	if now disks are found.
      * Determine common group of Apache and Nagios at setup.
	Auto set new variable www_group which replaces logwatch_groupid.
	Fix bug: logwatch directories are now created with correct
	ownership when check_mk is called manually as root.
      * Default templates: notifications options for hosts and
	services now include also recovery, flapping and warning
	events.
      * Windows agent: changed computation of RAM and SWAP usage
	(now we assume that "totalPageFile" includes RAM *and*
	SWAP).
      * Fix problem with Nagios configuration files: remove
	characters Nagios considers as illegal from service
	descriptions.
      * Processing of performance data (check_icmp) for host
        checks and PING-only-services now set to 1 in default
	templates check_mk_templates.cfg.
      * New SNMP checks for querying FSC ServerView Agent: fsc_fans,
	fsc_temp and fsc_subsystems. Successfully tested with agents
	running	on Windows and Linux.
      * RPM packaged agent tested to be working on VMWare ESX 4.0 
	(simply install RPM package with rpm -i ... and open port 
	in firewall with "esxcfg-firewall -o 6556,tcp,in,check_mk")
      * Improve handling of cache files: inventory now uses cache
	files only if they are current and if the hosts are not
	explicitely specified.
	
1.0.33:
      * Made check_mk run on Python 2.3.4 (as used in CentOS 4.7
	und RedHat 4.7). 
      * New option -M that prints out manual pages of checks.
	Only a few check types are documented yet, but more will
	be following.
      * Package the empty directory /usr/lib/check_mk_agent/plugins
	and ../local into the RPM and DEB package of the agent
      * New feature: service_dependencies. check_mk lets you comfortably
	create Nagios servicedependency definitions for you and also
	supports them by executing the checks in an optimal order.
      * logwatch.php: New button for hiding the context messages.
	This is a global setting for all logfiles and its state is
	stored in a cookie.
	
1.0.32:
      * IMPORTANT: Configuration variable datasource_programs is now
        analogous to that of host_groups. That means: the order of
        program and hostlist must be swapped!
      * New option --fake-dns, useful for tests with non-existing
	hosts.
      * Massive speed improvement for -S, -H and -C
      * Fixed bug in inventory of clusters: Clustered services where
	silently dropped (since introduction of host tags). Fixed now.
      * Fixed minor bug in inventory: Suppress DNS lookup when using
	--no-tcp
      * Fixed bug in cluster handling: Missing function strip_tags()
	in check_mk_base.py was eliminated.
      * Changed semantics of host_groups, summary_host_groups,
	host_contactgroups, and summary_host_groups for clusters. 
	Now the cluster names will be relevant, not
	the names of the nodes. This allows the cluster hosts to
	have different host/contactgroups than the nodes. And it is more
	consistent with other parts of the configuration.
      * Fixed bug: datasource_programs on cluster nodes did not work
	when precompiling

1.0.31:
      * New option -D, --dump that dumps all configuration information
	about one, several or all hosts
	New config variables 'ignored_checktypes' and 'ignored_services',
        which allow to include certain checktypes in general or
        some services from some hosts from inventory
      * Config variable 'clustered_services' now has the same semantics
	as ignored_checktypes and allows to make it host dependent.
      * Allow magic tags PHYSICAL_HOSTS, CLUSTER_HOSTS and ALL_HOSTS at
	all places, where lists of hosts are expected (except checks).
	This fixes various problems that arise when using all_hosts at
	those places:
	  * all_hosts might by changed by another file in conf.d
	  * all_hosts does not contain the cluster hosts
      * Config file 'final.mk' is read after all other config files -
	if it exists. You can put debug code there that prints the
	contents of your variables.
      * Use colored output only, if stdout is a tty. If you have
	problems with colors, then you can pipe the output
	through cat or less
      * Fixed bug with host tags: didn't strip off tags when
	processing configuration lists (occurs when using
	custom host lists)
      * mk_logwatch is now aware of inodes of logfiles. This
	is important for fast rotating files: If the inode
	of a logfile changes between two checks mk_logwatch
	assumes that the complete content is new, even if
	the new file is longer than the old one.
      * check_mk makes sure that you do not have duplicate
	hosts in all_hosts or clusters.

1.0.30:
      * Windows agent now automatically monitors all existing
	event logs, not only "System" and "Application".

1.0.29:
      * Improved default Nagios configuration file:
	added some missing templates, enter correct URLs
	asked at setup time.
      * IMPORANT: If you do not use the new default 
	Nagios configuration file you need to rename
	the template for aggregated services (summary
	services) to check_mk_summarizes (old name
	was 'check_mk_passive-summary'). Aggregated
	services are *always* passive and do *never*
	have performance data.
      * Hopefully fixed CPU usage output on multi-CPU
	machines
      * Fixed Problem in Windows Agent: Eventlog monitoring
	does now also work, if first record has not number 1
	(relevant for larger/older eventlogs)
      * Fixed bug in administration.html: Filename for Nagios
	must be named check_mk.cfg and *not* main.mk. Nagios
	does not read files without the suffix .cfg. 
      * magic factor for df, that allows to automatgically 
        adapt levels for very big or very small filesystems.
      * new concept of host tags simplyfies configuration.
      * IMPORTANT: at all places in the configuration where
	lists of hosts are used those are not any longer
	interpreted as regular expressions. Hostnames
	must match exactly. Therefore the list [ "" ] does
	not any longer represent the list of all hosts.
	It is a bug now. Please write all_hosts instead
	of [ "" ]. The semantics for service expressions
	has not changed.
      * Fixed problem with logwatch.php: Begin with
	<?php, not with <?. This makes some older webservers
	happy.
      * Fixed problem in check ipmi: Handle corrupt output
	from agent
      * Cleaned up code, improved inline documentation
      * Fixed problem with vms_df: default_filesystem_levels,
	filesystem_levels and df magic number now are used
	for df, vms_df and df_netapp together. Works now also
	when precompiled.
	
1.0.28:
      * IMPORTANT: the config file has been renamed from
	check_mk.cfg to main.mk. This has been suggested
	by several of my customers in order to avoid 
	confusion with Nagios configuration files. In addition,
	all check_mk's configuration file have to end in
	'.mk'. This also holds for the autochecks. The 
	setup.sh script will automatically rename all relevant
	files. Users of RPM or DEB installations have to remove
	the files themselves - sorry.
      * Windows agent supports eventlogs. Current all Warning
        and Error messages from 'System' and 'Application' are
        being sent to check_mk. Events can be filtered on the
	Nagios host.
      * Fixed bug: direct RRD update didn't work. Should now.
      * Fixed permission problems when run as root.
      * Agent is expected to send its version in <<<check_mk>>>
	now (not any longer in <<<mknagios>>>
      * Fixed bug in Windows agent. Performance counters now output
	correct values
      * Change checks/winperf: Changed 'ops/sec' into MB/s.
	That measures read and write disk throughput
	(now warn/crit levels possible yet)
      * new SNMP check 'ifoperstatus' for checking link
        of network interfaces via SNMP standard MIB
      * translated setup script into english
      * fixed bug with missing directories in setup script
      * made setup script's output nicer, show version information
      * NEW: mk_logwatch - a new plugin for the linux/UNIX agent
	for watching logfiles
      * Better error handling with Nagios pipe
      * Better handling of global error: make check_mk return
	CRIT, when no data can retrieved at all.
      * Added missing template 'check_mk_pingonly' in sample
	Nagios config file (is needed for hosts without checks)
	
1.0.27:
      * Ship source code of windows agent
      * fix several typos
      * fix bug: option --list-hosts did not work
      * fix bug: precompile "-C" did not work because
	of missing extension .py
      * new option -U,--update: It combines -S, -H and
	-U and writes the Nagios configuration into a
	file (not to stdout).
      * ship templates for PNP4Nagios matching most check_mk-checks.
	Standard installation path is /usr/share/check_mk/pnp-templates
	
1.0.26:
      -	Changed License to GNU GPL Version 2
      * modules check_mk_admin and check_mk_base are both shipped
	uncompiled.
      * source code of windows agent togehter with Makefile shipped
	with normal distribution
      * checks/md now handles rare case where output of /proc/mdstat
	shows three lines per array

1.0.25:
      * setup skript remembers paths

1.0.24:
      * fixed bug with precompile: Version of Agent was always 0

1.0.23:
      * fixed bug: check_config_variables was missing in precompiled
	files
      * new logwatch agent in Python plus new logwatch-check that
	handles both the output from the old and the new agent

1.0.22:
      * Default timeout for TCP transfer increased from 3.0 to 60.0
      * Windows agent supports '<<<mem>>>' that is compatible with Linux
      * Windows agents performance counters output fixed
      * Windows agent can now be cross-compiled with mingw on Linux
      * New checktype winperf.cpuusage that retrieves the percentage
	of CPU usage from windows (still has to be tested on Multi-CPU
	machine)
      * Fixed bug: logwatch_dir and logwatch_groupid got lost when
	precompiling. 
      * arithmetic for CPU usage on VMS multi-CPU machines changed

1.0.21:
      * fixed bug in checks/df: filesystem levels did not work
	with precompiled checks

1.0.20:
      * new administration guide in doc/
      * fixed bug: option -v now works independent of order
      * fixed bug: in statgrab_net: variable was missing (affected -C)
      * fixed bug: added missing variables, imported re (affected -C)
      * check ipmi: new option ipmi_summarize: create only one check for all sensors
      * new pnp-template for ipmi summarized ambient temperature
 
1.0.19:
      * Monitoring of Windows Services
      * Fixed bug with check-specific default parameters
      * Monitoring of VMS (agent not included yet)
      * Retrieving of data via an external programm (e.g. SSH/RSH)
      * setup.sh does not overwrite check_mk.cfg but installs
	the new default file as check_mk.cfg-1.0.19
      * Put hosts into default hostgroup if none is configured<|MERGE_RESOLUTION|>--- conflicted
+++ resolved
@@ -7,11 +7,8 @@
             NOTE: Please refer to the migration notes!
     * 0799 ibm_svc_systemstats.cpu_util: New check for CPU Utilization of an IBM SVC / V7000 device in total
     * 0800 ibm_svc_nodestats.cache, ibm_svc_systemstats.cache: New checks for Cache Usage of IBM SVC / V7000 devices
-<<<<<<< HEAD
     * 0801 ibm_svc_eventlog: New Check for Messages in Event log of IBM SVC / V7000 devices
-=======
     * 0150 printer_suply: New option to upturn toner levels...
->>>>>>> e56f5d8f
     * 0777 FIX: special agent emcvnx: did not work with security file authentication...
 
     Multisite:
