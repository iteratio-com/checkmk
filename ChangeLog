1.1.4b2:
      * Remove dependency from debian agent package    
      * Multisite: New column with icon with link to Nagios GUI
      * Livestatus: fix bug: in_*_period didn't work anymore
        (this bug was introduced by Localtime: and is not present
         in 1.1.3)
      * Multisite: new icon showing items out of their notification
        period.
      * Core: Fixed problem with inventory when using clustered_services
      * Check df: handle mountpoints containing spaces correctly 
        (need new inventorization if you have mountpoints with spaces)
      * Check md on Linux: handle spare disks correctly
      * Check mk on Linux: fix case where (auto-read-only) separated by space
      * Check ipmi: new config variable ipmi_ignore_nr
      * Linux agent: df now also excludes NFSv4
      * Wrote man-page for ipmi check
      * Check mrpe: correctly display multiline output in Nagios GUI
      * tcp_connect_timeout: Applies now only for connect(), not for
        time of data transmission once a connection is established
      * setup.sh now also works for Icinga
      * Multisite: updated some views
      * Multisite: fix bug in removing all downtimes
      * AIX agent: fix output of MRPE (state and description was swapped)
      * Linux agent: fixed computation of number of processors on S390
      * Livestatus: Fix missing -lsocket on Solaris
      * Livestatus: add missing SUN_LEN (fixed compile problem on Solaris)
<<<<<<< HEAD
      * New check: rsa_health for monitoring IBM Remote Supervisor Adapter (RSA)
      * snmp scan: suppress error messages of snmpget
      * New check: cpsecure_sessions for number of sessions on Content Security Gateway
    
=======
      * Logwatch GUI: move acknowledge button to top, use Multisite layout,
         fix several layout problem, remove list of hosts
>>>>>>> eceb1601

1.1.4b1:
      Summary:
      * Many improvements in new Multisite GUI
      * Stability and performance improvements in Livestatus
      * Lots of smaller bug fixes (including MRPE exit code bug)

      Core, Setup, etc.:
      * Check_MK is looking for main.mk not longer in the current and home
        directory
      * install_nagios.sh: fix link to Check_MK in sidebar
      * install_nagios.sh: switch PNP to version 0.6.3
      * install_nagios.sh: better Apache-Config for Multisite setup
      * do not search main.mk in ~ and . anymore (brought only trouble) 
      * clusters: new variable 'clustered_services_of', allowing for overlapping
         clusters (as proposed by Jörg Linge)
      * install_nagios.sh: install snmp package (needed for snmp based checks)
      * Fix ower/group of tarballs: set them to root/root

      Livestatus:
      * Table hosts: New column 'services' listing all services of that host
      * Column servicegroups:members: 'AuthUser' is now honored
      * New columns: hosts:services_with_state and servicegroups:members_with_state
      * New column: hostgroup:members_with_state
      * Columns hostgroup:members and hostgroup:members_with_state honor AuthUser
      * New rudimentary API for C++
      * Updates API for Python
      * Make stack size of threads configurable
      * Set stack size of threads per default o 64 KB instead of 8 MB
      * New header Localtime: for compensating time offsets of remote sites
      * New performance counter for fork rate
      * New columns for hosts: last_time_{up,down,unreachable}
      * New columns for services: last_time_{ok,warning,critical,unknown}
      * Columns with counts honor now AuthUser
      * New columns for hosts/services: modified_attributes{,_list}
      * new columns comments_with_info and downtimes_with_info
      * Table log: switch output to reverse chronological order!
      * Fix segfault on filter on comments:host_services

      Multisite:
      * Improved many builtin views
      * new builtin views for host- and service groups
      * Number of columns now configurable for each layout (1..50)
      * New layout "tiled"
      * New painters for lists of hosts and services in one column
      * Automatically compensate timezone offsets of remote sites
      * New datasources for downtimes and comments
      * New experimental datasource for log
      * Introduce limitation, this safes you from too large output
      * reimplement host- and service icons more intelligent
      * Output error messages from dead site in Multisite mode
      * Increase wait time for master control buttons from 4s to 10s
      * Views get (per-view) configurable browser automatic reload interval
      * Playing of alarm sounds (configurable per view)

      Checks & Agents:
      * mrpe in Linux agent: Fix bug introduced in 1.1.3: Exit status of plugins was
        not honored anymore (due to newline handling)
      * mrpe: allow for sending check_command to PNP4Nagios (see MRPE docu)
      * Logwatch GUI: fix problem on Python 2.4 (thanks to Lars)
      * multipath: Check is now less restrictive when parsing header lines with
        the following format: "<alias> (<id>)"
      * fsc_ipmi_mem_status: New check for monitoring memory status (e.g. ECC)
         on FSC TX-120 (and maybe other) systems.
      * ipmi_sensors in Linux agent: Fixed compatibility problem with new ipmi
        output. Using "--legacy-output" parameter with newer freeipmi versions now.
      * mrpe: fix output in Solaris agent (did never work)
      * IBM blade center: new checks for chassis blowers, mediatray and overall health
      * New caching agent (wrapper) for linux, supporting efficient fully redundant
        monitoring (please read notes in agents/check_mk_caching_agent)
      * Added new smbios_sel check for monitoring the System Event Log of SMBIOS.
      * Linx agent: The xinetd does not log each request anymore. Only
        failures are logged by xinetd now. This can be changed in the xinetd
				configuration files.

1.1.3:

      Core, Setup, etc.:
      * Makefile: make sure all files are world readable
      * Clusters: make real host checks for clusters (using check_icmp with multiple IP addresses)
      * check_mk_templates: remove action_url from cluster and summary hosts (they have no performance data)
      * check_mk_template.cfg: fix typo in notes_url
      * Negation in binary conf lists via NEGATE (clustered_services, ingored_services,
	bulkwalk_hosts, etc).
      * Better handling of wrapping performance counters
      * datasource_programs: allow <HOST> (formerly only <IP>)
      * new config variable: extra_nagios_conf: string simply added to Nagios
        object configuration (for example for define command, etc.)
      * New option --flush: delete runtime data of some or all hosts
      * Abort installation if livestatus does not compile.
      * PNP4Nagios Templates: Fixed bug in template file detection for local checks
      * nagios_install.sh: Added support for Ubuntu 9.10
      * SNMP: handle multiline output of snmpwalk (e.g. Hexdumps)
      * SNMP: handle ugly error output of snmpwalk
      * SNMP: allow snmp_info to fetch multiple tables
      * check_mk -D: sort hostlist before output
      * check_mk -D: fix output: don't show aggregated services for non-aggregated hosts
      * check_mk_templates.cfg: fix syntax error, set notification_options to n

      Checks & Agents:
      * logwatch: fix authorization problem on web pages when acknowledging
      * multipath: Added unhandled multipath output format (UUID with 49 signs)
      * check_mk-df.php: Fix locale setting (error of locale DE on PNP 0.6.2)
      * Make check_mk_agent.linux executable
      * MRPE: Fix problems with quotes in commands
      * multipath: Fixed bug in output parser
      * cpu: fixed bug: apply level on 15min, not on 1min avg
      * New check fc_brocade_port_detailed
      * netctrl: improved handling of wrapped counters
      * winperf: Better handling of wrapping counters
      * aironet_client: New check for number of clients and signal
        quality of CISCO Aironet access points
      * aironet_errors: New check for monitoring CRC errors on
        CISCO Aironet access points
      * logwatch: When Agent does not send a log anymore and no local logwatch
                  file present the state will be UNKNOWN now (Was OK before).
      * fjdarye60_sum: New check for summary status of Fidary-E60 devices
      * fjdarye60_disks: New check for status of physical disks
      * fjdarye60_devencs: New check for status of device enclosures
      * fjdarye60_cadaps: New check for status of channel adapters
      * fjdarye60_cmods: New check for status of channel modules
      * fjdarye60_cmods_flash: New check for status of channel modules flash
      * fjdarye60_cmods_mem: New check for status of channel modules memory
      * fjdarye60_conencs: New check for status of controller enclosures
      * fjdarye60_expanders: New check for status of expanders
      * fjdarye60_inletthmls: New check for status of inlet thermal sensors
      * fjdarye60_thmls: New check for status of thermal sensors
      * fjdarye60_psus: New check for status of PSUs
      * fjdarye60_syscaps: New check for status of System Capacitor Units
      * fjdarye60_rluns: New check for RLUNs
      * lparstat_aix: New check by Joerg Linge
      * mrpe: Handles multiline output correctly (only works on Linux,
	      Agents for AIX, Solaris still need fix).
      * df: limit warning and critical levels to 50/60% when using a magic number
      * fc_brocade_port_detailed: allow setting levels on in/out traffic, detect
         baudrate of inter switch links (ISL). Display warn/crit/baudrate in
	 PNP-template

      MK Livestatus:
      * fix operators !~ and !~~, they didn't work (ever)
      * New headers for waiting (please refer to online documentation)
      * Abort on errors even if header is not fixed16
      * Changed response codes to better match HTTP
      * json output: handle tab and other control characters correctly
      * Fix columns host:worst_service_state and host:worst_service_hard_state
      * New tables servicesbygroup, servicesbyhostgroup and hostsbygroup
      * Allow to select columns with table prefix, e.g. host_name instead of name
        in table hosts. This does not affect the columns headers output by
	ColumnHeaders, though.
      * Fix invalid json output of group list column in tables hosts and services
      * Fix minor compile problem.
      * Fix hangup on AuthUser: at certain columns
      * Fix some compile problems on Solaris

      Multisite:
      * Replaced Multiadmin with Multisite.


1.1.2:
      Summary:
      * Lots of new checks
      * MK Livestatus gives transparent access to log files (nagios.log, archive/*.log)
      * Many bug fixes

      MK Livestatus:
      * Added new table "log", which gives you transparent access to the Nagios log files!
      * Added some new columns about Nagios status data to stable 'status'
      * Added new table "comments"
      * Added logic for count of pending service and hosts
      * Added several new columns in table 'status' 
      * Added new columns flap_detection and obsess_over_services in table services
      * Fixed bug for double columns: filter truncated double to int
      * Added new column status:program_version, showing the Nagios version
      * Added new column num_services_pending in table hosts
      * Fixed several compile problems on AIX
      * Fixed bug: queries could be garbled after interrupted connection
      * Fixed segfault on downtimes:contacts
      * New feature: sum, min, max, avg and std of columns in new syntax of Stats:

      Checks & Agents:
      * Check ps: this check now supports inventory in a very flexible way. This simplifies monitoring a great number of slightly different processes such as with ORACLE or SAP.
      * Check 'md': Consider status active(auto-read-only) as OK
      * Linux Agent: fix bug in vmware_state
      * New Checks for APC Symmetra USV
      * Linux Agent: made <<<meminfo>>> work on RedHat 3.
      * New check ps.perf: Does the same as ps, but without inventory, but with performance data
      * Check kernel: fixed missing performance data
      * Check kernel: make CPU utilization work on Linux 2.4
      * Solaris agent: don't use egrep, removed some bashisms, output filesystem type zfs or ufs
      * Linux agent: fixed problem with nfsmount on SuSE 9.3/10.0
      * Check 'ps': fix incompability with old agent if process is in brackets
      * Linux agent: 'ps' now no longer supresses kernel processes
      * Linux agent: make CPU count work correctly on PPC-Linux
      * Five new checks for monitoring DECRU SANs
      * Some new PNP templates for existing checks that still used the default templates
      * AIX Agent: fix filesystem output
      * Check logwatch: Fix problem occuring at empty log lines
      * New script install_nagios.sh that does the same as install_nagios_on_lenny.sh, but also works on RedHat/CentOS 5.3.
      * New check using the output of ipmi-sensors from freeipmi (Linux)
      * New check for LSI MegaRAID disks and arrays using MegaCli (based on the driver megaraid_sas) (Linux)
      * Added section <<<cpu>>> to AIX and Solaris agents
      * New Check for W&T web thermograph (webthermometer)
      * New Check for output power of APC Symmetra USP
      * New Check for temperature sensors of APC Symmetra WEB/SNMP Management Card.
      * apc_symmetra: add remaining runtime to output
      * New check for UPS'es using the generic UPS-MIB (such as GE SitePro USP)
      * Fix bug in PNP-template for Linux NICs (bytes and megabytes had been mixed up).
      * Windows agent: fix bug in output of performance counters (where sometimes with , instead of .)
      * Windows agent: outputs version if called with 'version'
      
      Core, Setup, etc.:
      * New SNMP scan feature: -I snmp scans all SNMP checks (currently only very few checks support this, though)
      * make non-bulkwalk a default. Please edit bulkwalk_hosts or non_bulkwalk_hosts to change that
      * Improve setup autodetection on RedHat/CentOS.  Also fix problem with Apache config for Mutliadmin: On RedHat Check_MK's Apache conf file must be loaded after mod_python and was thus renamed to zzz_check_mk.conf.
      * Fix problem in Agent-RPM: mark xinetd-configfile with %config -> avoid data loss on update
      * Support PNP4Nagios 0.6.2
      * New setup script "install_nagios.sh" for installing Nagios and everything else on SLES11
      * New option define_contactgroups: will automatically create contactgroup definitions for Nagios

1.1.0:
      * Fixed problems in Windows agent (could lead
        to crash of agent in case of unusal Eventlog
	messages)
      * Fixed problem sind 1.0.39: recompile waitmax for
        32 Bit (also running on 64)
      * Fixed bug in cluster checks: No cache files
        had been used. This can lead to missing logfile
	messages.
      * Check kernel: allow to set levels (e.g. on 
	pgmajfaults)
      * Check ps now allows to check for processes owned
        by a specific user (need update of Linux agent)
      * New configuration option aggregate_check_mk: If
        set to True, the summary hosts will show the
	status auf check_mk (default: False)
      * Check winperf.cpuusage now supports levels
        for warning and critical. Default levels are
	at 101 / 101
      * New check df_netapp32 which must be used
        for Netapps that do not support 64 bit 
	counters. Does the same as df_netapp
      * Symlink PNP templates: df_netapp32 and
        df_netapp use same template as df
      * Fix bug: ifoperstatus does not produce performance
        data but said so.
      * Fix bug in Multiadmin: Sorting according to
        service states did not work
      * Fix two bugs in df_netapp: use 64 bit counters
        (32 counter wrap at 2TB filesystems) and exclude
       	snapshot filesystems with size 0 from inventory.
      * Rudimentary support for monitoring ESX: monitor
        virtual filesystems with 'vdf' (using normal df
	check of check_mk) and monitor state of machines 
	with vcbVmName -s any (new check vmware_state).
      * Fixed bug in MRPE: check failed on empty performance
        data (e.g. from check_snmp: there is emptyness
        after the pipe symbol sometimes)
      * MK Livestatus is now multithreaded an can
        handle up to 10 parallel connections (might
        be configurable in a future version).
      * mk_logwatch -d now processes the complete logfile
        if logwatch.state is missing or not including the
	file (this is easier for testing)
      * Added missing float columns to Livestatus.
      * Livestatus: new header StatsGroupBy:
      * First version with "Check_MK Livestatus Module"!
        setup.sh will compile, install and activate
	Livestatus per default now. If you do not want
	this, please disable it by entering <tt>no</tt>,
	when asked by setup.
      * New Option --paths shows all installation, config
        and data paths of Check_mk and Nagios
      * New configuration variable define_hostgroups and
        define service_groups allow you to automatically
        create host- and service groups - even with aliases.
      * Multiadmin has new filter for 'active checks enabled'.
      * Multiadmin filter for check_command is now a drop down list.
      * Dummy commands output error message when passive services
        are actively checked (by accident)
      * New configuration option service_descriptions allows to
        define customized service descriptions for each check type
      * New configuration options extra_host_conf, extra_summary_host_conf
        and extra_service_conf allow to define arbitrary Nagios options
	in host and service defitions (notes, icon_image, custom variables,
        etc)
      * Fix bug: honor only_hosts also at option -C


1.0.39:
      * New configuration variable only_hosts allows
	you to limit check_mk to a subset of your
	hosts (for testing)
      * New configuration parameter mem_extended_perfdata
	sends more performance data on Linux (see 
	check manual for details)
      * many improvements of Multiadmin web pages: optionally 
	filter out services which are (not) currently in downtime
	(host or service itself), optionally (not) filter out summary
	hosts, show host status (down hosts), new action
	for removing all scheduled downtimes of a service.
	Search results will be refreshed every 90 seconds.
	Choose between two different sorting orders.
	Multadmin now also supports user authentication
      * New configuration option define_timeperiods, which
	allows to create Nagios timeperiod definitions.
	This also enables the Multiadmin tools to filter
	out services which are currently not in their
	notification interval.
      * NIC check for Linux (netctr.combined) now supports
	checking of error rates
      * fc_brocade_port: New possibility of monitoring
	CRC errors and C3 discards
      * Fixed bug: snmp_info_single was missing
        in precompiled host checks
	
1.0.38:
      * New: check_mk's multiadmin tool (Python based
	web page). It allows mass administration of
	services (enable/disable checks/notifications, 
	acknowledgements, downtimes). It does not need
	Nagios service- or host groups but works with
	a freeform search.
      * Remove duplicate <?php from the four new 
	PNP templates of 1.0.37.
      * Linux Agent: Kill hanging NFS with signal 9
	(signal 15 does not always help)
      * Some improvements in autodetection. Also make
	debug mode: ./autodetect.py: This helps to
	find problems in autodetection.
      * New configuration variables generate_hostconf and
	generate_dummy_commands, which allows to suppress
	generation of host definitions for Nagios, or 
	dummy commands, resp.
      * Now also SNMP based checks use cache files.
      * New major options --backup and --restore for
	intelligent backup and restore of configuration
	and runtime data
      * New variable simulation_mode allows you to dry
	run your Nagios with data from another installation.
      * Fixed inventory of Linux cpu.loads and cpu.threads
      * Fixed several examples in checks manpages
      * Fixed problems in install_nagios_on_lenny.sh
      * ./setup.sh now understands option --yes: This
        will not output anything except error messages
	and assumes 'yes' to all questions
      * Fix missing 'default.php' in templates for
	local
	
1.0.37:
      * IMPORTANT: Semantics of check "cpu.loads" has changed.
	Levels are now regarded as *per CPU*. That means, that
	if your warning level is at 4.0 on a 2 CPU machine, then 
	a level of 8.0 is applied.
      * On check_mk -v now also ouputs version of check_mk
      * logfile_patterns can now contain host specific entries.
	Please refer to updated online documentation for details.
      * Handling wrapping of performance counters. 32 and 64 bit
	counters should be autodetected and handled correctly.
	Counters wrapping over twice within one check cycle
	cannot be handled, though.
      * Fixed bug in diskstat: Throughput was computed twice
	too high, since /proc/diskstats counts in sectors (512 Bytes)
	not in KB
      * The new configuration variables bulkwalk_hosts and
	non_bulkwalk_hosts, that allow 	to specify, which hosts 
	support snmpbulkwalk (which is
	faster than snmpwalk) and which not. In previos versions,
	always bulk walk was used, but some devices do not support
	that.
      * New configuration variable non_aggregated_hosts allows
	to exclude hosts generally from service aggregation.
      * New SNMP based check for Rittal CMC TC 
	(ComputerMultiControl-TopConcept) Temperature sensors 
      * Fixed several problems in autodetection of setup
      * Fixed inventory check: exit code was always 0
	for newer Python versions.
      * Fixed optical problem in check manual pages with
	newer version of less.
      * New template check_mk-local.php that tries to
	find and include service name specific templates.
	If none is found, default.php will be used.
      * New PNP templates check_mk-kernel.php for major page
	faults, context switches and process creation
      * New PNP template for cpu.threads (Number of threads)
      * Check nfsmounts now detects stale NFS handles and
	triggers a warning state in that case

1.0.36:
      * New feature of Linux/UNIX Agent: "MRPE" allows
	you to call Nagios plugins by the agent. Please
	refer to online documentation for details.
      * Fix bug in logwatch.php: Logfiles names containing spaces
	now work.
      * Setup.sh now automatically creates cfg_dir if
	none found in nagios.cfg (which is the case for the
	default configuration of a self compiled Nagios)
      * Fix computation of CPU usage for VMS.
      * snmp_hosts now allows config-list syntax. If you do
	not define snmp_hosts at all, all hosts with tag
	'snmp' are considered to be SNMP hosts. That is 
	the new preferred way to do it. Please refer
	to the new online documentation.
      * snmp_communities now also allows config-list syntax
	and is compatible to datasource_programs. This allows
	to define different SNMP communities by making use
	of host tags.
      * Check ifoperstatus: Monitoring of unused ports is
	now controlled via ifoperstatus_monitor_unused.
      * Fix problem in Windows-Agent with cluster filesystems:
	temporarily non-present cluster-filesystems are ignored by
	the agent now.
      * Linux agent now supports /dev/cciss/d0d0... in section
	<<<diskstat>>>
      * host configuration for Nagios creates now a variable
	'name host_$HOSTNAME' for each host. This allows
	you to add custom Nagios settings to specific hosts
	in a quite general way.
      * hosts' parents can now be specified with the
	variable 'parents'. Please look at online documentation
	for details.
      * Summary hosts now automatically get their real host as a
	parent. This also holds for summary cluster hosts.
      * New option -X, --config-check that checks your configuration
	for invalid variables. You still can use your own temporary
	variables if you prefix them with an underscore.
	IMPORTANT: Please check your configuration files with
	this option. The check may become an implicit standard in
	future versions.
      * Fixed problem with inventory check on older Python 
	versions.
      * Updated install_nagios_on_lenny.sh to Nagios version
	3.2.0 and fixed several bugs.

1.0.35:
      * New option -R/--restart that does -S, -H and -C and
	also restarts Nagios, but before that does a Nagios
	config check. If that fails, everything is rolled
	back and Nagios keeps running with the old configuration.
      * PNP template for PING which combines RTA and LOSS into
	one graph.
      * Host check interval set to 1 in default templates.
      * New check for hanging NFS mounts (currently only
	on Linux)
      * Changed check_mk_templates.cfg for PING-only hosts:
	No performance data is processed for the PING-Check
	since the PING data is already processed via the
	host check (avoid duplicate RRDs)
      * Fix broken notes_url for logwatch: Value from setup.sh
	was ignored and always default value taken.
      * Renamed config variable mknagios_port to agent_port
	(please updated main.mk if you use that variable)
      * Renamed config variable mknagios_min_version to
	agent_min_version (update main.mk if used)
      * Renamed config variable mknagios_autochecksdir to 
	autochecksdir (update main.mk if used)
      * configuration directory for Linux/UNIX agents is
	now configurable (default is /etc/check_mk)
      * Add missing configuration variable to precompiled
	checks (fix problem when using clusters)
      * Improved multipath-check: Inventory now determines
	current number of paths. And check output is more
	verbose.
      * Mark config files as config files in RPM. RPM used
	to overwrite main.mk on update!
	
1.0.34:
      * Ship agents for AIX and SunOS/Solaris (beta versions).
      * setup script now autodetects paths and settings of your
	running Nagios
      * Debian package of check_mk itself is now natively build
	with paths matching the prepackaged Nagios on Debian 5.0
      * checks/df: Fix output of check: percentage shown in output
	did include reserved space for root where check logic did
	not. Also fix logic: account reserved space as used - not
	as avail.
      * checks/df: Exclude filesystems with size 0 from inventory.
      * Fix bug with host tags in clusters -> precompile did not
	work.
      * New feature "Inventory Check": Check for new services. Setting
	inventory_check_interval=120 in main.mk will check for new services
	every 2 hours on each host. Refer to online documentation
	for more details.
      * Fixed bug: When agent sends invalid information or check
	has bug, check_mk now handles this gracefully
      * Fixed bug in checks/diskstat and in Linux agent. Also
	IDE disks are found. The inventory does now work correctly
	if now disks are found.
      * Determine common group of Apache and Nagios at setup.
	Auto set new variable www_group which replaces logwatch_groupid.
	Fix bug: logwatch directories are now created with correct
	ownership when check_mk is called manually as root.
      * Default templates: notifications options for hosts and
	services now include also recovery, flapping and warning
	events.
      * Windows agent: changed computation of RAM and SWAP usage
	(now we assume that "totalPageFile" includes RAM *and*
	SWAP).
      * Fix problem with Nagios configuration files: remove
	characters Nagios considers as illegal from service
	descriptions.
      * Processing of performance data (check_icmp) for host
        checks and PING-only-services now set to 1 in default
	templates check_mk_templates.cfg.
      * New SNMP checks for querying FSC ServerView Agent: fsc_fans,
	fsc_temp and fsc_subsystems. Successfully tested with agents
	running	on Windows and Linux.
      * RPM packaged agent tested to be working on VMWare ESX 4.0 
	(simply install RPM package with rpm -i ... and open port 
	in firewall with "esxcfg-firewall -o 6556,tcp,in,check_mk")
      * Improve handling of cache files: inventory now uses cache
	files only if they are current and if the hosts are not
	explicitely specified.
	
1.0.33:
      * Made check_mk run on Python 2.3.4 (as used in CentOS 4.7
	und RedHat 4.7). 
      * New option -M that prints out manual pages of checks.
	Only a few check types are documented yet, but more will
	be following.
      * Package the empty directory /usr/lib/check_mk_agent/plugins
	and ../local into the RPM and DEB package of the agent
      * New feature: service_dependencies. check_mk lets you comfortably
	create Nagios servicedependency definitions for you and also
	supports them by executing the checks in an optimal order.
      * logwatch.php: New button for hiding the context messages.
	This is a global setting for all logfiles and its state is
	stored in a cookie.
	
1.0.32:
      * IMPORTANT: Configuration variable datasource_programs is now
        analogous to that of host_groups. That means: the order of
        program and hostlist must be swapped!
      * New option --fake-dns, useful for tests with non-existing
	hosts.
      * Massive speed improvement for -S, -H and -C
      * Fixed bug in inventory of clusters: Clustered services where
	silently dropped (since introduction of host tags). Fixed now.
      * Fixed minor bug in inventory: Suppress DNS lookup when using
	--no-tcp
      * Fixed bug in cluster handling: Missing function strip_tags()
	in check_mk_base.py was eliminated.
      * Changed semantics of host_groups, summary_host_groups,
	host_contactgroups, and summary_host_groups for clusters. 
	Now the cluster names will be relevant, not
	the names of the nodes. This allows the cluster hosts to
	have different host/contactgroups than the nodes. And it is more
	consistent with other parts of the configuration.
      * Fixed bug: datasource_programs on cluster nodes did not work
	when precompiling

1.0.31:
      * New option -D, --dump that dumps all configuration information
	about one, several or all hosts
	New config variables 'ignored_checktypes' and 'ignored_services',
        which allow to include certain checktypes in general or
        some services from some hosts from inventory
      * Config variable 'clustered_services' now has the same semantics
	as ignored_checktypes and allows to make it host dependent.
      * Allow magic tags PHYSICAL_HOSTS, CLUSTER_HOSTS and ALL_HOSTS at
	all places, where lists of hosts are expected (except checks).
	This fixes various problems that arise when using all_hosts at
	those places:
	  * all_hosts might by changed by another file in conf.d
	  * all_hosts does not contain the cluster hosts
      * Config file 'final.mk' is read after all other config files -
	if it exists. You can put debug code there that prints the
	contents of your variables.
      * Use colored output only, if stdout is a tty. If you have
	problems with colors, then you can pipe the output
	through cat or less
      * Fixed bug with host tags: didn't strip off tags when
	processing configuration lists (occurs when using
	custom host lists)
      * mk_logwatch is now aware of inodes of logfiles. This
	is important for fast rotating files: If the inode
	of a logfile changes between two checks mk_logwatch
	assumes that the complete content is new, even if
	the new file is longer than the old one.
      * check_mk makes sure that you do not have duplicate
	hosts in all_hosts or clusters.

1.0.30:
      * Windows agent now automatically monitors all existing
	event logs, not only "System" and "Application".

1.0.29:
      * Improved default Nagios configuration file:
	added some missing templates, enter correct URLs
	asked at setup time.
      * IMPORANT: If you do not use the new default 
	Nagios configuration file you need to rename
	the template for aggregated services (summary
	services) to check_mk_summarizes (old name
	was 'check_mk_passive-summary'). Aggregated
	services are *always* passive and do *never*
	have performance data.
      * Hopefully fixed CPU usage output on multi-CPU
	machines
      * Fixed Problem in Windows Agent: Eventlog monitoring
	does now also work, if first record has not number 1
	(relevant for larger/older eventlogs)
      * Fixed bug in administration.html: Filename for Nagios
	must be named check_mk.cfg and *not* main.mk. Nagios
	does not read files without the suffix .cfg. 
      * magic factor for df, that allows to automatgically 
        adapt levels for very big or very small filesystems.
      * new concept of host tags simplyfies configuration.
      * IMPORTANT: at all places in the configuration where
	lists of hosts are used those are not any longer
	interpreted as regular expressions. Hostnames
	must match exactly. Therefore the list [ "" ] does
	not any longer represent the list of all hosts.
	It is a bug now. Please write all_hosts instead
	of [ "" ]. The semantics for service expressions
	has not changed.
      * Fixed problem with logwatch.php: Begin with
	<?php, not with <?. This makes some older webservers
	happy.
      * Fixed problem in check ipmi: Handle corrupt output
	from agent
      * Cleaned up code, improved inline documentation
      * Fixed problem with vms_df: default_filesystem_levels,
	filesystem_levels and df magic number now are used
	for df, vms_df and df_netapp together. Works now also
	when precompiled.
	
1.0.28:
      * IMPORTANT: the config file has been renamed from
	check_mk.cfg to main.mk. This has been suggested
	by several of my customers in order to avoid 
	confusion with Nagios configuration files. In addition,
	all check_mk's configuration file have to end in
	'.mk'. This also holds for the autochecks. The 
	setup.sh script will automatically rename all relevant
	files. Users of RPM or DEB installations have to remove
	the files themselves - sorry.
      * Windows agent supports eventlogs. Current all Warning
        and Error messages from 'System' and 'Application' are
        being sent to check_mk. Events can be filtered on the
	Nagios host.
      * Fixed bug: direct RRD update didn't work. Should now.
      * Fixed permission problems when run as root.
      * Agent is expected to send its version in <<<check_mk>>>
	now (not any longer in <<<mknagios>>>
      * Fixed bug in Windows agent. Performance counters now output
	correct values
      * Change checks/winperf: Changed 'ops/sec' into MB/s.
	That measures read and write disk throughput
	(now warn/crit levels possible yet)
      * new SNMP check 'ifoperstatus' for checking link
        of network interfaces via SNMP standard MIB
      * translated setup script into english
      * fixed bug with missing directories in setup script
      * made setup script's output nicer, show version information
      * NEW: mk_logwatch - a new plugin for the linux/UNIX agent
	for watching logfiles
      * Better error handling with Nagios pipe
      * Better handling of global error: make check_mk return
	CRIT, when no data can retrieved at all.
      * Added missing template 'check_mk_pingonly' in sample
	Nagios config file (is needed for hosts without checks)
	
1.0.27:
      * Ship source code of windows agent
      * fix several typos
      * fix bug: option --list-hosts did not work
      * fix bug: precompile "-C" did not work because
	of missing extension .py
      * new option -U,--update: It combines -S, -H and
	-U and writes the Nagios configuration into a
	file (not to stdout).
      * ship templates for PNP4Nagios matching most check_mk-checks.
	Standard installation path is /usr/share/check_mk/pnp-templates
	
1.0.26:
      -	Changed License to GNU GPL Version 2
      * modules check_mk_admin and check_mk_base are both shipped
	uncompiled.
      * source code of windows agent togehter with Makefile shipped
	with normal distribution
      * checks/md now handles rare case where output of /proc/mdstat
	shows three lines per array

1.0.25:
      * setup skript remembers paths

1.0.24:
      * fixed bug with precompile: Version of Agent was always 0

1.0.23:
      * fixed bug: check_config_variables was missing in precompiled
	files
      * new logwatch agent in Python plus new logwatch-check that
	handles both the output from the old and the new agent

1.0.22:
      * Default timeout for TCP transfer increased from 3.0 to 60.0
      * Windows agent supports '<<<mem>>>' that is compatible with Linux
      * Windows agents performance counters output fixed
      * Windows agent can now be cross-compiled with mingw on Linux
      * New checktype winperf.cpuusage that retrieves the percentage
	of CPU usage from windows (still has to be tested on Multi-CPU
	machine)
      * Fixed bug: logwatch_dir and logwatch_groupid got lost when
	precompiling. 
      * arithmetic for CPU usage on VMS multi-CPU machines changed

1.0.21:
      * fixed bug in checks/df: filesystem levels did not work
	with precompiled checks

1.0.20:
      * new administration guide in doc/
      * fixed bug: option -v now works independent of order
      * fixed bug: in statgrab_net: variable was missing (affected -C)
      * fixed bug: added missing variables, imported re (affected -C)
      * check ipmi: new option ipmi_summarize: create only one check for all sensors
      * new pnp-template for ipmi summarized ambient temperature
 
1.0.19:
      * Monitoring of Windows Services
      * Fixed bug with check-specific default parameters
      * Monitoring of VMS (agent not included yet)
      * Retrieving of data via an external programm (e.g. SSH/RSH)
      * setup.sh does not overwrite check_mk.cfg but installs
	the new default file as check_mk.cfg-1.0.19
      * Put hosts into default hostgroup if none is configured<|MERGE_RESOLUTION|>--- conflicted
+++ resolved
@@ -24,15 +24,11 @@
       * Linux agent: fixed computation of number of processors on S390
       * Livestatus: Fix missing -lsocket on Solaris
       * Livestatus: add missing SUN_LEN (fixed compile problem on Solaris)
-<<<<<<< HEAD
       * New check: rsa_health for monitoring IBM Remote Supervisor Adapter (RSA)
       * snmp scan: suppress error messages of snmpget
       * New check: cpsecure_sessions for number of sessions on Content Security Gateway
-    
-=======
       * Logwatch GUI: move acknowledge button to top, use Multisite layout,
          fix several layout problem, remove list of hosts
->>>>>>> eceb1601
 
 1.1.4b1:
       Summary:
