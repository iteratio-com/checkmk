--- conflicted
+++ resolved
@@ -9,12 +9,9 @@
     * 0090 apc_ats_status: New Check for monitoring APC Automatic Transfer Switches
     * 0080 Added new checks for Brocade NetIron MLX switching / routing devices...
     * 0091 apc_ats_output: new check for output measurements on APC ATS devices
-<<<<<<< HEAD
     * 0093 check_http: Default service description prefix can be avoided...
-=======
     * 0068 check_sql: support for mssql databases included
     * 0208 fileinfo.groups: Added minimum/maximum file size parameters...
->>>>>>> eb49b77e
     * 0024 FIX: cisco_wlc: removed configuration parameter ap_model
     * 0065 FIX: veeam_client: check behaviour improved when backup is in progress
     * 0066 FIX: veeam_jobs: check behaviour improved when backup is in progress
