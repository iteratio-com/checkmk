--- conflicted
+++ resolved
@@ -14,11 +14,8 @@
 
     Multisite:
     * 2314 FIX: Availability: fixed exception when grouping by host or service group
-<<<<<<< HEAD
+    * 2361 FIX: Fix exception for missing key 'title' in certain cases of older customized views
     * 2379 FIX: Plugin-Output: Fixed handling of URLs within output of check_http...
-=======
-    * 2361 FIX: Fix exception for missing key 'title' in certain cases of older customized views
->>>>>>> 956db3a3
 
     WATO:
     * 2344 FIX: Improved validation of selected rules when editing BI aggregations...
