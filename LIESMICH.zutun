--------------------------------------------------------------------------------
UMLAUTPROBLEME (alle gemeinsam angehen)
--------------------------------------------------------------------------------
Eingabe von Downtimes: Auch hier Umlaute abfangen wie bei Comments

Noch ein Problem mit Umlauten: Ein Drucker sendet per SNMP Latin1
kodierte Wert, z.B. Resttonerbehälter. Daraus baut Check_MK eine
Servicedesription, die in nagios/conf.d/check_mk_objects.cfg ein
Latin1-Zeichen enthält. Hier sollte unbedingt UTF-8 verwendet
werden. Nur: woher kennen wir die Kodierung vom Drucker??

Sieht so aus, dass das Eurozeichen von Livestatus nicht korrekt kodiert
wird. Wenn man commant_data=... und ein Euro drinnen hat, verschwindet
es bei der Ausgabe mit python/json. CSV geht.

--------------------------------------------------------------------------------
BUGS beheben bis => 1.1.8
--------------------------------------------------------------------------------
CHECK_MK:

<<<<<<< HEAD
=======
Wenn ein Counter Wrap passiert und der check selbst die Exception nicht abfängt,
dann wird das Ergebnis nicht an Nagios weitergeleitet.
Der Service wird auch nicht in die aggregierten Services eines
Summary Hosts aufgenommen. Das kann dazu führen, dass die Anzahl der Services
in einem Summary-Host variabel ist.

>>>>>>> 80bcf300
Schablone für check_mk-hr_cpu.php fehlt! Dadurch kann der Graph nicht
gemalt werden wegen der rra.cfg.

SNMP-Checks: Es wurde berichtet, dass - wenn die Community falsch ist - 
der Check_MK gruen war, aber die Checks unknown. Sollte es dann nicht
genau umgekehrt sein? Wird der Exit-code von snmpwalk ausgewertet?

MULTISITE:

<<<<<<< HEAD
=======
In manchen View fehlen noch Links, z.B. bei den Hosts: Auf die
Anzahl der Warnungen kann man nicht klicken

>>>>>>> 80bcf300
LARS: Wenn man gerade die Kommandobox auf hat (oder den Filter?) dann sollte
kein Refresh stattfinden. Sonst wird man mitten im Tippen abgewürgt.  Kann man
das mit Javascript hinbekommen? (kann Lars sich hier was überlegen? Man
müsste das im Javascript irgendwie dynamisch machen).  LARS: Hast du eine
Idee, wie man das (einfach) hinbekommen könnte?

LARS: In Opera (Version 10.6) geht in der Sidebar das Scrollen per Mausrad
nicht. Angeblich in Chrome auch nicht.

<<<<<<< HEAD
LARS: Sidebar scrollen: Wenn man ein Snapin packt, mit der Maus scrollt und
dabei die Maus über den Rand des HTML-Bereiches des Browsers rauszieht und
dort loslässt, dann bekommt die Sidebar das nicht mit. Wenn man mit der Maus
wieder reinfährt, ist man - trotz losgelassener Maus - noch im Scrollmodus.
Kann man den aktuellen Status der Maus irgendwie abfragen - so dass man das
verlorengegangene Event kompensieren kann? Oder kommt das Event irgendwo
anders an, wo man es noch abgreifen kann?

Logwatch: was macht man hier bei verteilten Umgebungen?? Muss man das wie
PNP per Proxy anfahren? Was ist aber dann, wenn man dort rumklickt?  Dann hat
man rechts plötzlich ein anderes System. Lösung ist noch nicht in Sicht.
=======
Logwatch: was macht man hier bei verteilten Umgebungen?? Muss man das
wie PNP per Proxy anfahren? Was ist aber dann, wenn man dort rumklickt?
Dann hat man rechts plötzlich ein anderes System. Lösung ist noch nicht
in Sicht.
>>>>>>> 80bcf300

IE8: Multisite view: wenn man den Edit-Knopf nicht hat, dann werden
die Tabs ganz komisch ueber die ganze Breite verteilt.

LIVESTATUS:

Livestatus: group_authorization nicht gesetzt, hat aber Wirkung von
loose. Stimmt hier der Default? Sieht eher aus, als funktioniert das nicht...

Livestatus: Bei bestimmten regulären Ausdrücken in ~~ schmiert Nagios
ab. Ist wohl ein Bug in glibc/regcomp. Weiss nicht, was ich da machen
kann. Beispiel:
GET hosts 
Filter: name ~~ (.*){1,346}[bc] 
Problem ist: Das scheint ein Bug in der glibc zu sein. Ich sehe nicht,
wie ich das verhindern kann.

--------------------------------------------------------------------------------
BUGS beheben ab 1.1.9i1
--------------------------------------------------------------------------------
Livestatus: das Nagios-Debuglog ist nicht reentrant. Livestatus muss ein eigenes
Logfile schreiben. Wir machen das ohne Rotation. Man muss einfach selbst
aufpassen, dass es nicht zu groß wird. Default ist eh aus. Ins Nagios
geloggt wird nur das Starten und Beenden (was ja im Hauptthread läuft).

Windows-Agent: Eventlogeinträge nach UTF-8 kodieren.

Windows-Agent: Memory-Check neu machen. Swap stimmt nicht. Evtl. zwei
getrennte Checks für Memory and Pagefile.

--snmpwalk: Braucht man das translaten noch? Ich arbeite doch jetzt eh
nur noch ohne MIB-Dateien. Das würde das ganze deutlich vereinfachen!

-------------------------------------------------------------------------------
ab 1.1.9i1:
--------------------------------------------------------------------------------
check_mk -X erzwingen. Das -R soll nur noch klappen, wenn kein Configfehler
auftritt.

filesystem_levels rausnehmen. Hinweis, dass check_parameters verwendet
werden soll.

Perfdatenformat per Default auf 'pnp'

Aggregation per Default auf mehrzeilige Ausgabe

Direct rrd updates ganz entfernen.

Inventurchecks: severity per Default auf 1 stellen.

snmp_communities: dictionary nicht mehr verwenden, aus Doku raus, Defaultwert
leere Liste, aus Code raus, Hinweis im ChangeLog. Evtl einen Test mit
Abbruch, wenn immer noch type ist dict.

[""] deprecaten, aus der Doku raus und durch ALL_SERVICES ersetzen

non_bulkwalk_hosts rausschmeissen. Kann man mit NEGATE nachbilden
mit bulkwalk_hosts.

IDEE: Scan-Modus: Wenn man einen Host per SNMP scannt und *keine*
Antwort kommt, dann probiert man einfach alle SNMP-Checks aus.

PNP4Nagios-Popups automatisch einbauen, mit eigenen intelligenten
Icons.

Host- und Serviceicons (icon_image) anzeigen.

--------------------------------------------------------------------------------
UNSCHOENHEITEN
--------------------------------------------------------------------------------

Multisite Bookmarks: Das Snapin speichert immer absolute URLs mit Hostnamen.
Das ist aber doof, wenn man die Bookmarksdatei auf einen anderen Host kopiert
oder mal mit IP-Adresse, mal mit Namen auf Nagios zugreift. Lösung: Beim Speichern
der Bookmarks den gemeinsamen Pfad vorne wegschneiden.

Multisite view 'host': Warum gibt es hier keinen Knopf auf die
Probleme des Hosts? Umgekehrt gibt es so einen Knopf.

Multisite views: Die Zeilenhintergrundfarbe für UNKNOWN passt nicht.
Hier wird statt orange eher gelb und rot verwendet.

Logwatch.py: Wenn die state-Datei korrupt ist, diese neu anlegen und eine
Fakemeldung nach oben schicken, die critical ist.

Multisite: Zeitanzeige der Downtimes (ende) zu ungenau.  "in 6 hrs" ist
blöd. Auch bei Start "19 sec" ist dumm, hier wäre besser (vor 19 sec). Oder
bei Downtimes immer absolute Zeiten angeben? Evtl. Zusatzspalte der Duration.

bulkwalk_hosts: Hier ist der Default None und nicht []. Problem dabei
ist, dass dann ein += nicht funktioniert. Kann man nicht non_bulkwalk_hosts
ganz rausschmeissen und bulkwalk_hosts auf [] setzen? Ausserdem gibt
es ja fuer binaere Hostlisten das NEGATE (=> Doku). In 1.2 einbauen.

--------------------------------------------------------------------------------
IDEEN & VERBESSERUNGEN
--------------------------------------------------------------------------------
Kommando was dringend fehlt: Custom notification (mit force und broadcast)

Neue Spalten für Views: * long_service_output, host_notes

Multisite: Kann man - wenn man Aggregation verwendet - beim normalen
Host einen Link auf den Summary host machen und umgekehrt? Evtl.
hartkodiert in show_view(), falls die Variable host gesetzt ist?

Multisite: icons: das Erkennen der modified_attributes
funktioniert nur halb: Wenn man den Ausgangswert wiederherstellt,
bleibt das Attribut trotzdem modified...
Kann man die modified attributes beim Nagios so einstellen,
dass diese *nicht* bei einem Restart gespeichert werden?
Sonst werden sie nie zurückgesetzt. Oder kann man das evtl.
mit einem Kommando machen? 

    Ja => CHANGE_SVC_MODATTR;<host_name>;<service_description>;<value>
    Eine Datei local.mk, die von backup/restore *nicht* beruecksichtigt wird.

Multisite: Bei einer bestehenden View muss man die Datenquelle umstellen
können, zumindest wenn die neue Datenquelle alle Spalten unterstützt,
die aktuell verwendet werden (und Filter).  Man muss z.B. von hostgroups
auf hostgroups_merged umstellen können. Alles andere ist viel zu umständlich.

Edit view: die Spaltenzahl ist zu niedrig.

Inventur von Linux-NICs: Nur verwendete Karten monitoren.

Doku Windows:
 C:\> lodctr /s:c:\counter.txt
 ==> Holt aus der Registry die Namen und Beschreibungen der
 ganzen Performancecounter :-)

Die Option -d verwendet --cache nicht.

Anstelle der Pipe direkt checkresults-Dateien schreiben

check_mk -C soll Liste von Hosts bekommen können.

Bei Hosts, die kein keine Services haben, eine andere
Host-Schablone nehmen, die den Hostcheck nur on-demand ausführt.

Multisite: man kann bei Comments keine Umlaute eingeben. Diese sind aktuell
verboten, weil Python sonst Exceptions wirft.  Komischerweise kann man
in den Filtern problemlos Umlaute eingeben. Keine Ahnung, wo hier der
Unterschied liegt.

Multisite: ein Filter für Hosts, der dann zuschlägt, wenn ein Host
einen bestimmten Service hat (geht das auch mit Substrings?)

Windows-Agent: Speicherberechung von Swap anpassen und Check mem entsprechend
anpassen, dass er TotalPage und UsedPage verwendet. Im Quellcode ist das schon
drin, der Check muss angepasst werden und auch die Schablone. Evtl. macht
man einen eigenen Check. Oder man löst es über das Check-Item.

check_mk --restore: Löscht er cache und counters? Er sollte nur die
Inhalte löschen. Es könnte nämlich sein, dass es sich nicht um Verzeichnisse,
sondern um Symlinks handelt.

check_mk --uninstall backup.tar.gz: Deinstalliert alle Dateien, die
setup installiert hat. Dazu verwendet man einfach die Pfade, die setup.sh
gespeichert hat (reicht das?). Man wird dabei gezwungen, vorher ein
Backup durchzuführen.

Livestatus-Limit-Header könnte auch einen Bereich erlauben, z.B.:
Limit: 1000 2000 (holt die zweiten Tausend Eintraege...)

Windows: Der Agent sollte die Logmeldungen nach UTF-8 konvertieren. 
Nur wie?

Logwatch: Hier sollte man wirklich einen Teil der Meldung ausgeben.
Kann man evtl. den long_service_output verwenden?

Performance counter: Generell sollten *alle* Counter von Check_MK
behandelt werden mit get_counter und *nicht* als counter in die
RRDs geschrieben, sondern bereits als Rate. Dadurch muss man alle
Graphen einmal wegwerfen. Das ist blöd. Vorteil allerdings: (1)
man kann Perf-O-Meter machen, (2) die Counter-Wrap-Erkennung
verhindert, dass in den RRDs nach einem Reboot utopische Werte
stehen (z.B. für die Kernel counter). (3) Da in den Performancedaten
bereits eine Rate steht, können auch Tools wie NagVis dafür eine
Visualisierung machen.

Multisite: Perf-O-Meter für weitere Checks einbauen.

Logfileansicht: Filter zum Suchen nach Texten.

View editor: Wenn man keine Display columns ausgewaehlt
hat, dann sollte eine Fehlermeldung kommen.

Windows services: Konfiguration von Namen für die Services
über 
  windows_service_aliasses = {
     'ACDSee Lizenzserver' : 'ProductCommunicationService',
  }
Der Schlüssel ist dabei der logische Name. Oder man macht es
umgekert. Verfahren: Als item wird der logische Alias-name
speichert. So taucht dieser dann in der Service-Description
auf. Beim Check kommt der logische Name rein. Mit dem dict
kann ich daraus den physischen berechnen und so die richtige
Zeile finden. Oder ich kann umgekehrt jede Zeile im dict
zum Physischen namen den Alias nachschlagen und so zu Zuordnung
machen.

Livestatus: Bei den Tabellen hosts und services fehlt die
Spalte 'contact_groups'. Man bekommt zwar die Einzelkontakte,
aber nicht die Gruppen. Bei den Nagios-Datenstrukturen gibt
es aber einen passenden Zeiger dafür. Sollte also nicht schwer
sein, das umzusetzen.

Checkboxen: Bei einer View macht man oben einen kleinen Reiter, der eine
Checkbox symbolisiert. Wenn man den anklickt, wir bei jedem Datensatz
zusätzlich eine Checkbox angezeigt. Das wird als Viewoption persistiert und
auch general als Layout-Parameter angeboten. Wenn die Checkboxen sichtbar sind,
werden Kommandos nur noch auf die Datensätze angewandt, welche mit einem
Kreuz markiert sind. Zur Steigerung des Bedienkomforts gibt es einen Knopf,
mit dem man alle Boxen markieren oder leeren kann (evtl. kann man das auch
darüber regeln, dass der Reiter oben nicht zwei, sondern drei Zustände
hat: Checkboxen aus, Checkboxen alle gecheckt, Checkboxen alle leer).
Damit die Checkboxen funktionieren, muss jeder Datensatz eine eindeutige ID
erzeugen können. Dazu gibt es bei jeder Datasource die Information, welche
Spalten das sind. Aktuell gibt es dazu schon "keys". Problem hier ist nur,
dass da noch die Downtime-IDs mitkommen, die man hier nicht braucht. Diese
sollte man irgendwie weglassen können.  Die Checkbox bekommt also also
HTML-Variablennamen die jeweilige ID - irgendwie enkodiert so dass es
keine Probleme mit Sonderzeichen gibt.  Wenn die Schleife der Kommandos
ausgeführt wird, muss ich jeweils noch kontrollieren, ob der Datensatz,
um den es gerade geht, auch gecheckt ist (oder Checkboxen generell aus
sind). Wenn Kein Datensatz gewählt wurde, spucke ich eine Fehlermeldung aus.

Checkboxen(2): [1] Neuer Reiter mit drei Zuständen: keine Checkboxen
alle gecheckt, alle leer. Der Zustand wird als viewoption persistent und
auch bei der View als Parameter eingebaut, so dass der Admin einen Default
vorgeben kann. Evtl. kann die View auch festlegen, ob überhaupt ein Reiter
kommt. [2] Beim Anzeigen eines Layouts muss diese eine extra TD malen,
welches eine Checkbox enthält (wenn der Reiter sichtbar ist).  Der Name der
Checkbox muss über eine eindeutige Zeilen-ID bestimmt sein.  und man muss -
nach der Tabelle - ein eine Javascript-Funktion ausgeben, die das Umschalten
der über das Tab regelt - alle an / alle aus, umschalten.  Das muss dann
per Ajax auch die View-Option umstellen und die Optik des Tabs ändern. Wenn
man auf unsichtbar schaltet, müssen alle Boxen auf gecheckt gesetzt werden,
damit das Kommando auch wirklich auf allen ausgeführt wird. [3] Wenn man
jetzt auf ein Kommando klickt, muss ich bei jedem Datensatz wieder die ID
berechnen. Dann schauen, ob es eine Check-Variable gibt. Falls ja, muss
diese auf "on" stehen, damit das Kommando ausgeführt wird.  Wenn keines
gewält ist, soll ein Hinweis kommen (gelb).

Views: Man könnte eine ASCII-View bauen, die kein HTML ausspuckt, sondern
simples ASCII. Frage ist dabei, was man mit den Paintern macht. Hier müsste
man die sichtbare Information aus den HTML-Tags rausholen, also eine Art
HTML->ASCII Filter programmieren. Auch die Überschrift ist dann betroffen
und die Fusszeile. Analog dazu könnte man sich eine Ausgabe als CSV oder
XML vorstellen. Hintergrund ist eine Art Webservice.

Precompile und Konfigerzeugung: Das könnte auf mehrere CPUs skalieren.
Dazu starten man konfigurierbar viele Threads. Bei Precompiled macht einfach
jeder der N Threads ein N'tel der Hosts. Bei der Konfigerzeugung müsste
man die Konfig zunächst im Speicher erzeugen und dann die Ergebnisse
der 8 Threads am Ende zusammenbauen. Davor muss aber die Umstellung der
Konfigerzeugung gemacht werden, bei der immer ein Host und seine Services
gemeinsam ausgespuckt werden.

Idee zur Umbenennung von Konfig-Parametern: Wenn z.B. eine Konfigvariable
hirn hieß und jetzt sepp heißen soll, dann könnte man dies Deklarieren
in check_mk.py:
renamed_config_vars = [
  ( "hirn", "depp", 1127002033 )
]
Jetzt könnte man vor dem Einlesen der Konfig die Ist-Werte speichern,
und zwar mit Objektreferenzen, um festzustellen, ob der Benutzer
hier etwas geändert hat. Alernativ schaut man nach globals:
# Nach dem Einlesen der Konfig:
for old, new, deadline in renamed_config_vars:
  if old in globals():
      sys.stderr.write("WARNING: Config var '%s' has been renamed to '%s'. Please fix this until %s" % (old, new, strftime(deadline...)))
      if time.time() < deadline:
          eval("%s = '%r'" % (new, eval(old)))
      else:
          sys.stderr.write("You had enough time to fix this. Sorry.\n")
          sys.exit(1)
Auf diese Art funktioniert erstmal alles weiter. Trotzdem wird die Variable
irgendwann planmäßig abgeschaltet.

View options für Painter: Ein Painter hat eine Liste von Painter-Viewoptions.
Dazu gibt es ein dict: painter_view_options["pnpsource"] = { 
( "PNP Timerange", "1", [("0":"4 hours"), ("1", "24 hours"), ... ] )
Vor dem Anzeigen des Layouts ermittle ich alle benötigten View-Options.
Analog zu refersh mache ich Persisitierung und HTML-Variablen-Auswertung
und komme zu einem Ergebnis. Das speichere ich dann in view_option["pnpsource"].
Dies kann der Painter einfach abfragen. Einsatz: PNP-Zeitraum, Darstellung
von Zeitstempeln (Delta/Absolute/Mixed).

Multisite: Wenn man bei einer View einen Filter ausfüllt (user), dann
soll irgendwo ein Icon anzeigen, dass das Resultat gefiltert ist.

Multisite: Hover: Wenn man über einen Painter geht, könnte man eine
Hover aufmachen, der einen weiteren Painter anzeigt. Das macht man
über eine Auswahlbox analog zu der "Link to".

Vorschlag von Bastian: Bei den Views könnte man den Datenbereich (Tabelle)
per Ajax refreshen und müsste nicht die ganze Seite neu aufbauen. Damit
wird ein Bildschirmflimmern vermieden.

Vorschlag(2) von Bastian: 
    Der Agent spuckt zwei neue Zeilen aus:
    StartTime: 127006756
    ..
    ..
    ..
    End Time: 127007654
    
    Check_MK prüft daraus:
    1. Ausführzeit des Agenten
    2. Alter der Daten (z.B. für asynchrone Agenten)
    
    In der main.mk muss man jetzt konfigurieren können, was
    passiert, wenn die Zeiten zu hoch sind. Z.B.:
    
    agent_execution_time_default_levels = (10, 30)
    agent_execution_time_levels = [ 
      # ORACLE-Rechner brauchen länger
      ( (30, 50), ["oracle"], ALL_HOSTS ),
    ]
    
    agent_freshness_default_levels = (5, 10)
    agent_freshness_levels = [
      ( ( 60, 90), [ "async" ], ALL_HOSTS ),
    ]
    
    Das ganze wird geprüft vom Hauptcheck. Wenn bei der
    freshness der kritische Wert zieht, werden die
    Resultate verworfen und die Checks nicht ausgeführt
    
Livestatus soll im Logfile eine Warnung ausgeben, wenn die
environment_macros aktiviert sind.

FreeBSD Agent:
  Auf der Homepage sollte ein Hinweis platziert werden, dass es einen neuen
  Agent gibt. Dieser basiert zwar auf dem Linux Agenten, gibt momentan aber
  wesentlich weniger Daten aus, da die Sektionen noch nicht portiert sind.
  
  Dazu wird eine Beschreibung benötigt, wie dieser zu installieren ist.
  1. inetd installieren
  2. /etc/services hinzufügen:
  check_mk_agent  6556/tcp   # Check_MK's agent
  3. /etc/inetd.conf hinzufügen:
  check_mk_agent  stream  tcp     nowait  root    /usr/bin/check_mk_agent check_mk_agent
  4. inetd neu starten
  -> Eventuell noch ein anderer Pfad für den Agent (?). Gibt es da andere Vorgaben
     auf FreeBSD Systemen?
  
  Die Sektionen/Checks ps und postfix_mailq sind jetzt schon kompatibel.

Idee: Bei SNMP-Checks gibt es manchmal Daten, die sich dynamisch nicht ändern
(z.B. Interfacenamen, etc.). Man könnte diese Daten cachen, so dass sie nicht
jedes mal geholt werden, sondern z.B. nur alle 10 Minuten.

IDEE: Prefetching agent: Der agent soll die Daten schon berechnen kurz bevor
sie abgefragt werden. Das ganze läuft so: Zunächst ermittelt der Agent,
wie lange die Datenberechnung im Schnitt dauert (z.B. über schleichenden
Mittelwert), sagen wir 5 Sekunden. Über den gleichen Wert ermittelt er, wie
oft er abgefragt wird, sagen wir alle 60 Sekunden. Wenn der Agent kontaktiert
wird, kann er dann einen günstigen Zeitpunkt ermitteln, zu dem er beginnt,
die Daten aufzubereiten.  Im Beispiel ist das spätestens 55 Sekunden nach
der letzten Anfrage, mit etwas Puffer kann man z.B. 5 Sekunden früher
beginnen. Das ganze schützt man über ein Lock, so dass wenn das Prefetch
noch nicht begonnen hat oder nicht fertig ist, wenn eine Anfrage kommt,
der Anfrager warten muss. Ergebnis: Auf eine Anfrage kommt im Optimalfall
immer *sofort* ein Ergebnis. Außerdem kann das Berechnen mit nice laufen.
Das könnte man auch in den Windows-Agenten integrieren und so die Probleme
beheben, die auftreten, wenn das System unter hoher Last steht.

Options --list-tags, welche alle Tags ausgibt.

Livestatus: Spalte bei Services und Hosts, die das ausgeführte Kommando
(mit expandierten Makros!) enthaelt.

Multisite: Spalte, die das Kommando (die Befehlszeile) ausgibt.

Multisite: Eine konfigurierbare URL für die Startseite (also
alternativ zum rechten Startframe.

Multisite: Man soll über eine Variable die URL für die rechte
Seite mitgeben können. So kann man direkt auf eine Unterseite
verlinken. Evtl. das sogar abrufbar über ein Icon :-)

Multisite: icon_image von Nagios sollte angezeigt werden

Livestatus: Informationen ueber Eskalationen ausgeben (eigene Tabelle
        oder Anreicherung von contacts, hosts, services)

IPv6-Support in Check_MK:
def lookup_ipaddress(hostname):
    if fake_dns:
        return fake_dns
    elif simulation_mode:
        return "127.0.0.1"
    else:
        ipa = ipaddresses.get(hostname)
        if ipa:
            return ipa
        else:
            #return socket.gethostbyname(hostname)
            #gets only the first address of the first interface...
            for res in socket.getaddrinfo(hostname, None):
                family, socktype, proto, canonname, sockaddr = res
                return sockaddr[0]
Ausserdem kommt check_icmp damit nicht klar. Hier muss dann auf
check_ping ausgewichen werden. 

Wenn eine IP-Adresse nicht aufgelöst werden kann, sollte stattdessen
eine (konfigurierbare) Dummyadresse verwendet werden. Sonst
scheitert check_mk -O, wenn ein DNS-Eintrag verschwindet.

Livestatus: neben custom_variable_names und custom_variable_values
waere noch custom_variables huebsch, welches beides kombiniert.

Disk IO read/write: Zu einem Check zusammenfassen. Einen gemeinsamen
Graphen mit dem Windows-Check erstellen (wo ein Graph eh fehlt).
 
Multisite: Quicksearch evtl. case-insensitive machen?

if/if64: Irgendwie eine Konfigurationsart finden, welche den
Linkstatus nicht prüft bzw. deswegen nicht kritisch wird.
Das kann man evtl. sogar damit kombinieren, dass man alle
ports monitort. Könnte reichen, wenn das Inventur-Konfigurationen
sind.<|MERGE_RESOLUTION|>--- conflicted
+++ resolved
@@ -18,15 +18,12 @@
 --------------------------------------------------------------------------------
 CHECK_MK:
 
-<<<<<<< HEAD
-=======
 Wenn ein Counter Wrap passiert und der check selbst die Exception nicht abfängt,
 dann wird das Ergebnis nicht an Nagios weitergeleitet.
 Der Service wird auch nicht in die aggregierten Services eines
 Summary Hosts aufgenommen. Das kann dazu führen, dass die Anzahl der Services
 in einem Summary-Host variabel ist.
 
->>>>>>> 80bcf300
 Schablone für check_mk-hr_cpu.php fehlt! Dadurch kann der Graph nicht
 gemalt werden wegen der rra.cfg.
 
@@ -36,12 +33,6 @@
 
 MULTISITE:
 
-<<<<<<< HEAD
-=======
-In manchen View fehlen noch Links, z.B. bei den Hosts: Auf die
-Anzahl der Warnungen kann man nicht klicken
-
->>>>>>> 80bcf300
 LARS: Wenn man gerade die Kommandobox auf hat (oder den Filter?) dann sollte
 kein Refresh stattfinden. Sonst wird man mitten im Tippen abgewürgt.  Kann man
 das mit Javascript hinbekommen? (kann Lars sich hier was überlegen? Man
@@ -51,24 +42,9 @@
 LARS: In Opera (Version 10.6) geht in der Sidebar das Scrollen per Mausrad
 nicht. Angeblich in Chrome auch nicht.
 
-<<<<<<< HEAD
-LARS: Sidebar scrollen: Wenn man ein Snapin packt, mit der Maus scrollt und
-dabei die Maus über den Rand des HTML-Bereiches des Browsers rauszieht und
-dort loslässt, dann bekommt die Sidebar das nicht mit. Wenn man mit der Maus
-wieder reinfährt, ist man - trotz losgelassener Maus - noch im Scrollmodus.
-Kann man den aktuellen Status der Maus irgendwie abfragen - so dass man das
-verlorengegangene Event kompensieren kann? Oder kommt das Event irgendwo
-anders an, wo man es noch abgreifen kann?
-
 Logwatch: was macht man hier bei verteilten Umgebungen?? Muss man das wie
 PNP per Proxy anfahren? Was ist aber dann, wenn man dort rumklickt?  Dann hat
 man rechts plötzlich ein anderes System. Lösung ist noch nicht in Sicht.
-=======
-Logwatch: was macht man hier bei verteilten Umgebungen?? Muss man das
-wie PNP per Proxy anfahren? Was ist aber dann, wenn man dort rumklickt?
-Dann hat man rechts plötzlich ein anderes System. Lösung ist noch nicht
-in Sicht.
->>>>>>> 80bcf300
 
 IE8: Multisite view: wenn man den Edit-Knopf nicht hat, dann werden
 die Tabs ganz komisch ueber die ganze Breite verteilt.
