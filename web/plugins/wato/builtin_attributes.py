--- conflicted
+++ resolved
@@ -34,8 +34,7 @@
                        show_in_table = True, 
                        show_in_folder = False)
 
-<<<<<<< HEAD
-declare_host_attribute(TextAttribute("ipaddress", _("IP Address / DNS Name"),
+declare_host_attribute(TextAttribute("ipaddress", _("IP address / DNS Name"),
                        _("In case the name of the host is not resolvable via <tt>/etc/hosts</tt> "
                          "or DNS by your monitoring server, you can specify an explicit IP "
                          "address or a resolvable DNS name of the host here. <b>Note</b>: If you leave "
@@ -45,11 +44,4 @@
                          "dynamic IP addresses."),
                          allow_empty = False), 
                          show_in_table = True, 
-                         show_in_folder = False)
-=======
-declare_host_attribute(IPAddressAttribute("ipaddress", _("IP address"),
-                       _("IP address of the host. Leave emtpy to use automatic "
-                         "hostname lookup. Enter a hostname to use dynamic resoluting "
-                         "during the actual monitoring."), mandatory=True, dnslookup=True),
-                         show_in_table=True, show_in_folder=True)
->>>>>>> 373dd4b4
+                         show_in_folder = False)