#!/usr/bin/python
# -*- encoding: utf-8; py-indent-offset: 4 -*-
# +------------------------------------------------------------------+
# |             ____ _               _        __  __ _  __           |
# |            / ___| |__   ___  ___| | __   |  \/  | |/ /           |
# |           | |   | '_ \ / _ \/ __| |/ /   | |\/| | ' /            |
# |           | |___| | | |  __/ (__|   <    | |  | | . \            |
# |            \____|_| |_|\___|\___|_|\_\___|_|  |_|_|\_\           |
# |                                                                  |
# | Copyright Mathias Kettner 2014             mk@mathias-kettner.de |
# +------------------------------------------------------------------+
#
# This file is part of Check_MK.
# The official homepage is at http://mathias-kettner.de/check_mk.
#
# check_mk is free software;  you can redistribute it and/or modify it
# under the  terms of the  GNU General Public License  as published by
# the Free Software Foundation in version 2.  check_mk is  distributed
# in the hope that it will be useful, but WITHOUT ANY WARRANTY;  with-
# out even the implied warranty of  MERCHANTABILITY  or  FITNESS FOR A
# PARTICULAR PURPOSE. See the  GNU General Public License for more de-
# ails.  You should have  received  a copy of the  GNU  General Public
# License along with GNU Make; see the file  COPYING.  If  not,  write
# to the Free Software Foundation, Inc., 51 Franklin St,  Fifth Floor,
# Boston, MA 02110-1301 USA.


# Prepare builtin-scope for localization function _()
import __builtin__
__builtin__._ = lambda x: x
__builtin__.current_language = None

# Load modules
from mod_python import apache
import sys, os, pprint
from lib import *
import livestatus
import defaults, config, login, userdb, hooks, visuals, default_permissions
try:
    import reporting
except:
    reporting = None

from html_mod_python import *

# Load page handlers
pagehandlers = {}
pagehandlers_dir = defaults.web_dir + "/plugins/pages"
for fn in os.listdir(pagehandlers_dir):
    if fn.endswith(".py"):
        execfile(pagehandlers_dir + "/" + fn)

# prepare local-structure within OMD sites
if defaults.omd_root:
    local_module_path = defaults.omd_root + "/local/share/check_mk/web/htdocs"
    local_locale_path = defaults.omd_root + "/local/share/check_mk/locale"
    if local_module_path not in sys.path:
        sys.path[0:0] = [ local_module_path, defaults.web_dir + "/htdocs" ]
    local_pagehandlers_dir = defaults.omd_root + "/local/share/check_mk/web/plugins/pages"
    if os.path.exists(local_pagehandlers_dir):
        for fn in os.listdir(local_pagehandlers_dir):
            if fn.endswith(".py"):
                execfile(local_pagehandlers_dir + "/" + fn)


# Call the load_plugins() function in all modules
def load_all_plugins():
<<<<<<< HEAD
    for module in [ hooks, userdb, visuals, views, sidebar, dashboard, wato, bi, mobile, notify, webapi ]:
=======
    for module in [ hooks, userdb, views, visuals, sidebar, dashboard,
                    wato, bi, mobile, notify, webapi, reporting ]:
>>>>>>> fa737e52
        try:
            module.load_plugins # just check if this function exists
        except AttributeError:
            pass
        else:
            module.load_plugins()

    # Load reporting plugins (only available in subscription version)
    try:
        reporting.load_plugins()
    except:
        pass

__builtin__.load_all_plugins = load_all_plugins

# Main entry point for all HTTP-requests (called directly by mod_apache)
def handler(req, fields = None, profiling = True):
    req.content_type = "text/html; charset=UTF-8"
    req.header_sent = False

    # Create an object that contains all data about the request and
    # helper functions for creating valid HTML. Parse URI and
    # store results in the request object for later usage.
    html = html_mod_python(req, fields)
    html.enable_debug = config.debug
    html.id = {} # create unique ID for this request
    __builtin__.html = html

    response_code = apache.OK
    try:

        # Ajax-Functions want no HTML output in case of an error but
        # just a plain server result code of 500
        fail_silently = html.has_var("_ajaxid")

        # Webservice functions may decide to get a normal result code
        # but a text with an error message in case of an error
        plain_error = html.has_var("_plain_error")

        config.load_config() # load multisite.mk
        if html.var("debug"): # Debug flag may be set via URL
            config.debug = True
        html.enable_debug = config.debug
        html.set_buffering(config.buffered_http_stream)

        # profiling can be enabled in multisite.mk
        if profiling and config.profile:
            import cProfile # , pstats, sys, StringIO, tempfile
            # the profiler looses the memory about all modules. We need to hand over
            # the request object in the apache module.
            # Ubuntu: install python-profiler when using this feature
            profilefile = defaults.var_dir + "/web/multisite.profile"
            retcode = cProfile.runctx(
                "import index; "
                "index.handler(profile_req, profile_fields, False)",
                {'profile_req': req, 'profile_fields': html.fields}, {}, profilefile)
            file(profilefile + ".py", "w").write(
                "#!/usr/bin/python\n"
                "import pstats\n"
                "stats = pstats.Stats(%r)\n"
                "stats.sort_stats('time').print_stats()\n" % profilefile)
            os.chmod(profilefile + ".py", 0755)
            release_all_locks()
            return apache.OK

        # Make sure all plugins are avaiable as early as possible. At least
        # we need the plugins (i.e. the permissions declared in these) at the
        # time before the first login for generating auth.php.
        load_all_plugins()

        # Detect mobile devices
        if html.has_var("mobile"):
            html.mobile = not not html.var("mobile")
        else:
            user_agent = html.req.headers_in.get('User-Agent', '')
            html.mobile = mobile.is_mobile(user_agent)

        # Redirect to mobile GUI if we are a mobile device and
        # the URL is /
        if html.myfile == "index" and html.mobile:
            html.myfile = "mobile"

        # Get page handler.
        handler = pagehandlers.get(html.myfile, page_not_found)

        # First initialization of the default permissions. Needs to be done before the auth_file
        # (auth.php) ist written (it's done during showing the login page for the first time).
        # Must be loaded before the "automation" call to have the general.* permissions available
        # during automation action processing (e.g. hooks triggered by restart)
        default_permissions.load()

        # Special handling for automation.py. Sorry, this must be hardcoded
        # here. Automation calls bybass the normal authentication stuff
        if html.myfile == "automation":
            try:
                handler()
            except Exception, e:
                html.write(str(e))
            release_all_locks()
            return apache.OK

        # Prepare output format
        output_format = html.var("output_format", "html")
        html.set_output_format(output_format)

        # Is the user set by the webserver? otherwise use the cookie based auth
        if not html.user or type(html.user) != str:
            config.auth_type = 'cookie'
            # When not authed tell the browser to ask for the password
            html.user = login.check_auth()
            if html.user == '':
                if fail_silently:
                    # While api call don't show the login dialog
                    raise MKUnauthenticatedException(_('You are not authenticated.'))

                # Redirect to the login-dialog with the current url as original target
                # Never render the login form directly when accessing urls like "index.py"
                # or "dashboard.py". This results in strange problems.
                if html.myfile != 'login':
                    html.set_http_header('Location',
                        defaults.url_prefix + 'check_mk/login.py?_origtarget=%s' %
                                                html.urlencode(html.makeuri([])))
                    raise apache.SERVER_RETURN, apache.HTTP_MOVED_TEMPORARILY

                # Initialize the i18n for the login dialog. This might be overridden
                # later after user login
                load_language(html.var("lang", config.get_language()))

                # This either displays the login page or validates the information submitted
                # to the login form. After successful login a http redirect to the originally
                # requested page is performed.
                login.page_login(plain_error)
                release_all_locks()
                return apache.OK

        # Call userdb page hooks which are executed on a regular base to e.g. syncronize
        # information withough explicit user triggered actions
        userdb.hook_page()

        # Set all permissions, read site config, and similar stuff
        config.login(html.user)
        html.load_help_visible()

        # Initialize the multiste i18n. This will be replaced by
        # language settings stored in the user profile after the user
        # has been initialized
        load_language(html.var("lang", config.get_language()))

        # All plugins might have to be reloaded due to a language change
        load_all_plugins()

        # Reload default permissions (maybe reload due to language change)
        default_permissions.load()

        # User allowed to login at all?
        if not config.may("general.use"):
            reason = _("You are not authorized to use Check_MK Multisite. Sorry. "
                       "You are logged in as <b>%s</b>.") % config.user_id
            if len(config.user_role_ids):
                reason += _("Your roles are <b>%s</b>. " % ", ".join(config.user_role_ids))
            else:
                reason += _("<b>You do not have any roles.</b> ")
            reason += _("If you think this is an error, "
                        "please ask your administrator to check the permissions configuration.")

            if config.auth_type == 'cookie':
                reason += _('<p>You have been logged out. Please reload the page to re-authenticate.</p>')
                login.del_auth_cookie()

            raise MKAuthException(reason)

        handler()

    except MKUserError, e:
        if plain_error:
            html.write(_("User error") + ": %s\n" % e)
        elif not fail_silently:
            html.header("Invalid User Input")
            html.show_error(unicode(e))
            html.footer()

    except MKAuthException, e:
        if plain_error:
            html.write(_("Authentication error") + ": %s\n" % e)
        elif not fail_silently:
            html.header(_("Permission denied"))
            html.show_error(unicode(e))
            html.footer()

    except MKUnauthenticatedException, e:
        if plain_error:
            html.write(_("Missing authentication credentials") + ": %s\n" % e)
        elif not fail_silently:
            html.header(_("Not authenticated"))
            html.show_error(unicode(e))
            html.footer()
        response_code = apache.HTTP_UNAUTHORIZED

    except MKConfigError, e:
        if plain_error:
            html.write(_("Configuration error") + ": %s\n" % e)
        elif not fail_silently:
            html.header(_("Configuration Error"))
            html.show_error(unicode(e))
            html.footer()
        apache.log_error(_("Configuration error: %s") % (e,), apache.APLOG_ERR)

    except MKGeneralException, e:
        if plain_error:
            html.write(_("General error") + ": %s\n" % e)
        elif not fail_silently:
            html.header(_("Error"))
            html.show_error(unicode(e))
            html.footer()
        # apache.log_error(_("Error: %s") % (e,), apache.APLOG_ERR)

    except livestatus.MKLivestatusNotFoundError, e:
        if plain_error:
            html.write(_("Livestatus-data not found") + ": %s\n" % e)
        elif not fail_silently:
            html.header(_("Data not found"))
            html.show_error(_("The following query produced no output:\n<pre>\n%s</pre>\n") % \
                    e.query)
            html.footer()
        response_code = apache.HTTP_NOT_FOUND

    except livestatus.MKLivestatusException, e:
        if plain_error:
            html.write(_("Livestatus problem") + ": %s\n" % e)
        elif not fail_silently:
            html.header(_("Livestatus problem"))
            html.show_error(_("Livestatus problem: %s") % e)
            html.footer()
        else:
            response_code = apache.HTTP_BAD_GATEWAY

    except (apache.SERVER_RETURN,
            (apache.SERVER_RETURN, apache.HTTP_UNAUTHORIZED),
            (apache.SERVER_RETURN, apache.HTTP_MOVED_TEMPORARILY)):
        release_all_locks()
        html.live = None
        raise

    except Exception, e:
        html.unplug()
        apache.log_error("%s %s %s" % (req.uri, _('Internal error') + ':', e), apache.APLOG_ERR) # log in all cases
        if plain_error:
            html.write(_("Internal error") + ": %s\n" % html.attrencode(e))
        elif not fail_silently:
            html.header(_("Internal error"))
            if config.debug:
                html.show_error("%s: %s<pre>%s</pre>" %
                    (_('Internal error'), html.attrencode(e), html.attrencode(format_exception())))
            else:
                url = html.makeuri([("debug", "1")])
                html.show_error("%s: %s (<a href=\"%s\">%s</a>)" % (_('Internal error') + ':', html.attrencode(e), url, _('Retry with debug mode')))
            html.footer()
        response_code = apache.OK

    release_all_locks()
    html.live = None # disconnects from livestatus
    return response_code

def page_not_found():
    if html.has_var("_plain_error"):
        html.write(_("Page not found"))
    else:
        html.header(_("Page not found"))
        html.show_error(_("This page was not found. Sorry."))
    html.footer()<|MERGE_RESOLUTION|>--- conflicted
+++ resolved
@@ -65,12 +65,8 @@
 
 # Call the load_plugins() function in all modules
 def load_all_plugins():
-<<<<<<< HEAD
-    for module in [ hooks, userdb, visuals, views, sidebar, dashboard, wato, bi, mobile, notify, webapi ]:
-=======
-    for module in [ hooks, userdb, views, visuals, sidebar, dashboard,
+    for module in [ hooks, userdb, visuals, views, sidebar, dashboard,
                     wato, bi, mobile, notify, webapi, reporting ]:
->>>>>>> fa737e52
         try:
             module.load_plugins # just check if this function exists
         except AttributeError:
