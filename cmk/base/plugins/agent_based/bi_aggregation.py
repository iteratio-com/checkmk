#!/usr/bin/env python3
# -*- coding: utf-8 -*-
# Copyright (C) 2019 tribe29 GmbH - License: GNU General Public License v2
# This file is part of Checkmk (https://checkmk.com). It is subject to the terms and
# conditions defined in the file COPYING, which is part of this source code package.
import ast
from typing import Any, Mapping

from cmk.utils.type_defs import state_markers  # pylint: disable=cmk-module-layer-violation

from .agent_based_api.v1 import register, Result, Service, State
from .agent_based_api.v1.type_defs import CheckResult, DiscoveryResult, StringTable

Section = Mapping[str, Any]


def parse_bi_aggregation(string_table: StringTable) -> Section:
    parsed = {}
    for line in string_table:
        parsed.update(ast.literal_eval(line[0]))
    return parsed


register.agent_section(
    name="bi_aggregation",
    parse_function=parse_bi_aggregation,
)


def discover_bi_aggregation(section: Section) -> DiscoveryResult:
    for aggr_name in section:
        yield Service(item=aggr_name)


def render_bi_infos(infos):
    if not infos:
        return None

    own_infos, nested_infos = infos
    lines = []
    if "error" in own_infos:
        lines.append(
            "%s %s" % (state_markers[own_infos["error"]["state"]], own_infos["error"]["output"])
        )
    if "custom" in own_infos:
        lines.append(own_infos["custom"]["output"])

    for nested_info in nested_infos:
        nested_lines = render_bi_infos(nested_info)
        for idx, line in enumerate(nested_lines):
            if idx == 0:
                lines.append("+-- %s" % line)
            else:
                lines.append("| %s" % line)

    return lines


def check_bi_aggregation(item: str, section: Section) -> CheckResult:
    if not (bi_data := section.get(item)):
        return

    overall_state = bi_data["state_computed_by_agent"]
    yield Result(
        state=State(overall_state),
        summary="Aggregation state: %s" % ["Ok", "Warning", "Critical", "Unknown"][overall_state],
    )

    yield Result(
        state=State.OK,
        summary="In downtime: %s" % ("yes" if bi_data["in_downtime"] else "no"),
    )
    yield Result(
        state=State.OK,
        summary="Acknowledged: %s" % ("yes" if bi_data["acknowledged"] else "no"),
    )

    if bi_data["infos"]:
        infos = ["", "Aggregation Errors"]
        infos.extend(render_bi_infos(bi_data["infos"]))
        yield Result(state=State.OK, notice="\n".join(infos))


<<<<<<< HEAD
def check_cluster_bi_aggregation(item: str, section: Mapping[str, Section]) -> CheckResult:
=======
def check_cluster_bi_aggregation(item: str, section: Section) -> CheckResult:
>>>>>>> f9ddf126
    for node, node_section in section.items():
        if node_section.get(item):
            yield Result(state=State.OK, summary=f"[{node}]")
            yield from check_bi_aggregation(item, node_section)


register.check_plugin(
    name="bi_aggregation",
    service_name="Aggr %s",
    discovery_function=discover_bi_aggregation,
    check_function=check_bi_aggregation,
    cluster_check_function=check_cluster_bi_aggregation
)<|MERGE_RESOLUTION|>--- conflicted
+++ resolved
@@ -81,11 +81,7 @@
         yield Result(state=State.OK, notice="\n".join(infos))
 
 
-<<<<<<< HEAD
-def check_cluster_bi_aggregation(item: str, section: Mapping[str, Section]) -> CheckResult:
-=======
-def check_cluster_bi_aggregation(item: str, section: Section) -> CheckResult:
->>>>>>> f9ddf126
+def check_cluster_bi_aggregation(item, section):
     for node, node_section in section.items():
         if node_section.get(item):
             yield Result(state=State.OK, summary=f"[{node}]")
@@ -97,5 +93,5 @@
     service_name="Aggr %s",
     discovery_function=discover_bi_aggregation,
     check_function=check_bi_aggregation,
-    cluster_check_function=check_cluster_bi_aggregation
+    cluster_check_function=check_cluster_bi_aggregation,
 )