--- conflicted
+++ resolved
@@ -22,14 +22,6 @@
 # License along with GNU Make; see the file  COPYING.  If  not,  write
 # to the Free Software Foundation, Inc., 51 Franklin St,  Fifth Floor,
 # Boston, MA 02110-1301 USA.
-
-
-# ACHTUNG: NAGIOS startet nach einem Reboot nicht, weil das temp-
-# Verzeichnis fehlt. Dazu braucht man noch folgende Befehle
-# im Startskript:
-# mkdir -p /var/spool/nagios/{tmp,checkresults}
-# chown nagios.nagios /var/spool/nagios/{tmp,checkresults}
-# --> Am besten hier ein eigenes besseres Startskript generieren!
 
 
 
@@ -387,13 +379,8 @@
 
 # Modify init-script: It must create the temp directory,
 # as it is in a tmpfs...
-<<<<<<< HEAD
 sed -i -e '/^[[:space:]]start)/a                mkdir -p /var/spool/nagios/tmp /var/spool/nagios/checkresults' \
        -e '/^[[:space:]]start)/a                chown nagios.nagios /var/spool/nagios/tmp /var/spool/nagios/checkresults' /etc/init.d/nagios
-=======
-sed -i -e '/^[[:space:]]start)/a/               mkdir -p /var/spool/nagios/tmp /var/spool/nagios/checkresults' \
-       -e '/^[[:space:]]start)/a/               chown nagios.nagios /var/spool/nagios/tmp /var/spool/nagios/checkresults' /etc/init.d/nagios
->>>>>>> 610d186c
 
 # Make CGIs display addons in right frame, not in a new window
 sed -i 's/_blank/main/g' cgi.cfg
