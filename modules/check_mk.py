#!/usr/bin/python
# -*- encoding: utf-8; py-indent-offset: 4 -*-
# +------------------------------------------------------------------+
# |             ____ _               _        __  __ _  __           |
# |            / ___| |__   ___  ___| | __   |  \/  | |/ /           |
# |           | |   | '_ \ / _ \/ __| |/ /   | |\/| | ' /            |
# |           | |___| | | |  __/ (__|   <    | |  | | . \            |
# |            \____|_| |_|\___|\___|_|\_\___|_|  |_|_|\_\           |
# |                                                                  |
# | Copyright Mathias Kettner 2013             mk@mathias-kettner.de |
# +------------------------------------------------------------------+
#
# This file is part of Check_MK.
# The official homepage is at http://mathias-kettner.de/check_mk.
#
# check_mk is free software;  you can redistribute it and/or modify it
# under the  terms of the  GNU General Public License  as published by
# the Free Software Foundation in version 2.  check_mk is  distributed
# in the hope that it will be useful, but WITHOUT ANY WARRANTY;  with-
# out even the implied warranty of  MERCHANTABILITY  or  FITNESS FOR A
# PARTICULAR PURPOSE. See the  GNU General Public License for more de-
# ails.  You should have  received  a copy of the  GNU  General Public
# License along with GNU Make; see the file  COPYING.  If  not,  write
# to the Free Software Foundation, Inc., 51 Franklin St,  Fifth Floor,
# Boston, MA 02110-1301 USA.

import os, sys, socket, time, getopt, glob, re, stat, py_compile, urllib, inspect

# These variable will be substituted at 'make dist' time
check_mk_version  = '(inofficial)'

# Some things have to be done before option parsing and might
# want to output some verbose messages.
g_profile      = None
g_profile_path = 'profile.out'

if __name__ == "__main__":
    opt_debug        = '--debug' in sys.argv[1:]
    opt_verbose      = '-v' in sys.argv[1:] or '--verbose' in sys.argv[1:]
    if '--profile' in sys.argv[1:]:
        import cProfile
        g_profile = cProfile.Profile()
        g_profile.enable()
        if opt_verbose:
            sys.stderr.write("Enabled profiling.\n")

else:
    opt_verbose = False
    opt_debug = False

# are we running OMD? If yes, honor local/ hierarchy
omd_root = os.getenv("OMD_ROOT", None)
if omd_root:
    local_share              = omd_root + "/local/share/check_mk"
    local_checks_dir         = local_share + "/checks"
    local_notifications_dir  = local_share + "/notifications"
    local_check_manpages_dir = local_share + "/checkman"
    local_agents_dir         = local_share + "/agents"
    local_mibs_dir           = local_share + "/mibs"
    local_web_dir            = local_share + "/web"
    local_pnp_templates_dir  = local_share + "/pnp-templates"
    local_doc_dir            = omd_root + "/local/share/doc/check_mk"
    local_locale_dir         = local_share + "/locale"
else:
    local_checks_dir         = None
    local_notifications_dir  = None
    local_check_manpages_dir = None
    local_agents_dir         = None
    local_mibs_dir           = None
    local_web_dir            = None
    local_pnp_templates_dir  = None
    local_doc_dir            = None
    local_locale_dir         = None

#   +----------------------------------------------------------------------+
#   |        ____       _   _                                              |
#   |       |  _ \ __ _| |_| |__  _ __   __ _ _ __ ___   ___  ___          |
#   |       | |_) / _` | __| '_ \| '_ \ / _` | '_ ` _ \ / _ \/ __|         |
#   |       |  __/ (_| | |_| | | | | | | (_| | | | | | |  __/\__ \         |
#   |       |_|   \__,_|\__|_| |_|_| |_|\__,_|_| |_| |_|\___||___/         |
#   |                                                                      |
#   +----------------------------------------------------------------------+

# Pathnames, directories   and  other  settings.  All  these  settings
# should be  overriden by  /usr/share/check_mk/modules/defaults, which
# is created by setup.sh. The user might override those values again
# in main.mk

default_config_dir                 = '/etc/check_mk'
check_mk_configdir                 = default_config_dir + "/conf.d"
checks_dir                         = '/usr/share/check_mk/checks'
notifications_dir                  = '/usr/share/check_mk/notifications'
agents_dir                         = '/usr/share/check_mk/agents'
check_manpages_dir                 = '/usr/share/doc/check_mk/checks'
modules_dir                        = '/usr/share/check_mk/modules'
var_dir                            = '/var/lib/check_mk'
autochecksdir                      = var_dir + '/autochecks'
snmpwalks_dir                      = var_dir + '/snmpwalks'
precompiled_hostchecks_dir         = var_dir + '/precompiled'
counters_directory                 = var_dir + '/counters'
tcp_cache_dir                      = var_dir + '/cache'
logwatch_dir                       = var_dir + '/logwatch'
nagios_objects_file                = var_dir + '/check_mk_objects.cfg'
nagios_command_pipe_path           = '/usr/local/nagios/var/rw/nagios.cmd'
check_result_path                  = '/usr/local/nagios/var/spool/checkresults'
www_group                          = None # unset
nagios_startscript                 = '/etc/init.d/nagios'
nagios_binary                      = '/usr/sbin/nagios'
nagios_config_file                 = '/etc/nagios/nagios.cfg'
logwatch_notes_url                 = "/nagios/logwatch.php?host=%s&file=%s"
rrdcached_socket                   = None # used by prediction.py
rrd_path                           = None # used by prediction.py

def verbose(t):
    if opt_verbose:
        sys.stderr.write(t)
        sys.stderr.flush()


# During setup a file called defaults is created in the modules
# directory.  In this file all directories are configured.  We need to
# read in this file first. It tells us where to look for our
# configuration file. In python argv[0] always contains the directory,
# even if the binary lies in the PATH and is called without
# '/'. This allows us to find our directory by taking everything up to
# the first '/'

# Allow to specify defaults file on command line (needed for OMD)
if len(sys.argv) >= 2 and sys.argv[1] == '--defaults':
    defaults_path = sys.argv[2]
    del sys.argv[1:3]
elif __name__ == "__main__":
    defaults_path = os.path.dirname(sys.argv[0]) + "/defaults"

try:
    execfile(defaults_path)
except Exception, e:
    sys.stderr.write(("ERROR: Cannot read installation settings of check_mk.\n%s\n\n"+
                      "During setup the file '%s'\n"+
                      "should have been created. Please make sure that that file\n"+
                      "exists, is readable and contains valid Python code.\n") %
                     (e, defaults_path))
    sys.exit(3)

# Now determine the location of the directory containing main.mk. It
# is searched for at several places:
#
# 1. if present - the option '-c' specifies the path to main.mk
# 2. in the default_config_dir (that path should be present in modules/defaults)


if __name__ == "__main__":
    try:
        i = sys.argv.index('-c')
        if i > 0 and i < len(sys.argv)-1:
            check_mk_configfile = sys.argv[i+1]
            parts = check_mk_configfile.split('/')
            if len(parts) > 1:
                check_mk_basedir = check_mk_configfile.rsplit('/',1)[0]
            else:
                check_mk_basedir = "." # no / contained in filename

            if not os.path.exists(check_mk_basedir):
                sys.stderr.write("Directory %s does not exist.\n" % check_mk_basedir)
                sys.exit(1)

            if not os.path.exists(check_mk_configfile):
                sys.stderr.write("Missing configuration file %s.\n" % check_mk_configfile)
                sys.exit(1)
        else:
            sys.stderr.write("Missing argument to option -c.\n")
            sys.exit(1)

    except ValueError:
        if not os.path.exists(default_config_dir + "/main.mk"):
            sys.stderr.write("Missing main configuration file %s/main.mk\n" % default_config_dir)
            sys.exit(4)
        check_mk_basedir = default_config_dir
        check_mk_configfile = check_mk_basedir + "/main.mk"

    except SystemExit, exitcode:
        sys.exit(exitcode)

else:
    check_mk_basedir = default_config_dir
    check_mk_configfile = default_config_dir + "/main.mk"


#   +----------------------------------------------------------------------+
#   |        ____       _     ____        __             _ _               |
#   |       / ___|  ___| |_  |  _ \  ___ / _| __ _ _   _| | |_ ___         |
#   |       \___ \ / _ \ __| | | | |/ _ \ |_ / _` | | | | | __/ __|        |
#   |        ___) |  __/ |_  | |_| |  __/  _| (_| | |_| | | |_\__ \        |
#   |       |____/ \___|\__| |____/ \___|_|  \__,_|\__,_|_|\__|___/        |
#   |                                                                      |
#   +----------------------------------------------------------------------+

# Before we read the configuration files we create default settings
# for all variables. The user can easily override them.

# define magic keys for use in host extraconf lists
PHYSICAL_HOSTS = [ '@physical' ] # all hosts but not clusters
CLUSTER_HOSTS  = [ '@cluster' ]  # all cluster hosts
ALL_HOSTS      = [ '@all' ]      # physical and cluster hosts
ALL_SERVICES   = [ "" ]          # optical replacement"
NEGATE         = '@negate'       # negation in boolean lists

# Basic Settings
monitoring_core                    = "nagios" # other option: "cmc"
agent_port                         = 6556
agent_ports                        = []
snmp_ports                         = [] # UDP ports used for SNMP
tcp_connect_timeout                = 5.0
use_dns_cache                      = True # prevent DNS by using own cache file
delay_precompile                   = False  # delay Python compilation to Nagios execution
restart_locking                    = "abort" # also possible: "wait", None
check_submission                   = "file" # alternative: "pipe"
aggr_summary_hostname              = "%s-s"
agent_min_version                  = 0 # warn, if plugin has not at least version
check_max_cachefile_age            = 0 # per default do not use cache files when checking
cluster_max_cachefile_age          = 90   # secs.
piggyback_max_cachefile_age        = 3600  # secs
piggyback_translation              = [] # Ruleset for translating piggyback host names
simulation_mode                    = False
agent_simulator                    = False
perfdata_format                    = "pnp" # also possible: "standard"
check_mk_perfdata_with_times       = True
debug_log                          = None
monitoring_host                    = None # deprecated
max_num_processes                  = 50

# SNMP communities and encoding
has_inline_snmp                    = False # is set to True by inline_snmp module, when available
use_inline_snmp                    = False
snmp_default_community             = 'public'
snmp_communities                   = []
snmp_timing                        = []
snmp_character_encodings           = []
explicit_snmp_communities          = {} # override the rule based configuration

# Inventory and inventory checks
inventory_check_interval           = None # Nagios intervals (4h = 240)
inventory_check_severity           = 1    # warning
inventory_max_cachefile_age        = 120  # secs.
always_cleanup_autochecks          = True

# Nagios templates and other settings concerning generation
# of Nagios configuration files. No need to change these values.
# Better adopt the content of the templates
host_template                      = 'check_mk_host'
cluster_template                   = 'check_mk_cluster'
pingonly_template                  = 'check_mk_pingonly'
active_service_template            = 'check_mk_active'
inventory_check_template           = 'check_mk_inventory'
passive_service_template           = 'check_mk_passive'
passive_service_template_perf      = 'check_mk_passive_perf'
summary_service_template           = 'check_mk_summarized'
service_dependency_template        = 'check_mk'
default_host_group                 = 'check_mk'
generate_hostconf                  = True
generate_dummy_commands            = True
dummy_check_commandline            = 'echo "ERROR - you did an active check on this service - please disable active checks" && exit 1'
nagios_illegal_chars               = '`;~!$%^&*|\'"<>?,()='

# Data to be defined in main.mk
checks                               = []
static_checks                        = {}
check_parameters                     = []
checkgroup_parameters                = {}
legacy_checks                        = [] # non-WATO variant of legacy checks
active_checks                        = {} # WATO variant for fully formalized checks
special_agents                       = {} # WATO variant for datasource_programs
custom_checks                        = [] # WATO variant for free-form custom checks without formalization
all_hosts                            = []
host_paths                           = {}
snmp_hosts                           = [ (['snmp'], ALL_HOSTS) ]
tcp_hosts                            = [ (['tcp'], ALL_HOSTS), (NEGATE, ['snmp'], ALL_HOSTS), (['!ping'], ALL_HOSTS) ]
bulkwalk_hosts                       = []
snmpv2c_hosts                        = []
snmp_without_sys_descr               = []
usewalk_hosts                        = []
dyndns_hosts                         = [] # use host name as ip address for these hosts
ignored_checktypes                   = [] # exclude from inventory
ignored_services                     = [] # exclude from inventory
ignored_checks                       = [] # exclude from inventory
host_groups                          = []
service_groups                       = []
service_contactgroups                = []
service_notification_periods         = [] # deprecated, will be removed soon.
host_notification_periods            = [] # deprecated, will be removed soon.
host_contactgroups                   = []
parents                              = []
define_hostgroups                    = None
define_servicegroups                 = None
define_contactgroups                 = None
contactgroup_members                 = {}
contacts                             = {}
timeperiods                          = {} # needed for WATO
clusters                             = {}
clustered_services                   = []
clustered_services_of                = {} # new in 1.1.4
datasource_programs                  = []
service_aggregations                 = []
service_dependencies                 = []
non_aggregated_hosts                 = []
aggregate_check_mk                   = False
aggregation_output_format            = "multiline" # new in 1.1.6. Possible also: "multiline"
summary_host_groups                  = []
summary_service_groups               = [] # service groups for aggregated services
summary_service_contactgroups        = [] # service contact groups for aggregated services
summary_host_notification_periods    = []
summary_service_notification_periods = []
ipaddresses                          = {} # mapping from hostname to ipaddress
only_hosts                           = None
distributed_wato_site                = None # used by distributed WATO
extra_host_conf                      = {}
extra_summary_host_conf              = {}
extra_service_conf                   = {}
extra_summary_service_conf           = {}
extra_nagios_conf                    = ""
service_descriptions                 = {}
donation_hosts                       = []
donation_command                     = 'mail -r checkmk@yoursite.de  -s "Host donation %s" donatehosts@mathias-kettner.de' % check_mk_version
scanparent_hosts                     = [ ( ALL_HOSTS ) ]
host_attributes                      = {} # needed by WATO, ignored by Check_MK
ping_levels                          = [] # special parameters for host/PING check_command
host_check_commands                  = [] # alternative host check instead of check_icmp
check_mk_exit_status                 = [] # Rule for specifying CMK's exit status in case of various errors
check_periods                        = []
snmp_check_interval                  = []


# global variables used to cache temporary values (not needed in check_mk_base)
ip_to_hostname_cache = None
# in memory cache, contains permanently cached ipaddresses from ipaddresses.cache during runtime
g_ip_lookup_cache = None

# The following data structures will be filled by the various checks
# found in the checks/ directory.
check_info                         = {} # all known checks
checkgroup_of                      = {} # groups of checks with compatible parametration
check_includes                     = {} # library files needed by checks
precompile_params                  = {} # optional functions for parameter precompilation, look at df for an example
check_default_levels               = {} # dictionary-configured checks declare their default level variables here
factory_settings                   = {} # factory settings for dictionary-configured checks
check_config_variables             = [] # variables (names) in checks/* needed for check itself
snmp_info                          = {} # whichs OIDs to fetch for which check (for tabular information)
snmp_scan_functions                = {} # SNMP autodetection
active_check_info                  = {} # definitions of active "legacy" checks
special_agent_info                 = {}


# Now include the other modules. They contain everything that is needed
# at check time (and many of what is also needed at administration time).
try:
    modules =  [ 'check_mk_base', 'snmp', 'notify', 'prediction', 'cmc', 'inline_snmp' ]
    for module in modules:
        filename = modules_dir + "/" + module + ".py"
        if os.path.exists(filename):
            execfile(filename)

except Exception, e:
    sys.stderr.write("Cannot read file %s: %s\n" % (filename, e))
    sys.exit(5)


#   +----------------------------------------------------------------------+
#   |     ____ _               _      _          _                         |
#   |    / ___| |__   ___  ___| | __ | |__   ___| |_ __   ___ _ __ ___     |
#   |   | |   | '_ \ / _ \/ __| |/ / | '_ \ / _ \ | '_ \ / _ \ '__/ __|    |
#   |   | |___| | | |  __/ (__|   <  | | | |  __/ | |_) |  __/ |  \__ \    |
#   |    \____|_| |_|\___|\___|_|\_\ |_| |_|\___|_| .__/ \___|_|  |___/    |
#   |                                             |_|                      |
#   |                                                                      |
#   | These functions are used by some checks at administration time.      |
#   +----------------------------------------------------------------------+

# The function no_inventory_possible is as stub function used for
# those checks that do not support inventory. It must be known before
# we read in all the checks
def no_inventory_possible(checkname, info):
    sys.stderr.write("Sorry. No inventory possible for check type %s.\n" % checkname)
    sys.exit(3)


#   +----------------------------------------------------------------------+
#   |       _                    _        _               _                |
#   |      | |    ___   __ _  __| |   ___| |__   ___  ___| | _____         |
#   |      | |   / _ \ / _` |/ _` |  / __| '_ \ / _ \/ __| |/ / __|        |
#   |      | |__| (_) | (_| | (_| | | (__| | | |  __/ (__|   <\__ \        |
#   |      |_____\___/ \__,_|\__,_|  \___|_| |_|\___|\___|_|\_\___/        |
#   |                                                                      |
#   +----------------------------------------------------------------------+

# Now read in all checks. Note: this is done *before* reading the
# configuration, because checks define variables with default
# values. The user can override those variables in his configuration.
# Do not read in the checks if check_mk is called as module

if __name__ == "__main__":
    filelist = glob.glob(checks_dir + "/*")
    filelist.sort()

    # read local checks *after* shipped ones!
    if local_checks_dir:
        local_files = glob.glob(local_checks_dir + "/*")
        local_files.sort()
        filelist += local_files

    # read include files always first, but still in the sorted
    # order with local ones last (possibly overriding variables)
    filelist = [ f for f in filelist if f.endswith(".include") ] + \
               [ f for f in filelist if not f.endswith(".include") ]

    for f in filelist:
        if not f.endswith("~"): # ignore emacs-like backup files
            try:
                execfile(f)
            except Exception, e:
                sys.stderr.write("Error in plugin file %s: %s\n" % (f, e))
                if opt_debug:
                    raise
                sys.exit(5)

    # Now convert check_info to new format.
    convert_check_info()



#   +----------------------------------------------------------------------+
#   |                    ____ _               _                            |
#   |                   / ___| |__   ___  ___| | _____                     |
#   |                  | |   | '_ \ / _ \/ __| |/ / __|                    |
#   |                  | |___| | | |  __/ (__|   <\__ \                    |
#   |                   \____|_| |_|\___|\___|_|\_\___/                    |
#   |                                                                      |
#   +----------------------------------------------------------------------+

def output_check_info():
    print "Available check types:"
    print
    print "                      plugin   perf-  in- "
    print "Name                  type     data   vent.  service description"
    print "-------------------------------------------------------------------------"

    checks_sorted = check_info.items()
    checks_sorted.sort()
    for check_type, check in checks_sorted:
        try:
            if check.get("has_perfdata", False):
                p = tty_green + tty_bold + "yes" + tty_normal
            else:
                p = "no"
            if check["inventory_function"] == None:
                i = "no"
            else:
                i = tty_blue + tty_bold + "yes" + tty_normal

            if check_uses_snmp(check_type):
                typename = tty_magenta + "snmp" + tty_normal
            else:
                typename = tty_yellow + "tcp " + tty_normal

            print (tty_bold + "%-19s" + tty_normal + "   %s     %-3s    %-3s    %s") % \
                  (check_type, typename, p, i, check["service_description"])
        except Exception, e:
            sys.stderr.write("ERROR in check_type %s: %s\n" % (check_type, e))



#   +----------------------------------------------------------------------+
#   |              _   _           _     _                                 |
#   |             | | | | ___  ___| |_  | |_ __ _  __ _ ___                |
#   |             | |_| |/ _ \/ __| __| | __/ _` |/ _` / __|               |
#   |             |  _  | (_) \__ \ |_  | || (_| | (_| \__ \               |
#   |             |_| |_|\___/|___/\__|  \__\__,_|\__, |___/               |
#   |                                             |___/                    |
#   +----------------------------------------------------------------------+

def strip_tags(host_or_list):
    if type(host_or_list) == list:
        return [ strip_tags(h) for h in host_or_list ]
    else:
        return host_or_list.split("|")[0]

def tags_of_host(hostname):
    return hosttags.get(hostname, [])

# Check if a host fullfills the requirements of a tags
# list. The host must have all tags in the list, except
# for those negated with '!'. Those the host must *not* have!
# New in 1.1.13: a trailing + means a prefix match
def hosttags_match_taglist(hosttags, required_tags):
    for tag in required_tags:
        if len(tag) > 0 and tag[0] == '!':
            negate = True
            tag = tag[1:]
        else:
            negate = False

        if tag and tag[-1] == '+':
            tag = tag[:-1]
            matches = False
            for t in hosttags:
                if t.startswith(tag):
                    matches = True
                    break

        else:
            matches = (tag in hosttags)

        if matches == negate:
            return False

    return True

#   +----------------------------------------------------------------------+
#   |         _                                    _   _                   |
#   |        / \   __ _  __ _ _ __ ___  __ _  __ _| |_(_) ___  _ __        |
#   |       / _ \ / _` |/ _` | '__/ _ \/ _` |/ _` | __| |/ _ \| '_ \       |
#   |      / ___ \ (_| | (_| | | |  __/ (_| | (_| | |_| | (_) | | | |      |
#   |     /_/   \_\__, |\__, |_|  \___|\__, |\__,_|\__|_|\___/|_| |_|      |
#   |             |___/ |___/          |___/                               |
#   +----------------------------------------------------------------------+

# Checks if a host has service aggregations
def host_is_aggregated(hostname):
    if not service_aggregations:
        return False

    # host might by explicitly configured as not aggregated
    if in_binary_hostlist(hostname, non_aggregated_hosts):
        return False

    # convert into host_conf_list suitable for host_extra_conf()
    host_conf_list = [ entry[:-1] for entry in service_aggregations ]
    is_aggr = len(host_extra_conf(hostname, host_conf_list)) > 0
    return is_aggr

# Determines the aggregated service name for a given
# host and service description. Returns "" if the service
# is not aggregated
def aggregated_service_name(hostname, servicedesc):
    if not service_aggregations:
        return ""

    for entry in service_aggregations:
        if len(entry) == 3:
            aggrname, hostlist, pattern = entry
            tags = []
        elif len(entry) == 4:
            aggrname, tags, hostlist, pattern = entry
        else:
            raise MKGeneralException("Invalid entry '%r' in service_aggregations: must have 3 or 4 entries" % entry)

        if len(hostlist) == 1 and hostlist[0] == "":
            sys.stderr.write('WARNING: deprecated hostlist [ "" ] in service_aggregations. Please use all_hosts instead\n')

        if hosttags_match_taglist(tags_of_host(hostname), tags) and \
           in_extraconf_hostlist(hostlist, hostname):
            if type(pattern) != str:
                raise MKGeneralException("Invalid entry '%r' in service_aggregations:\n "
                                         "service specification must be a string, not %s.\n" %
                                         (entry, pattern))
            matchobject = re.search(pattern, servicedesc)
            if matchobject:
                try:
                    item = matchobject.groups()[-1]
                    return aggrname % item
                except:
                    return aggrname
    return ""

#   .--Helpers-------------------------------------------------------------.
#   |                  _   _      _                                        |
#   |                 | | | | ___| |_ __   ___ _ __ ___                    |
#   |                 | |_| |/ _ \ | '_ \ / _ \ '__/ __|                   |
#   |                 |  _  |  __/ | |_) |  __/ |  \__ \                   |
#   |                 |_| |_|\___|_| .__/ \___|_|  |___/                   |
#   |                              |_|                                     |
#   +----------------------------------------------------------------------+
#   | Misc functions which do not belong to any other topic                |
#   '----------------------------------------------------------------------'

def is_tcp_host(hostname):
    return in_binary_hostlist(hostname, tcp_hosts)

def is_ping_host(hostname):
    return not is_snmp_host(hostname) and not is_tcp_host(hostname)

def check_period_of(hostname, service):
    periods = service_extra_conf(hostname, service, check_periods)
    if periods:
        period = periods[0]
        if period == "24X7":
            return None
        else:
            return period
    else:
        return None

def check_interval_of(hostname, checkname):
    if not check_uses_snmp(checkname):
        return # no values at all for non snmp checks
    for match, minutes in host_extra_conf(hostname, snmp_check_interval):
        if match is None or match == checkname:
            return minutes # use first match

#   +----------------------------------------------------------------------+
#   |                      ____  _   _ __  __ ____                         |
#   |                     / ___|| \ | |  \/  |  _ \                        |
#   |                     \___ \|  \| | |\/| | |_) |                       |
#   |                      ___) | |\  | |  | |  __/                        |
#   |                     |____/|_| \_|_|  |_|_|                           |
#   |                                                                      |
#   +----------------------------------------------------------------------+

# Determine SNMP community for a specific host.  It the host is found
# int the map snmp_communities, that community is returned. Otherwise
# the snmp_default_community is returned (wich is preset with
# "public", but can be overridden in main.mk
def snmp_credentials_of(hostname):
    try:
        return explicit_snmp_communities[hostname]
    except KeyError:
        pass

    communities = host_extra_conf(hostname, snmp_communities)
    if len(communities) > 0:
        return communities[0]

    # nothing configured for this host -> use default
    return snmp_default_community

def get_snmp_character_encoding(hostname):
    entries = host_extra_conf(hostname, snmp_character_encodings)
    if len(entries) > 0:
        return entries[0]

def check_uses_snmp(check_type):
    return snmp_info.get(check_type.split(".")[0]) != None

def is_snmp_host(hostname):
    return in_binary_hostlist(hostname, snmp_hosts)

def is_bulkwalk_host(hostname):
    if bulkwalk_hosts:
        return in_binary_hostlist(hostname, bulkwalk_hosts)
    else:
        return False

def is_snmpv2c_host(hostname):
    return is_bulkwalk_host(hostname) or \
        in_binary_hostlist(hostname, snmpv2c_hosts)

def is_usewalk_host(hostname):
    return in_binary_hostlist(hostname, usewalk_hosts)

def inline_snmp_get_oid(hostname, oid):
    s = init_snmp_host(hostname)

    if oid[-2:] == ".*":
        oid_prefix = oid[:-2]
        func       = s.getnext
        what       = 'GETNEXT'
    else:
        oid_prefix = oid
        func       = s.get
        what       = 'GET'

    if opt_debug:
        sys.stdout.write("Executing SNMP %s of %s on %s\n" % (what, oid_prefix, hostname))

    var_list = netsnmp.VarList(netsnmp.Varbind(oid))
    res = s.get(var_list)

    for var in var_list:
        value = var.val

        if what == "GETNEXT" and not var.tag.startswith(oid_prefix + "."):
            # In case of .*, check if prefix is the one we are looking for
            value = None

        elif value == 'NULL' or var.type in [ 'NOSUCHINSTANCE', 'NOSUCHOBJECT' ]:
            value = None

        elif value is not None:
            value = strip_snmp_value(value)

        if opt_verbose and opt_debug:
            sys.stdout.write("=> [%r] %s\n" % (value, var.type))

        return value

#   .--Classic SNMP--------------------------------------------------------.
#   |        ____ _               _        ____  _   _ __  __ ____         |
#   |       / ___| | __ _ ___ ___(_) ___  / ___|| \ | |  \/  |  _ \        |
#   |      | |   | |/ _` / __/ __| |/ __| \___ \|  \| | |\/| | |_) |       |
#   |      | |___| | (_| \__ \__ \ | (__   ___) | |\  | |  | |  __/        |
#   |       \____|_|\__,_|___/___/_|\___| |____/|_| \_|_|  |_|_|           |
#   |                                                                      |
#   +----------------------------------------------------------------------+
#   | Non-inline SNMP handling code. Kept for compatibility.               |
#   '----------------------------------------------------------------------'


def snmp_timing_of(hostname):
    timing = host_extra_conf(hostname, snmp_timing)
    if len(timing) > 0:
        return timing[0]
    else:
        return {}

def snmp_port_spec(hostname):
    port = snmp_port_of(hostname)
    if port == None:
        return ""
    else:
        return ":%d" % port

# Returns command lines for snmpwalk and snmpget including
# options for authentication. This handles communities and
# authentication for SNMP V3. Also bulkwalk hosts
def snmp_walk_command(hostname):
    return snmp_base_command('walk', hostname) + " -Cc"

def snmp_base_command(what, hostname):
    # if the credentials are a string, we use that as community,
    # if it is a four-tuple, we use it as V3 auth parameters:
    # (1) security level (-l)
    # (2) auth protocol (-a, e.g. 'md5')
    # (3) security name (-u)
    # (4) auth password (-A)
    # And if it is a six-tuple, it has the following additional arguments:
    # (5) privacy protocol (DES|AES) (-x)
    # (6) privacy protocol pass phrase (-X)

    credentials = snmp_credentials_of(hostname)
    if what == 'get':
        command = 'snmpget'
    elif what == 'getnext':
        command = 'snmpgetnext -Cf'
    else:
        command = 'snmpbulkwalk'

    # Handle V1 and V2C
    if type(credentials) == str:
        if is_bulkwalk_host(hostname):
            options = '-v2c'
        else:
            if what == 'walk':
                command = 'snmpwalk'
            if is_snmpv2c_host(hostname):
                options = '-v2c'
            else:
                options = '-v1'
        options += " -c '%s'" % credentials

        # Handle V3
    else:
        if len(credentials) == 6:
           options = "-v3 -l '%s' -a '%s' -u '%s' -A '%s' -x '%s' -X '%s'" % tuple(credentials)
        elif len(credentials) == 4:
           options = "-v3 -l '%s' -a '%s' -u '%s' -A '%s'" % tuple(credentials)
        else:
            raise MKGeneralException("Invalid SNMP credentials '%r' for host %s: must be string, 4-tuple or 6-tuple" % (credentials, hostname))

    # Do not load *any* MIB files. This save lot's of CPU.
    options += " -m '' -M ''"

    # Configuration of timing and retries
    settings = snmp_timing_of(hostname)
    if "timeout" in settings:
        options += " -t %d" % settings["timeout"]
    if "retries" in settings:
        options += " -r %d" % settings["retries"]

    return command + ' ' + options

def snmp_get_oid(hostname, ipaddress, oid):
    if oid.endswith(".*"):
        oid_prefix = oid[:-2]
        commandtype = "getnext"
    else:
        oid_prefix = oid
        commandtype = "get"

    portspec = snmp_port_spec(hostname)
    command = snmp_base_command(commandtype, hostname) + \
              " -On -OQ -Oe -Ot %s%s %s 2>/dev/null" % (ipaddress, portspec, oid_prefix)

    if opt_debug:
        sys.stdout.write("Running '%s'\n" % command)

    snmp_process = os.popen(command, "r")
    line = snmp_process.readline().strip()
    item, value = line.split("=", 1)
    value = value.strip()
    if opt_debug:
        sys.stdout.write("SNMP answer: ==> [%s]\n" % value)
    if value.startswith('No more variables') or value.startswith('End of MIB') \
       or value.startswith('No Such Object available') or value.startswith('No Such Instance currently exists'):
        value = None

    # In case of .*, check if prefix is the one we are looking for
    if commandtype == "getnext" and not item.startswith(oid_prefix + "."):
        value = None

    # Strip quotes
    if value.startswith('"') and value.endswith('"'):
        value = value[1:-1]
    return value

def get_single_oid(hostname, ipaddress, oid):
    # New in Check_MK 1.1.11: oid can end with ".*". In that case
    # we do a snmpgetnext and try to find an OID with the prefix
    # in question. The *cache* is working including the X, however.

    global g_single_oid_hostname
    global g_single_oid_cache

    if g_single_oid_hostname != hostname:
        g_single_oid_hostname = hostname
        g_single_oid_cache = {}

    if oid in g_single_oid_cache:
        return g_single_oid_cache[oid]

    if opt_use_snmp_walk or is_usewalk_host(hostname):
        walk = get_stored_snmpwalk(hostname, oid)
        if len(walk) == 1:
            return walk[0][1]
        else:
            return None

    try:
        if has_inline_snmp and use_inline_snmp:
            value = inline_snmp_get_oid(hostname, oid)
        else:
            value = snmp_get_oid(hostname, ipaddress, oid)
    except:
        if opt_debug:
            raise
        value = None

    g_single_oid_cache[oid] = value
    return value

def snmp_scan(hostname, ipaddress):
    # Make hostname globally available for scan functions.
    # This is rarely used, but e.g. the scan for if/if64 needs
    # this to evaluate if_disabled_if64_checks.
    global g_hostname
    g_hostname = hostname

    if opt_verbose:
        sys.stdout.write("Scanning host %s(%s) for SNMP checks..." % (hostname, ipaddress))
    if not in_binary_hostlist(hostname, snmp_without_sys_descr):
        sys_descr = get_single_oid(hostname, ipaddress, ".1.3.6.1.2.1.1.1.0")
        if sys_descr == None:
            if opt_debug:
                sys.stderr.write("no SNMP answer\n")
            return []

    found = []
    for check_type, check in check_info.items():
        if check_type in ignored_checktypes:
            continue
        elif not check_uses_snmp(check_type):
            continue
        basename = check_type.split(".")[0]
        # The scan function should be assigned to the basename, because
        # subchecks sharing the same SNMP info of course should have
        # an identical scan function. But some checks do not do this
        # correctly
        scan_function = snmp_scan_functions.get(check_type,
                snmp_scan_functions.get(basename))
        if scan_function:
            try:
                result = scan_function(lambda oid: get_single_oid(hostname, ipaddress, oid))
                if result is not None and type(result) not in [ str, bool ]:
                    if opt_debug:
                        sys.stderr.write("[%s] Scan function returns invalid type (%s).\n" %
                                                                (check_type, type(result)))
                elif result:
                    found.append(check_type)
                    if opt_verbose:
                        sys.stdout.write(tty_green + tty_bold + check_type
                           + " " + tty_normal)
                        sys.stdout.flush()
            except:
                pass
        else:
            found.append(check_type)
            if opt_verbose:
                sys.stdout.write(tty_blue + tty_bold + check_type \
                    + tty_normal + " ")
                sys.stdout.flush()

    if opt_verbose:
        sys.stdout.write("\n")
    found.sort()
    return found


#   +----------------------------------------------------------------------+
#   |                    ____ _           _                                |
#   |                   / ___| |_   _ ___| |_ ___ _ __                     |
#   |                  | |   | | | | / __| __/ _ \ '__|                    |
#   |                  | |___| | |_| \__ \ ||  __/ |                       |
#   |                   \____|_|\__,_|___/\__\___|_|                       |
#   |                                                                      |
#   +----------------------------------------------------------------------+

# clusternames (keys into dictionary) might be tagged :-(
# names of nodes not!
def is_cluster(hostname):
    for tagged_hostname, nodes in clusters.items():
        if hostname == strip_tags(tagged_hostname):
            return True
    return False

# If host is node of one or more clusters, return a list of the clusters
# (untagged). If not, return an empty list.
def clusters_of(hostname):
    return [ strip_tags(c) for c,n in clusters.items() if hostname in n ]

# Determine weather a service (found on a physical host) is a clustered
# service and - if yes - return the cluster host of the service. If
# no, returns the hostname of the physical host.
def host_of_clustered_service(hostname, servicedesc):
    the_clusters = clusters_of(hostname)
    if not the_clusters:
        return hostname

    # 1. New style: explicitly assigned services
    for cluster, conf in clustered_services_of.items():
        nodes = nodes_of(cluster)
        if not nodes:
            raise MKGeneralException("Invalid entry clustered_services_of['%s']: %s is not a cluster." %
                   (cluster, cluster))
        if hostname in nodes and \
            in_boolean_serviceconf_list(hostname, servicedesc, conf):
            return cluster

    # 1. Old style: clustered_services assumes that each host belong to
    #    exactly on cluster
    if in_boolean_serviceconf_list(hostname, servicedesc, clustered_services):
        return the_clusters[0]

    return hostname


#   +----------------------------------------------------------------------+
#   |          _   _           _       _               _                   |
#   |         | | | | ___  ___| |_ ___| |__   ___  ___| | _____            |
#   |         | |_| |/ _ \/ __| __/ __| '_ \ / _ \/ __| |/ / __|           |
#   |         |  _  | (_) \__ \ || (__| | | |  __/ (__|   <\__ \           |
#   |         |_| |_|\___/|___/\__\___|_| |_|\___|\___|_|\_\___/           |
#   |                                                                      |
#   +----------------------------------------------------------------------+


# Returns check table for a specific host
# Format: ( checkname, item ) -> (params, description )

# Keep a global cache of per-host-checktables, since this
# operation is quite lengthy.
g_check_table_cache = {}
# A further cache splits up all checks into single-host-entries
# and those possibly matching multiple hosts. The single host entries
# are used in the autochecks and assumed be make up the vast majority.
g_singlehost_checks = None
g_multihost_checks = None
def get_check_table(hostname):
    global g_singlehost_checks
    global g_multihost_checks

    # speed up multiple lookup of same host
    if hostname in g_check_table_cache:
        return g_check_table_cache[hostname]

    check_table = {}

    # First time? Split up all checks in single and
    # multi-host-checks
    if g_singlehost_checks == None:
        g_singlehost_checks = {}
        g_multihost_checks = []
        for entry in checks:
            if len(entry) == 4 and type(entry[0]) == str:
                g_singlehost_checks.setdefault(entry[0], []).append(entry)
            else:
                g_multihost_checks.append(entry)

    def handle_entry(entry):
        if len(entry) == 4:
            hostlist, checkname, item, params = entry
            tags = []
        elif len(entry) == 5:
            tags, hostlist, checkname, item, params = entry
            if type(tags) != list:
                raise MKGeneralException("Invalid entry '%r' in check table. First entry must be list of host tags." %
                                         (entry, ))

        else:
            raise MKGeneralException("Invalid entry '%r' in check table. It has %d entries, but must have 4 or 5." %
                                     (entry, len(entry)))

        # hostinfo list might be:
        # 1. a plain hostname (string)
        # 2. a list of hostnames (list of strings)
        # Hostnames may be tagged. Tags are removed.
        # In autochecks there are always single untagged hostnames.
        # We optimize for that. But: hostlist might be tagged hostname!
        if type(hostlist) == str:
            if hostlist != hostname:
                return # optimize most common case: hostname mismatch
            hostlist = [ strip_tags(hostlist) ]
        elif type(hostlist[0]) == str:
            hostlist = strip_tags(hostlist)
        elif hostlist != []:
            raise MKGeneralException("Invalid entry '%r' in check table. Must be single hostname or list of hostnames" % hostlist)

        if hosttags_match_taglist(tags_of_host(hostname), tags) and \
               in_extraconf_hostlist(hostlist, hostname):
            descr = service_description(checkname, item)
            if service_ignored(hostname, checkname, descr):
                return
            if hostname != host_of_clustered_service(hostname, descr):
                return
            deps  = service_deps(hostname, descr)
            check_table[(checkname, item)] = (params, descr, deps)

    # Now process all entries that are specific to the host
    # in search (single host) or that might match the host.
    for entry in g_singlehost_checks.get(hostname, []):
        handle_entry(entry)

    for entry in g_multihost_checks:
        handle_entry(entry)

    # Now add checks a cluster might receive from its nodes
    if is_cluster(hostname):
        for node in nodes_of(hostname):
            node_checks = g_singlehost_checks.get(node, [])
            for nodename, checkname, item, params in node_checks:
                descr = service_description(checkname, item)
                if hostname == host_of_clustered_service(node, descr):
                    handle_entry((hostname, checkname, item, params))


    # Remove dependencies to non-existing services
    all_descr = set([ descr for ((checkname, item), (params, descr, deps)) in check_table.items() ])
    for (checkname, item), (params, descr, deps) in check_table.items():
        deeps = deps[:]
        del deps[:]
        for d in deeps:
            if d in all_descr:
                deps.append(d)

    g_check_table_cache[hostname] = check_table
    return check_table


def get_sorted_check_table(hostname):
    # Convert from dictionary into simple tuple list. Then sort
    # it according to the service dependencies.
    unsorted = [ (checkname, item, params, descr, deps)
                 for ((checkname, item), (params, descr, deps))
                 in get_check_table(hostname).items() ]
    def cmp(a, b):
        if a[3] < b[3]:
            return -1
        else:
            return 1
    unsorted.sort(cmp)


    sorted = []
    while len(unsorted) > 0:
        unsorted_descrs = set([ entry[3] for entry in unsorted ])
        left = []
        at_least_one_hit = False
        for check in unsorted:
            deps_fullfilled = True
            for dep in check[4]: # deps
                if dep in unsorted_descrs:
                    deps_fullfilled = False
                    break
            if deps_fullfilled:
                sorted.append(check)
                at_least_one_hit = True
            else:
                left.append(check)
        if len(left) == 0:
            break
        if not at_least_one_hit:
            raise MKGeneralException("Cyclic service dependency of host %s. Problematic are: %s" %
                                     (hostname, ",".join(unsorted_descrs)))
        unsorted = left
    return sorted



# Determine, which program to call to get data. Should
# be None in most cases -> to TCP connect on port 6556
# HACK:
special_agent_dir = agents_dir + "/special"
if local_agents_dir:
    special_agent_local_dir = local_agents_dir + "/special"
<<<<<<< HEAD
=======
else:
    special_agent_local_dir = None
>>>>>>> e160ae9c

def get_datasource_program(hostname, ipaddress):
    # First check WATO-style special_agent rules
    for agentname, ruleset in special_agents.items():
        params = host_extra_conf(hostname, ruleset)
        if params: # rule match!
            # Create command line using the special_agent_info
            cmd_arguments = special_agent_info[agentname](params[0], hostname, ipaddress)
            if local_agents_dir and \
                os.path.exists(special_agent_local_dir + "/agent_" + agentname):
                path = special_agent_local_dir + "/agent_" + agentname
            else:
                path = special_agent_dir + "/agent_" + agentname
            return path + " " + cmd_arguments

    programs = host_extra_conf(hostname, datasource_programs)
    if len(programs) == 0:
        return None
    else:
        return programs[0].replace("<IP>", ipaddress).replace("<HOST>", hostname)

# Determine the IP address of a host
def lookup_ipaddress(hostname):
    # Quick hack, where all IP addresses are faked (--fake-dns)
    if fake_dns:
        return fake_dns

    # Honor simulation mode und usewalk hosts. Never contact the network.
    elif simulation_mode or opt_use_snmp_walk or \
         (is_usewalk_host(hostname) and is_snmp_host(hostname)):
        return "127.0.0.1"

    # Now check, if IP address is hard coded by the user
    ipa = ipaddresses.get(hostname)
    if ipa:
        return ipa

    # Hosts listed in dyndns hosts always use dynamic DNS lookup.
    # The use their hostname as IP address at all places
    if in_binary_hostlist(hostname, dyndns_hosts):
        return hostname

    # Address has already been resolved in prior call to this function?
    if hostname in g_dns_cache:
        return g_dns_cache[hostname]

    # Prepare file based fall-back DNS cache in case resolution fails
    init_ip_lookup_cache()

    cached_ip = g_ip_lookup_cache.get(hostname)
    if cached_ip and use_dns_cache:
        g_dns_cache[hostname] = cached_ip
        return cached_ip

    # Now do the actual DNS lookup
    try:
        ipa = socket.gethostbyname(hostname)

        # Update our cached address if that has changed or was missing
        if ipa != cached_ip:
            if opt_verbose:
                print "Updating DNS cache for %s: %s" % (hostname, ipa)
            g_ip_lookup_cache[hostname] = ipa
            write_ip_lookup_cache()

        g_dns_cache[hostname] = ipa # Update in-memory-cache
        return ipa

    except:
        # DNS failed. Use cached IP address if present, even if caching
        # is disabled.
        if cached_ip:
            g_dns_cache[hostname] = cached_ip
            return cached_ip
        else:
            g_dns_cache[hostname] = None
            raise


def init_ip_lookup_cache():
    global g_ip_lookup_cache
    if g_ip_lookup_cache is None:
        try:
            g_ip_lookup_cache = eval(file(var_dir + '/ipaddresses.cache').read())
        except:
            g_ip_lookup_cache = {}

def write_ip_lookup_cache():
    suffix = "." + str(os.getpid())
    file(var_dir + '/ipaddresses.cache' + suffix, 'w').write(repr(g_ip_lookup_cache))
    os.rename(var_dir + '/ipaddresses.cache' + suffix, var_dir + '/ipaddresses.cache')

def do_update_dns_cache():
    # Temporarily disable *use* of cache, we want to force an update
    global use_dns_cache
    use_dns_cache = False

    if opt_verbose:
        print "Updating DNS cache..."
    for hostname in all_active_hosts() + all_active_clusters():
        # Use intelligent logic. This prevents DNS lookups for hosts
        # with statically configured addresses, etc.
        lookup_ipaddress(hostname)



def agent_port_of(hostname):
    ports = host_extra_conf(hostname, agent_ports)
    if len(ports) == 0:
        return agent_port
    else:
        return ports[0]

def snmp_port_of(hostname):
    ports = host_extra_conf(hostname, snmp_ports)
    if len(ports) == 0:
        return None # do not specify a port, use default
    else:
        return ports[0]

def exit_code_spec(hostname):
    spec = {}
    specs = host_extra_conf(hostname, check_mk_exit_status)
    for entry in specs[::-1]:
        spec.update(entry)
    return spec


def service_description(check_type, item):
    if check_type not in check_info:
        if item:
            return "Unimplmented check %s / %s" % (check_type, item)
        else:
            return "Unimplemented check %s" % check_type

        # raise MKGeneralException("Unknown check type '%s'.\n"
        #                         "Please use check_mk -L for a list of all check types.\n" % check_type)

    # use user-supplied service description, of available
    descr_format = service_descriptions.get(check_type)
    if not descr_format:
        descr_format = check_info[check_type]["service_description"]

    # Note: we strip the service description (remove spaces).
    # One check defines "Pages %s" as a description, but the item
    # can by empty in some cases. Nagios silently drops leading
    # and trailing spaces in the configuration file.

    if type(item) == str:
        # Remove characters from item name that are banned by Nagios
        item_safe = "".join([ c for c in item if c not in nagios_illegal_chars ])
        if "%s" not in descr_format:
            descr_format += " %s"
        return (descr_format % (item_safe,)).strip()
    if type(item) == int or type(item) == long:
        if "%s" not in descr_format:
            descr_format += " %s"
        return (descr_format % (item,)).strip()
    else:
        return descr_format.strip()


# Get rules for piggyback translation for that hostname
def get_piggyback_translation(hostname):
    rules = host_extra_conf(hostname, piggyback_translation)
    translations = {}
    for rule in rules[::-1]:
        translations.update(rule)
    return translations


#   +----------------------------------------------------------------------+
#   |    ____             __ _                     _               _       |
#   |   / ___|___  _ __  / _(_) __ _    ___  _   _| |_ _ __  _   _| |_     |
#   |  | |   / _ \| '_ \| |_| |/ _` |  / _ \| | | | __| '_ \| | | | __|    |
#   |  | |__| (_) | | | |  _| | (_| | | (_) | |_| | |_| |_) | |_| | |_     |
#   |   \____\___/|_| |_|_| |_|\__, |  \___/ \__,_|\__| .__/ \__,_|\__|    |
#   |                          |___/                  |_|                  |
#   +----------------------------------------------------------------------+

def make_utf8(x):
    if type(x) == unicode:
        return x.encode('utf-8')
    else:
        return x

def output_conf_header(outfile):
    outfile.write("""#
# Created by Check_MK. Do not edit.
#

""")

def all_active_hosts():
    return filter_active_hosts(all_hosts)

def all_active_clusters():
    return filter_active_hosts(clusters.keys())

def filter_active_hosts(hostlist):
    if only_hosts == None and distributed_wato_site == None:
        return strip_tags(hostlist)
    elif only_hosts == None:
        return [ hostname for hostname in strip_tags(hostlist)
                 if host_is_member_of_site(hostname, distributed_wato_site) ]
    elif distributed_wato_site == None:
        return [ hostname for hostname in strip_tags(hostlist)
                 if in_binary_hostlist(hostname, only_hosts) ]
    else:
        site_tag = "site:" + distributed_wato_site
        return [ hostname for hostname in strip_tags(hostlist)
                 if in_binary_hostlist(hostname, only_hosts)
                 and host_is_member_of_site(hostname, distributed_wato_site) ]

def host_is_member_of_site(hostname, site):
    for tag in tags_of_host(hostname):
        if tag.startswith("site:"):
            return site == tag[5:]
    # hosts without a site: tag belong to all sites
    return True

def parse_hostname_list(args):
    valid_hosts = all_active_hosts() + all_active_clusters()
    hostlist = []
    for arg in args:
        if arg[0] != '@' and arg in valid_hosts:
            hostlist.append(arg)
        else:
            if arg[0] == '@':
                arg = arg[1:]
            tagspec = arg.split(',')

            num_found = 0
            for hostname in valid_hosts:
                if hosttags_match_taglist(tags_of_host(hostname), tagspec):
                    hostlist.append(hostname)
                    num_found += 1
            if num_found == 0:
                sys.stderr.write("Hostname or tag specification '%s' does "
                                 "not match any host.\n" % arg)
                sys.exit(1)
    return hostlist

def alias_of(hostname, fallback):
    aliases = host_extra_conf(hostname, extra_host_conf.get("alias", []))
    if len(aliases) == 0:
        if fallback:
            return fallback
        else:
            return hostname
    else:
        return aliases[0]



def hostgroups_of(hostname):
    return host_extra_conf(hostname, host_groups)

def summary_hostgroups_of(hostname):
    return host_extra_conf(hostname, summary_host_groups)

def host_contactgroups_of(hostlist):
    cgrs = []
    for host in hostlist:
        # host_contactgroups may take single values as well as
        # lists as item value. Of all list entries only the first
        # one is used. The single-contact-groups entries are all
        # recognized.
        first_list = True
        for entry in host_extra_conf(host, host_contactgroups):
            if type(entry) == list and first_list:
                cgrs += entry
                first_list = False
            else:
                cgrs.append(entry)
    return list(set(cgrs))

def host_contactgroups_nag(hostlist):
    cgrs = host_contactgroups_of(hostlist)
    if len(cgrs) > 0:
        return "    contact_groups " + ",".join(cgrs) + "\n"
    else:
        return ""

def parents_of(hostname):
    par = host_extra_conf(hostname, parents)
    # Use only those parents which are defined and active in
    # all_hosts.
    used_parents = []
    for p in par:
        ps = p.split(",")
        for pss in ps:
            if pss in all_hosts_untagged:
                used_parents.append(pss)
    return used_parents

def extra_host_conf_of(hostname):
    return extra_conf_of(extra_host_conf, hostname, None)

def extra_summary_host_conf_of(hostname):
    return extra_conf_of(extra_summary_host_conf, hostname, None)

# Collect all extra configuration data for a service
def extra_service_conf_of(hostname, description):
    global contactgroups_to_define
    global servicegroups_to_define
    conf = ""

    # Contact groups
    sercgr = service_extra_conf(hostname, description, service_contactgroups)
    contactgroups_to_define.update(sercgr)
    if len(sercgr) > 0:
        conf += "  contact_groups\t\t" + ",".join(sercgr) + "\n"

    sergr = service_extra_conf(hostname, description, service_groups)
    if len(sergr) > 0:
        conf += "  service_groups\t\t" + ",".join(sergr) + "\n"
        if define_servicegroups:
            servicegroups_to_define.update(sergr)
    conf += extra_conf_of(extra_service_conf, hostname, description)
    return conf.encode("utf-8")

def extra_summary_service_conf_of(hostname, description):
    return extra_conf_of(extra_summary_service_conf, hostname, description)

def extra_conf_of(confdict, hostname, service):
    result = ""
    for key, conflist in confdict.items():
        if service != None:
            values = service_extra_conf(hostname, service, conflist)
        else:
            values = host_extra_conf(hostname, conflist)
        if len(values) > 0:
            format = "  %-29s %s\n"
            result += format % (key, values[0])
    return result

def host_check_command(hostname, ip, is_clust):
    # Check dedicated host check command
    values = host_extra_conf(hostname, host_check_commands)
    if values:
        value = values[0]
    else:
        value = "ping"

    if value == "ping":
        ping_args = check_icmp_arguments(hostname)
        if is_clust and ip: # Do check cluster IP address if one is there
            return "check-mk-host-ping!%s" % ping_args
        elif ping_args and is_clust: # use check_icmp in cluster mode
            return "check-mk-host-ping-cluster!%s" % ping_args
        elif ping_args: # use special arguments
            return "check-mk-host-ping!%s" % ping_args
        else:
            return None

    elif value == "ok":
        return "check-mk-host-ok"

    elif value == "agent" or value[0] == "service":
        service = value == "agent" and "Check_MK" or value[1]
        if monitoring_core == "cmc":
            return "check-mk-host-service!" + service
        command = "check-mk-host-custom-%d" % (len(hostcheck_commands_to_define) + 1)
        hostcheck_commands_to_define.append((command,
           'echo "$SERVICEOUTPUT:%s:%s$" && exit $SERVICESTATEID:%s:%s$' % (hostname, service, hostname, service)))
        return command

    elif value[0] == "tcp":
        return "check-mk-host-tcp!" + str(value[1])

    elif value[0] == "custom":
        try:
            custom_commands_to_define.add("check-mk-custom")
        except:
            pass # not needed and not available with CMC
        return "check-mk-custom!" + autodetect_plugin(value[1])

    raise MKGeneralException("Invalid value %r for host_check_command of host %s." % (
            value, hostname))



def check_icmp_arguments(hostname):
    values = host_extra_conf(hostname, ping_levels)
    levels = {}
    for value in values[::-1]: # make first rules have precedence
        levels.update(value)
    if len(levels) == 0:
        return ""

    args = []
    rta = 200, 500
    loss = 80, 100
    for key, value in levels.items():
        if key == "timeout":
            args.append("-t %d" % value)
        elif key == "packets":
            args.append("-n %d" % value)
        elif key == "rta":
            rta = value
        elif key == "loss":
            loss = value
    args.append("-w %.2f,%.2f%%" % (rta[0], loss[0]))
    args.append("-c %.2f,%.2f%%" % (rta[1], loss[1]))
    return " ".join(args)


# Return a list of services this services depends upon
def service_deps(hostname, servicedesc):
    deps = []
    for entry in service_dependencies:
        entry, rule_options = get_rule_options(entry)
        if rule_options.get("disabled"):
            continue

        if len(entry) == 3:
            depname, hostlist, patternlist = entry
            tags = []
        elif len(entry) == 4:
            depname, tags, hostlist, patternlist = entry
        else:
            raise MKGeneralException("Invalid entry '%r' in service dependencies: must have 3 or 4 entries" % entry)

        if hosttags_match_taglist(tags_of_host(hostname), tags) and \
           in_extraconf_hostlist(hostlist, hostname):
            for pattern in patternlist:
                reg = compiled_regexes.get(pattern)
                if not reg:
                    reg = re.compile(pattern)
                    compiled_regexes[pattern] = reg
                matchobject = reg.search(servicedesc)
                if matchobject:
                    try:
                        item = matchobject.groups()[-1]
                        deps.append(depname % item)
                    except:
                        deps.append(depname)
    return deps


def host_extra_conf(hostname, conf):
    items = []
    if len(conf) == 1 and conf[0] == "":
        sys.stderr.write('WARNING: deprecated entry [ "" ] in host configuration list\n')

    for entry in conf:
        entry, rule_options = get_rule_options(entry)
        if rule_options.get("disabled"):
            continue

        if len(entry) == 2:
            item, hostlist = entry
            tags = []
        elif len(entry) == 3:
            item, tags, hostlist = entry
        else:
            raise MKGeneralException("Invalid entry '%r' in host configuration list: must have 2 or 3 entries" % (entry,))

        if hosttags_match_taglist(tags_of_host(hostname), tags) and \
           in_extraconf_hostlist(hostlist, hostname):
            items.append(item)
    return items

def host_extra_conf_merged(hostname, conf):
    rule_dict = {}
    for rule in host_extra_conf(hostname, conf):
        for key, value in rule.items():
            rule_dict.setdefault(key, value)
    return rule_dict

def in_binary_hostlist(hostname, conf):
    # if we have just a list of strings just take it as list of (may be tagged) hostnames
    if len(conf) > 0 and type(conf[0]) == str:
        return hostname in strip_tags(conf)

    for entry in conf:
        entry, rule_options = get_rule_options(entry)
        if rule_options.get("disabled"):
            continue

        try:
            # Negation via 'NEGATE'
            if entry[0] == NEGATE:
                entry = entry[1:]
                negate = True
            else:
                negate = False
            # entry should be one-tuple or two-tuple. Tuple's elements are
            # lists of strings. User might forget comma in one tuple. Then the
            # entry is the list itself.
            if type(entry) == list:
                hostlist = entry
                tags = []
            else:
                if len(entry) == 1: # 1-Tuple with list of hosts
                    hostlist = entry[0]
                    tags = []
                else:
                    tags, hostlist = entry

            if hosttags_match_taglist(tags_of_host(hostname), tags) and \
                   in_extraconf_hostlist(hostlist, hostname):
                return not negate

        except:
            MKGeneralException("Invalid entry '%r' in host configuration list: must be tupel with 1 or 2 entries" % (entry,))

    return False

# Pick out the last element of an entry if it is a dictionary.
# This is a new feature (1.2.0p3) that allows to add options
# to rules. Currently only the option "disabled" is being
# honored. WATO also uses the option "comment".
def get_rule_options(entry):
    if type(entry[-1]) == dict:
        return entry[:-1], entry[-1]
    else:
        return entry, {}


# Compute list of service_groups or contact_groups of service
# conf is either service_groups or service_contactgroups
def service_extra_conf(hostname, service, conf):
    entries = []
    for entry in conf:
        entry, rule_options = get_rule_options(entry)
        if rule_options.get("disabled"):
            continue

        if len(entry) == 3:
            item, hostlist, servlist = entry
            tags = []
        elif len(entry) == 4:
            item, tags, hostlist, servlist = entry
        else:
            raise MKGeneralException("Invalid entry '%r' in service configuration list: must have 3 or 4 elements" % (entry,))

        if hosttags_match_taglist(tags_of_host(hostname), tags) and \
           in_extraconf_hostlist(hostlist, hostname) and \
           in_extraconf_servicelist(servlist, service):
            entries.append(item)
    return entries



# Entries in list are (tagged) hostnames that must equal the
# (untagged) hostname. Expressions beginning with ! are negated: if
# they match, the item is excluded from the list. Also the three
# special tags '@all', '@clusters', '@physical' are allowed.
def in_extraconf_hostlist(hostlist, hostname):

    # Migration help: print error if old format appears in config file
    if len(hostlist) == 1 and hostlist[0] == "":
        raise MKGeneralException('Invalid empty entry [ "" ] in configuration')

    for hostentry in hostlist:
        if len(hostentry) == 0:
            raise MKGeneralException('Empty hostname in host list %r' % hostlist)
        if hostentry[0] == '@':
            if hostentry == '@all':
                return True
            ic = is_cluster(hostname)
            if hostentry == '@cluster' and ic:
                return True
            elif hostentry == '@physical' and not ic:
                return True

        # Allow negation of hostentry with prefix '!'
        elif hostentry[0] == '!':
            hostentry = hostentry[1:]
            negate = True
        else:
            negate = False

        if hostname == strip_tags(hostentry):
            return not negate

    return False

def in_extraconf_servicelist(list, item):
    for pattern in list:
        # Allow negation of pattern with prefix '!'
        if len(pattern) > 0 and pattern[0] == '!':
            pattern = pattern[1:]
            negate = True
        else:
            negate = False

        reg = compiled_regexes.get(pattern)
        if not reg:
            reg = re.compile(pattern)
            compiled_regexes[pattern] = reg
        if reg.match(item):
            return not negate

    # no match in list -> negative answer
    return False

# NEW IMPLEMENTATION
def create_nagios_config(outfile = sys.stdout, hostnames = None):
    global hostgroups_to_define
    hostgroups_to_define = set([])
    global servicegroups_to_define
    servicegroups_to_define = set([])
    global contactgroups_to_define
    contactgroups_to_define = set([])
    global checknames_to_define
    checknames_to_define = set([])
    global active_checks_to_define
    active_checks_to_define = set([])
    global custom_commands_to_define
    custom_commands_to_define = set([])
    global hostcheck_commands_to_define
    hostcheck_commands_to_define = []

    if host_notification_periods != []:
        raise MKGeneralException("host_notification_periods is not longer supported. Please use extra_host_conf['notification_period'] instead.")

    if summary_host_notification_periods != []:
        raise MKGeneralException("summary_host_notification_periods is not longer supported. Please use extra_summary_host_conf['notification_period'] instead.")

    if service_notification_periods != []:
        raise MKGeneralException("service_notification_periods is not longer supported. Please use extra_service_conf['notification_period'] instead.")

    if summary_service_notification_periods != []:
        raise MKGeneralException("summary_service_notification_periods is not longer supported. Please use extra_summary_service_conf['notification_period'] instead.")

    if filesystem_levels != []:
        raise MKGeneralException("filesystem_levels is not longer supported.\n"
                "Please use check_parameters instead.\n"
                "Please refer to documentation:\n"
                " --> http://mathias-kettner.de/checkmk_check_parameters.html\n")

    output_conf_header(outfile)
    if hostnames == None:
        hostnames = all_hosts_untagged + all_active_clusters()

    for hostname in hostnames:
        create_nagios_config_host(outfile, hostname)

    create_nagios_config_hostgroups(outfile)
    create_nagios_config_servicegroups(outfile)
    create_nagios_config_contactgroups(outfile)
    create_nagios_config_commands(outfile)
    create_nagios_config_timeperiods(outfile)
    create_nagios_config_contacts(outfile)

    if extra_nagios_conf:
        outfile.write("\n# extra_nagios_conf\n\n")
        outfile.write(extra_nagios_conf)

def create_nagios_config_host(outfile, hostname):
    outfile.write("\n# ----------------------------------------------------\n")
    outfile.write("# %s\n" % hostname)
    outfile.write("# ----------------------------------------------------\n")
    if generate_hostconf:
        create_nagios_hostdefs(outfile, hostname)
    create_nagios_servicedefs(outfile, hostname)

def create_nagios_hostdefs(outfile, hostname):
    is_clust = is_cluster(hostname)

    # Determine IP address. For cluster hosts this is optional.
    # A cluster might have or not have a service ip address.
    try:
        ip = lookup_ipaddress(hostname)
    except:
        if not is_clust:
            raise MKGeneralException("Cannot determine ip address of %s. Please add to ipaddresses." % hostname)
        ip = None

    #   _
    #  / |
    #  | |
    #  | |
    #  |_|    1. normal, physical hosts

    alias = hostname
    outfile.write("\ndefine host {\n")
    outfile.write("  host_name\t\t\t%s\n" % hostname)
    outfile.write("  use\t\t\t\t%s\n" % (is_clust and cluster_template or host_template))
    outfile.write("  address\t\t\t%s\n" % (ip and make_utf8(ip) or "0.0.0.0"))
    outfile.write("  _TAGS\t\t\t\t%s\n" % " ".join(tags_of_host(hostname)))

    # Host check command might differ from default
    command = host_check_command(hostname, ip, is_clust)
    if command:
        outfile.write("  check_command\t\t\t%s\n" % command)

    # WATO folder path
    path = host_paths.get(hostname)
    if path:
        outfile.write("  _FILENAME\t\t\t%s\n" % path)

    # Host groups: If the host has no hostgroups it gets the default
    # hostgroup (Nagios requires each host to be member of at least on
    # group.
    hgs = hostgroups_of(hostname)
    hostgroups = ",".join(hgs)
    if len(hgs) == 0:
        hostgroups = default_host_group
        hostgroups_to_define.add(default_host_group)
    elif define_hostgroups:
        hostgroups_to_define.update(hgs)
    outfile.write("  hostgroups\t\t\t%s\n" % make_utf8(hostgroups))

    # Contact groups
    cgrs = host_contactgroups_of([hostname])
    if len(cgrs) > 0:
        outfile.write("  contact_groups\t\t%s\n" % make_utf8(",".join(cgrs)))
        contactgroups_to_define.update(cgrs)

    # Get parents manually defined via extra_host_conf["parents"]. Only honor
    # variable "parents" and implicit parents if this setting is empty
    extra_conf_parents = host_extra_conf(hostname, extra_host_conf.get("parents", []))

    # Parents for non-clusters
    if not extra_conf_parents and not is_clust:
        parents_list = parents_of(hostname)
        if len(parents_list) > 0:
            outfile.write("  parents\t\t\t%s\n" % (",".join(parents_list)))

    # Special handling of clusters
    if is_clust:
        nodes = nodes_of(hostname)
        for node in nodes:
            if node not in all_hosts_untagged:
                raise MKGeneralException("Node %s of cluster %s not in all_hosts." % (node, hostname))
        node_ips = [ lookup_ipaddress(h) for h in nodes ]
        alias = "cluster of %s" % ", ".join(nodes)
        outfile.write("  _NODEIPS\t\t\t%s\n" % " ".join(node_ips))
        if not extra_conf_parents:
            outfile.write("  parents\t\t\t%s\n" % ",".join(nodes))

    # Output alias, but only if it's not defined in extra_host_conf
    alias = alias_of(hostname, None)
    if alias == None:
        outfile.write("  alias\t\t\t\t%s\n" % alias)
    else:
        alias = make_utf8(alias)


    # Custom configuration last -> user may override all other values
    outfile.write(make_utf8(extra_host_conf_of(hostname)))

    outfile.write("}\n")

    #   ____
    #  |___ \
    #   __) |
    #  / __/
    #  |_____|  2. summary hosts

    if host_is_aggregated(hostname):
        outfile.write("\ndefine host {\n")
        outfile.write("  host_name\t\t\t%s\n" % summary_hostname(hostname))
        outfile.write("  use\t\t\t\t%s-summary\n" % (is_clust and cluster_template or host_template))
        outfile.write("  alias\t\t\t\tSummary of %s\n" % alias)
        outfile.write("  address\t\t\t%s\n" % (ip and ip or "0.0.0.0"))
        outfile.write("  _TAGS\t\t\t\t%s\n" % " ".join(tags_of_host(hostname)))
        outfile.write("  __REALNAME\t\t\t%s\n" % hostname)
        outfile.write("  parents\t\t\t%s\n" % hostname)

        if path:
            outfile.write("  _FILENAME\t\t\t%s\n" % path)

        hgs = summary_hostgroups_of(hostname)
        hostgroups = ",".join(hgs)
        if len(hgs) == 0:
            hostgroups = default_host_group
            hostgroups_to_define.add(default_host_group)
        elif define_hostgroups:
            hostgroups_to_define.update(hgs)
        outfile.write("  hostgroups\t\t\t+%s\n" % hostgroups)

        # host gets same contactgroups as real host
        if len(cgrs) > 0:
            outfile.write("  contact_groups\t\t+%s\n" % make_utf8(",".join(cgrs)))

        if is_clust:
            outfile.write("  _NODEIPS\t\t\t%s\n" % " ".join(node_ips))
        outfile.write(extra_summary_host_conf_of(hostname))
        outfile.write("}\n")
    outfile.write("\n")

def create_nagios_servicedefs(outfile, hostname):
    #   _____
    #  |___ /
    #    |_ \
    #   ___) |
    #  |____/   3. Services


    def do_omit_service(hostname, description):
        if service_ignored(hostname, None, description):
            return True
        if hostname != host_of_clustered_service(hostname, description):
            return True
        return False

    def get_dependencies(hostname,servicedesc):
        result = ""
        for dep in service_deps(hostname, servicedesc):
            result += """
define servicedependency {
  use\t\t\t\t%s
  host_name\t\t\t%s
  service_description\t%s
  dependent_host_name\t%s
  dependent_service_description %s
}\n
""" % (service_dependency_template, hostname, dep, hostname, servicedesc)

        return result

    host_checks = get_check_table(hostname).items()
    host_checks.sort() # Create deterministic order
    aggregated_services_conf = set([])
    do_aggregation = host_is_aggregated(hostname)
    have_at_least_one_service = False
    used_descriptions = {}
    for ((checkname, item), (params, description, deps)) in host_checks:
        # Make sure, the service description is unique on this host
        if description in used_descriptions:
            cn, it = used_descriptions[description]
            raise MKGeneralException(
                    "ERROR: Duplicate service description '%s' for host '%s'!\n"
                    " - 1st occurrance: checktype = %s, item = %r\n"
                    " - 2nd occurrance: checktype = %s, item = %r\n" %
                    (description, hostname, cn, it, checkname, item))

        else:
            used_descriptions[description] = ( checkname, item )
        if check_info[checkname].get("has_perfdata", False):
            template = passive_service_template_perf
        else:
            template = passive_service_template

        # Hardcoded for logwatch check: Link to logwatch.php
        if checkname == "logwatch":
            logwatch = "  notes_url\t\t\t" + (logwatch_notes_url % (urllib.quote(hostname), urllib.quote(item))) + "\n"
        else:
            logwatch = "";

        # Services Dependencies
        for dep in deps:
            outfile.write("define servicedependency {\n"
                         "    use\t\t\t\t%s\n"
                         "    host_name\t\t\t%s\n"
                         "    service_description\t%s\n"
                         "    dependent_host_name\t%s\n"
                         "    dependent_service_description %s\n"
                         "}\n\n" % (service_dependency_template, hostname, dep, hostname, description))


        # Handle aggregated services. If this service belongs to an aggregation,
        # remember, that the aggregated service must be configured. We cannot
        # do this here, because each aggregated service must occur only once
        # in the configuration.
        if do_aggregation:
            asn = aggregated_service_name(hostname, description)
            if asn != "":
                aggregated_services_conf.add(asn)

        # Add the check interval of either the Check_MK service or
        # (if configured) the snmp_check_interval for snmp based checks
        check_interval = 1 # default hardcoded interval
        # Customized interval of Check_MK service
        values = service_extra_conf(hostname, "Check_MK", extra_service_conf.get('check_interval', []))
        if values:
            try:
                check_interval = int(values[0])
            except:
                check_interval = float(values[0])
        value = check_interval_of(hostname, checkname)
        if value is not None:
            check_interval = value

        outfile.write("""define service {
  use\t\t\t\t%s
  host_name\t\t\t%s
  service_description\t\t%s
  check_interval\t\t%d
%s%s  check_command\t\t\tcheck_mk-%s
}

""" % ( template, hostname, description, check_interval, logwatch,
        extra_service_conf_of(hostname, description), checkname ))

        checknames_to_define.add(checkname)
        have_at_least_one_service = True


    # Now create definitions of the aggregated services for this host
    if do_aggregation and service_aggregations:
        outfile.write("\n# Aggregated services\n\n")

    aggr_descripts = aggregated_services_conf
    if aggregate_check_mk and host_is_aggregated(hostname) and have_at_least_one_service:
        aggr_descripts.add("Check_MK")

    # If a ping-only-host is aggregated, the summary host gets it's own
    # copy of the ping - as active check. We cannot aggregate the result
    # from the ping of the real host since no Check_MK is running during
    # the check.
    elif host_is_aggregated(hostname) and not have_at_least_one_service:
        outfile.write("""
define service {
  use\t\t\t\t%s
%s  host_name\t\t\t%s
}

""" % (pingonly_template, extra_service_conf_of(hostname, "PING"), summary_hostname(hostname)))

    for description in aggr_descripts:
        sergr = service_extra_conf(hostname, description, summary_service_groups)
        if len(sergr) > 0:
            sg = "  service_groups\t\t\t+" + make_utf8(",".join(sergr)) + "\n"
            if define_servicegroups:
                servicegroups_to_define.update(sergr)
        else:
            sg = ""

        sercgr = service_extra_conf(hostname, description, summary_service_contactgroups)
        contactgroups_to_define.update(sercgr)
        if len(sercgr) > 0:
            scg = "  contact_groups\t\t\t+" + ",".join(sercgr) + "\n"
        else:
            scg = ""

        outfile.write("""define service {
  use\t\t\t\t%s
  host_name\t\t\t%s
%s%s%s  service_description\t\t%s
}

""" % ( summary_service_template, summary_hostname(hostname), sg, scg,
extra_summary_service_conf_of(hostname, description), description  ))

    # Active check for check_mk
    if have_at_least_one_service:
        outfile.write("""
# Active checks

define service {
  use\t\t\t\t%s
  host_name\t\t\t%s
%s  service_description\t\tCheck_MK
}
""" % (active_service_template, hostname, extra_service_conf_of(hostname, "Check_MK")))
        # Inventory checks - if user has configured them. Not for clusters.
        if inventory_check_interval and not is_cluster(hostname) \
            and not service_ignored(hostname,None,'Check_MK inventory'):
            outfile.write("""
define service {
  use\t\t\t\t%s
  host_name\t\t\t%s
  normal_check_interval\t\t%d
  retry_check_interval\t\t%d
%s  service_description\t\tCheck_MK inventory
}

define servicedependency {
  use\t\t\t\t%s
  host_name\t\t\t%s
  service_description\t\tCheck_MK
  dependent_host_name\t\t%s
  dependent_service_description\tCheck_MK inventory
}
""" % (inventory_check_template, hostname, inventory_check_interval, inventory_check_interval,
       extra_service_conf_of(hostname, "Check_MK inventory"),
       service_dependency_template, hostname, hostname))

    # legacy checks via legacy_checks
    legchecks = host_extra_conf(hostname, legacy_checks)
    if len(legchecks) > 0:
        outfile.write("\n\n# Legacy checks\n")
    for command, description, has_perfdata in legchecks:
        if do_omit_service(hostname, description):
            continue

        if description in used_descriptions:
            cn, it = used_descriptions[description]
            raise MKGeneralException(
                    "ERROR: Duplicate service description (legacy check) '%s' for host '%s'!\n"
                    " - 1st occurrance: checktype = %s, item = %r\n"
                    " - 2nd occurrance: checktype = legacy(%s), item = None\n" %
                    (description, hostname, cn, it, command))

        else:
            used_descriptions[description] = ( "legacy(" + command + ")", description )

        extraconf = extra_service_conf_of(hostname, description)
        if has_perfdata:
            template = "check_mk_perf,"
        else:
            template = ""
        outfile.write("""
define service {
  use\t\t\t\t%scheck_mk_default
  host_name\t\t\t%s
  service_description\t\t%s
  check_command\t\t\t%s
  active_checks_enabled\t\t1
%s}
""" % (template, hostname, make_utf8(description), simulate_command(command), extraconf))

        # write service dependencies for legacy checks
        outfile.write(get_dependencies(hostname,description))

    # legacy checks via active_checks
    actchecks = []
    needed_commands = []
    for acttype, rules in active_checks.items():
        entries = host_extra_conf(hostname, rules)
        if entries:
            active_checks_to_define.add(acttype)
            act_info = active_check_info[acttype]
            for params in entries:
                actchecks.append((acttype, act_info, params))

    if actchecks:
        outfile.write("\n\n# Active checks\n")
        for acttype, act_info, params in actchecks:
            # Make hostname available as global variable in argument functions
            global g_hostname
            g_hostname = hostname

            has_perfdata = act_info.get('has_perfdata', False)
            description = act_info["service_description"](params)

            if do_omit_service(hostname, description):
                continue

            # compute argument, and quote ! and \ for Nagios
            args = act_info["argument_function"](params).replace("\\", "\\\\").replace("!", "\\!")

            if description in used_descriptions:
                cn, it = used_descriptions[description]
                raise MKGeneralException(
                        "ERROR: Duplicate service description (active check) '%s' for host '%s'!\n"
                        " - 1st occurrance: checktype = %s, item = %r\n"
                        " - 2nd occurrance: checktype = active(%s), item = None\n" %
                        (description, hostname, cn, it, acttype))

            else:
                used_descriptions[description] = ( "active(" + acttype + ")", description )

            template = has_perfdata and "check_mk_perf," or ""
            extraconf = extra_service_conf_of(hostname, description)
            command = "check_mk_active-%s!%s" % (acttype, args)
            outfile.write("""
define service {
  use\t\t\t\t%scheck_mk_default
  host_name\t\t\t%s
  service_description\t\t%s
  check_command\t\t\t%s
  active_checks_enabled\t\t1
%s}
""" % (template, hostname, make_utf8(description), simulate_command(command), extraconf))

            # write service dependencies for active checks
            outfile.write(get_dependencies(hostname,description))

    # Legacy checks via custom_checks
    custchecks = host_extra_conf(hostname, custom_checks)
    if custchecks:
        outfile.write("\n\n# Custom checks\n")
        for entry in custchecks:
            # entries are dicts with the following keys:
            # "service_description"        Service description to use
            # "command_line"  (optional)   Unix command line for executing the check
            #                              If this is missing, we create a passive check
            # "command_name"  (optional)   Name of Monitoring command to define. If missing,
            #                              we use "check-mk-custom"
            # "has_perfdata"  (optional)   If present and True, we activate perf_data
            description = entry["service_description"]
            has_perfdata = entry.get("has_perfdata", False)
            command_name = entry.get("command_name", "check-mk-custom")
            command_line = entry.get("command_line", "")

            if do_omit_service(hostname, description):
                continue

            if command_line:
                command_line = autodetect_plugin(command_line)

            if "freshness" in entry:
                freshness = "  check_freshness\t\t1\n" + \
                            "  freshness_threshold\t\t%d\n" % (60 * entry["freshness"]["interval"])
                command_line = "echo %s && exit %d" % (
                       quote_nagios_string(entry["freshness"]["output"]), entry["freshness"]["state"])
            else:
                freshness = ""


            custom_commands_to_define.add(command_name)

            if description in used_descriptions:
                cn, it = used_descriptions[description]
                raise MKGeneralException(
                        "ERROR: Duplicate service description (custom check) '%s' for host '%s'!\n"
                        " - 1st occurrance: checktype = %s, item = %r\n"
                        " - 2nd occurrance: checktype = custom(%s), item = %r\n" %
                        (description, hostname, cn, it, command_name, description))
            else:
                used_descriptions[description] = ( "custom(%s)" % command_name, description )

            template = has_perfdata and "check_mk_perf," or ""
            extraconf = extra_service_conf_of(hostname, description)
            command = "%s!%s" % (command_name, command_line)
            outfile.write("""
define service {
  use\t\t\t\t%scheck_mk_default
  host_name\t\t\t%s
  service_description\t\t%s
  check_command\t\t\t%s
  active_checks_enabled\t\t%d
%s%s}
""" % (template, hostname, make_utf8(description), simulate_command(command),
       (command_line and not freshness) and 1 or 0, extraconf, freshness))

            # write service dependencies for custom checks
            outfile.write(get_dependencies(hostname,description))

    # Levels for host check
    if is_cluster(hostname):
        ping_command = 'check-mk-ping-cluster'
    else:
        ping_command = 'check-mk-ping'

    # No check_mk service, no legacy service -> create PING service
    if not have_at_least_one_service and not legchecks and not actchecks and not custchecks:
        outfile.write("""
define service {
  use\t\t\t\t%s
  check_command\t\t\t%s!%s
%s  host_name\t\t\t%s
}

""" % (pingonly_template, ping_command, check_icmp_arguments(hostname), extra_service_conf_of(hostname, "PING"), hostname))

def autodetect_plugin(command_line):
    plugin_name = command_line.split()[0]
    if command_line[0] not in [ '$', '/' ]:
        try:
            for dir in [ "/local", "" ]:
                path = omd_root + dir + "/lib/nagios/plugins/"
                if os.path.exists(path + plugin_name):
                    command_line = path + command_line
                    break
        except:
            pass
    return command_line

def simulate_command(command):
    if simulation_mode:
        custom_commands_to_define.add("check-mk-simulation")
        return "check-mk-simulation!echo 'Simulation mode - cannot execute real check'"
    else:
        return command

def create_nagios_config_hostgroups(outfile):
    if define_hostgroups:
        outfile.write("\n# ------------------------------------------------------------\n")
        outfile.write("# Host groups (controlled by define_hostgroups)\n")
        outfile.write("# ------------------------------------------------------------\n")
        hgs = list(hostgroups_to_define)
        hgs.sort()
        for hg in hgs:
            try:
                alias = define_hostgroups[hg]
            except:
                alias = hg
            outfile.write("""
define hostgroup {
  hostgroup_name\t\t%s
  alias\t\t\t\t%s
}
""" % (make_utf8(hg), make_utf8(alias)))

    # No creation of host groups but we need to define
    # default host group
    elif default_host_group in hostgroups_to_define:
	outfile.write("""
define hostgroup {
  hostgroup_name\t\t%s
  alias\t\t\t\tCheck_MK default hostgroup
}
""" % default_host_group)


def create_nagios_config_servicegroups(outfile):
    if define_servicegroups:
        outfile.write("\n# ------------------------------------------------------------\n")
        outfile.write("# Service groups (controlled by define_servicegroups)\n")
        outfile.write("# ------------------------------------------------------------\n")
        sgs = list(servicegroups_to_define)
        sgs.sort()
        for sg in sgs:
            try:
                alias = define_servicegroups[sg]
            except:
                alias = sg
            outfile.write("""
define servicegroup {
  servicegroup_name\t\t%s
  alias\t\t\t\t%s
}
""" % (make_utf8(sg), make_utf8(alias)))

def create_nagios_config_contactgroups(outfile):
    if define_contactgroups:
        cgs = list(contactgroups_to_define)
        cgs.sort()
        outfile.write("\n# ------------------------------------------------------------\n")
        outfile.write("# Contact groups (controlled by define_contactgroups)\n")
        outfile.write("# ------------------------------------------------------------\n\n")
        for name in cgs:
            if type(define_contactgroups) == dict:
                alias = define_contactgroups.get(name, name)
            else:
                alias = name
            outfile.write("\ndefine contactgroup {\n"
                    "  contactgroup_name\t\t%s\n"
                    "  alias\t\t\t\t%s\n" % (make_utf8(name), make_utf8(alias)))
            members = contactgroup_members.get(name)
            if members:
                outfile.write("  members\t\t\t%s\n" % ",".join(members))
            outfile.write("}\n")


def create_nagios_config_commands(outfile):
    if generate_dummy_commands:
        outfile.write("\n# ------------------------------------------------------------\n")
        outfile.write("# Dummy check commands and active check commands\n")
        outfile.write("# ------------------------------------------------------------\n\n")
        for checkname in checknames_to_define:
            outfile.write("""define command {
  command_name\t\t\tcheck_mk-%s
  command_line\t\t\t%s
}

""" % ( checkname, dummy_check_commandline ))

    # active_checks
    for acttype in active_checks_to_define:
        act_info = active_check_info[acttype]
        outfile.write("""define command {
  command_name\t\t\tcheck_mk_active-%s
  command_line\t\t\t%s
}

""" % ( acttype, act_info["command_line"]))

    # custom_checks
    for command_name in custom_commands_to_define:
        outfile.write("""define command {
  command_name\t\t\t%s
  command_line\t\t\t$ARG1$
}

""" % command_name)

    # custom host checks
    for command_name, command_line in hostcheck_commands_to_define:
        outfile.write("""define command {
  command_name\t\t\t%s
  command_line\t\t\t%s
}

""" % (command_name, command_line))


def create_nagios_config_timeperiods(outfile):
    if len(timeperiods) > 0:
        outfile.write("\n# ------------------------------------------------------------\n")
        outfile.write("# Timeperiod definitions (controlled by variable 'timeperiods')\n")
        outfile.write("# ------------------------------------------------------------\n\n")
        tpnames = timeperiods.keys()
        tpnames.sort()
        for name in tpnames:
            tp = timeperiods[name]
            outfile.write("define timeperiod {\n  timeperiod_name\t\t%s\n" % name)
            if "alias" in tp:
                outfile.write("  alias\t\t\t\t%s\n" % make_utf8(tp["alias"]))
            for key, value in tp.items():
                if key not in [ "alias", "exclude" ]:
                    times = ",".join([ ("%s-%s" % (fr, to)) for (fr, to) in value ])
                    if times:
                        outfile.write("  %-20s\t\t%s\n" % (key, times))
            if "exclude" in tp:
                outfile.write("  exclude\t\t\t%s\n" % ",".join(tp["exclude"]))
            outfile.write("}\n\n")

def create_nagios_config_contacts(outfile):
    if len(contacts) > 0:
        outfile.write("\n# ------------------------------------------------------------\n")
        outfile.write("# Contact definitions (controlled by variable 'contacts')\n")
        outfile.write("# ------------------------------------------------------------\n\n")
        cnames = contacts.keys()
        cnames.sort()
        for cname in cnames:
            contact = contacts[cname]
            # If the contact is in no contact group or all of the contact groups
            # of the contact have neither hosts nor services assigned - in other
            # words if the contact is not assigned to any host or service, then
            # we do not create this contact in Nagios. It's useless and will produce
            # warnings.
            cgrs = [ cgr for cgr in contact.get("contactgroups", []) if cgr in contactgroups_to_define ]
            if not cgrs:
                continue

            outfile.write("define contact {\n  contact_name\t\t\t%s\n" % cname)
            if "alias" in contact:
                outfile.write("  alias\t\t\t\t%s\n" % make_utf8(contact["alias"]))
            if "email" in contact:
                outfile.write("  email\t\t\t\t%s\n" % contact["email"])
            if "pager" in contact:
                outfile.write("  pager\t\t\t\t%s\n" % contact["pager"])
            not_enabled = contact.get("notifications_enabled", True)
            for what in [ "host", "service" ]:
                no = contact.get(what + "_notification_options", "")
                if not no or not not_enabled:
                    outfile.write("  %s_notifications_enabled\t0\n" % what)
                    no = "n"
                outfile.write("  %s_notification_options\t%s\n" % (what, ",".join(list(no))))
                outfile.write("  %s_notification_period\t%s\n" % (what, contact.get("notification_period", "24X7")))
                outfile.write("  %s_notification_commands\t%s\n" % (what, contact.get("%s_notification_commands" % what, "check-mk-notify")))

            outfile.write("  contactgroups\t\t\t%s\n" % ", ".join(cgrs))
            outfile.write("}\n\n")


# Quote string for use in a nagios command execution.
# Please note that also quoting for ! and \ vor Nagios
# itself takes place here.
def quote_nagios_string(s):
    return "'" + s.replace('\\', '\\\\').replace("'", "'\"'\"'").replace('!', '\\!') + "'"




#   +----------------------------------------------------------------------+
#   |            ___                      _                                |
#   |           |_ _|_ ____   _____ _ __ | |_ ___  _ __ _   _              |
#   |            | || '_ \ \ / / _ \ '_ \| __/ _ \| '__| | | |             |
#   |            | || | | \ V /  __/ | | | || (_) | |  | |_| |             |
#   |           |___|_| |_|\_/ \___|_| |_|\__\___/|_|   \__, |             |
#   |                                                   |___/              |
#   +----------------------------------------------------------------------+


def inventorable_checktypes(what): # snmp, tcp, all
    checknames = [ k for k in check_info.keys()
                   if check_info[k]["inventory_function"] != None
                   and (what == "all"
                        or check_uses_snmp(k) == (what == "snmp"))
                 ]
    checknames.sort()
    return checknames

def checktype_ignored_for_host(host, checktype):
    if checktype in ignored_checktypes:
        return True
    ignored = host_extra_conf(host, ignored_checks)
    for e in ignored:
        if checktype == e or (type(e) == list and checktype in e):
            return True
    return False

def do_snmp_scan(hostnamelist, check_only=False, include_state=False):
    if hostnamelist == []:
        hostnamelist = all_hosts_untagged

    result = []
    for hostname in hostnamelist:
        if not is_snmp_host(hostname):
            continue
        try:
            ipaddress = lookup_ipaddress(hostname)
        except:
            sys.stdout.write("Cannot resolve %s into IP address. Skipping.\n" % hostname)
            continue
        checknames = snmp_scan(hostname, ipaddress)
        for checkname in checknames:
            if opt_debug:
                sys.stdout.write("Trying inventory for %s on %s\n" % (checkname, hostname))
            result += make_inventory(checkname, [hostname], check_only, include_state)
    return result



def make_inventory(checkname, hostnamelist, check_only=False, include_state=False):
    try:
        inventory_function = check_info[checkname]["inventory_function"]
        if inventory_function == None:
            inventory_function = no_inventory_possible
    except KeyError:
        sys.stderr.write("No such check type '%s'. Try check_mk -L.\n" % checkname)
        sys.exit(1)

    is_snmp_check = check_uses_snmp(checkname)

    newchecks = []
    newitems = []   # used by inventory check to display unchecked items
    count_new = 0
    checked_hosts = []

    # if no hostnamelist is specified, we use all hosts
    if not hostnamelist or len(hostnamelist) == 0:
        global opt_use_cachefile
        opt_use_cachefile = True
        hostnamelist = all_hosts_untagged

    try:
        for host in hostnamelist:

            # Skip SNMP checks on non-SNMP hosts
            if is_snmp_check and not is_snmp_host(host):
                continue

            # The decision wether to contact the agent via TCP
            # is done in get_realhost_info(). This is due to
            # the possibility that piggyback data from other
            # hosts is available.

            if is_cluster(host):
                sys.stderr.write("%s is a cluster host and cannot be inventorized.\n" % host)
                continue

            # host is either hostname or "hostname/ipaddress"
            s = host.split("/")
            hostname = s[0]
            if len(s) == 2:
                ipaddress = s[1]
            else:
                # try to resolve name into ip address
                if not opt_no_tcp:
                    try:
                        ipaddress = lookup_ipaddress(hostname)
                    except:
                        sys.stderr.write("Cannot resolve %s into IP address.\n" % hostname)
                        continue
                else:
                    ipaddress = None # not needed, not TCP used

            # Make hostname available as global variable in inventory functions
            # (used e.g. by ps-inventory)
            global g_hostname
            g_hostname = hostname

            # On --no-tcp option skip hosts without cache file
            if opt_no_tcp:
                if opt_no_cache:
                    sys.stderr.write("You allowed me neither TCP nor cache. Bailing out.\n")
                    sys.exit(4)

                cachefile = tcp_cache_dir + "/" + hostname
                if not os.path.exists(cachefile):
                    if opt_verbose:
                        sys.stderr.write("No cachefile %s. Skipping this host.\n" % cachefile)
                    continue

            checked_hosts.append(hostname)

            checkname_base = checkname.split('.')[0]    # make e.g. 'lsi' from 'lsi.arrays'
            try:
                info = get_realhost_info(hostname, ipaddress, checkname_base, inventory_max_cachefile_age, True)
                # Add information about nodes if check wants this
                if check_info[checkname]["node_info"]:
                    if clusters_of(hostname):
                        add_host = hostname
                    else:
                        add_host = None
                    info = [ [add_host] + line for line in info ]
            except MKAgentError, e:
                # This special handling is needed for the inventory check. It needs special
                # handling for WATO.
                if check_only and not include_state and str(e):
                    raise
		elif not include_state and str(e):
		    sys.stderr.write("Host '%s': %s\n" % (hostname, str(e)))
                elif include_state and str(e): # WATO automation. Abort
                    raise
                continue
            except MKSNMPError, e:
                # This special handling is needed for the inventory check. It needs special
                # handling for WATO.
                if check_only and not include_state and str(e):
                    raise
		elif not include_state and str(e):
                    sys.stderr.write("Host '%s': %s\n" % (hostname, str(e)))
                continue
            except Exception, e:
                if check_only or opt_debug:
                    raise
                sys.stderr.write("Cannot get information from host '%s': %s\n" % (hostname, e))
                continue

            if info == None: # No data for this check type
                continue
            try:
                # Check number of arguments of inventory function
                if len(inspect.getargspec(inventory_function)[0]) == 2:
                    inventory = inventory_function(checkname, info) # inventory is a list of pairs (item, current_value)
                else:
                    # New preferred style since 1.1.11i3: only one argument: info
                    inventory = inventory_function(info)

                if inventory == None: # tolerate if function does no explicit return
                    inventory = []
            except Exception, e:
                if opt_debug:
                    sys.stderr.write("Exception in inventory function of check type %s\n" % checkname)
                    raise
                if opt_verbose:
		    sys.stderr.write("%s: Invalid output from agent or invalid configuration: %s\n" % (hostname, e))
                continue

            if not isinstance(inventory, list):
                sys.stderr.write("%s: Check %s returned invalid inventory data: %s\n" %
                                                    (hostname, checkname, repr(inventory)))
                continue

            for entry in inventory:
                state_type = "new" # assume new, change later if wrong

                if not isinstance(entry, tuple):
                    sys.stderr.write("%s: Check %s returned invalid inventory data (entry not a tuple): %s\n" %
                                                                         (hostname, checkname, repr(inventory)))
                    continue

                if len(entry) == 2: # comment is now obsolete
                    item, paramstring = entry
                else:
                    try:
                        item, comment, paramstring = entry
                    except ValueError:
                        sys.stderr.write("%s: Check %s returned invalid inventory data (not 2 or 3 elements): %s\n" %
                                                                               (hostname, checkname, repr(inventory)))
                        continue

                description = service_description(checkname, item)
                # make sanity check
                if len(description) == 0:
                    sys.stderr.write("%s: Check %s returned empty service description - ignoring it.\n" %
                                                    (hostname, checkname))
                    continue


                # Find logical host this check belongs to. The service might belong to a cluster.
                hn = host_of_clustered_service(hostname, description)

                # Now compare with already known checks for this host (from
                # previous inventory or explicit checks). Also drop services
                # the user wants to ignore via 'ignored_services'.
                checktable = get_check_table(hn)
                checked_items = [ i for ( (cn, i), (par, descr, deps) ) \
                                  in checktable.items() if cn == checkname ]
                if item in checked_items:
                    if include_state:
                        state_type = "old"
                    else:
                        continue # we have that already

                if service_ignored(hn, checkname, description):
                    if include_state:
                        if state_type == "old":
                            state_type = "obsolete"
                        else:
                            state_type = "ignored"
                    else:
                        continue # user does not want this item to be checked

                newcheck = '  ("%s", "%s", %r, %s),' % (hostname, checkname, item, paramstring)
                newcheck += "\n"
                if newcheck not in newchecks: # avoid duplicates if inventory outputs item twice
                    newchecks.append(newcheck)
                    if include_state:
                        newitems.append( (hostname, checkname, item, paramstring, state_type) )
                    else:
                        newitems.append( (hostname, checkname, item) )
                    count_new += 1


    except KeyboardInterrupt:
        sys.stderr.write('<Interrupted>\n')


    if not check_only:
        if newchecks != []:
            filename = autochecksdir + "/" + checkname + "-" + time.strftime("%Y-%m-%d_%H.%M.%S")
            while os.path.exists(filename + ".mk"): # in case of more than one file per second and checktype...
                filename += ".x"
            filename += ".mk"
            if not os.path.exists(autochecksdir):
                os.makedirs(autochecksdir)
            file(filename, "w").write('# %s\n[\n%s]\n' % (filename, ''.join(newchecks)))
            sys.stdout.write('%-30s ' % (tty_cyan + tty_bold + checkname + tty_normal))
            sys.stdout.write('%s%d new checks%s\n' % (tty_bold + tty_green, count_new, tty_normal))

    return newitems


def check_inventory(hostname):
    newchecks = []
    newitems = []
    total_count = 0
    is_snmp = is_snmp_host(hostname)
    is_tcp  = is_tcp_host(hostname)
    check_table = get_check_table(hostname)
    hosts_checktypes = set([ ct for (ct, item), params in check_table.items() ])
    try:
        for ct in inventorable_checktypes("all"):
            if check_uses_snmp(ct) and not is_snmp:
                continue # Skip SNMP checks on non-SNMP hosts
            elif check_uses_snmp(ct) and ct not in hosts_checktypes:
 		continue # Do not look for new SNMP services (maybe change in future)
            elif not check_uses_snmp(ct) and not is_tcp:
                continue # Skip TCP checks on non-TCP hosts

            new = make_inventory(ct, [hostname], True)
            newitems += new
            count = len(new)
            if count > 0:
                newchecks.append((ct, count))
                total_count += count
        if total_count > 0:
            info = ", ".join([ "%s:%d" % (ct, count) for ct,count in newchecks ])
            statustext = { 0 : "OK", 1: "WARNING", 2:"CRITICAL" }.get(inventory_check_severity, "UNKNOWN")
            sys.stdout.write("%s - %d unchecked services (%s)\n" % (statustext, total_count, info))
            # Put detailed list into long plugin output
            for hostname, checkname, item in newitems:
                sys.stdout.write("%s: %s\n" % (checkname, service_description(checkname, item)))
            sys.exit(inventory_check_severity)
        else:
            sys.stdout.write("OK - no unchecked services found\n")
            sys.exit(0)
    except SystemExit, e:
        raise e
    except Exception, e:
        if opt_debug:
            raise
        sys.stdout.write("UNKNOWN - %s\n" % (e,))
        sys.exit(3)


def service_ignored(hostname, checktype, service_description):
    if checktype and checktype in ignored_checktypes:
        return True
    if in_boolean_serviceconf_list(hostname, service_description, ignored_services):
        return True
    if checktype and checktype_ignored_for_host(hostname, checktype):
        return True
    return False


def in_boolean_serviceconf_list(hostname, service_description, conflist):
    for entry in conflist:
        entry, rule_options = get_rule_options(entry)
        if rule_options.get("disabled"):
            continue

        if entry[0] == NEGATE: # this entry is logically negated
            negate = True
            entry = entry[1:]
        else:
            negate = False

        if len(entry) == 2:
            hostlist, servlist = entry
            tags = []
        elif len(entry) == 3:
            tags, hostlist, servlist = entry
        else:
            raise MKGeneralException("Invalid entry '%r' in configuration: must have 2 or 3 elements" % (entry,))

        if hosttags_match_taglist(tags_of_host(hostname), tags) and \
           in_extraconf_hostlist(hostlist, hostname) and \
           in_extraconf_servicelist(servlist, service_description):
            if opt_verbose:
                print "Ignoring service '%s' on host %s." % (service_description, hostname)
            return not negate
    return False # no match. Do not ignore


# Remove all autochecks of certain types of a certain host
def remove_autochecks_of(hostname, checktypes = None): # None = all
    removed = 0
    for fn in glob.glob(autochecksdir + "/*.mk"):
        if opt_debug:
            sys.stdout.write("Scanning %s...\n" % fn)
        lines = []
        count = 0
        for line in file(fn):
            # hostname and check type can be quoted with ' or with "
            double_quoted = line.replace("'", '"').lstrip()
            if double_quoted.startswith('("'):
                count += 1
                splitted = double_quoted.split('"')
                if splitted[1] != hostname or (checktypes != None and splitted[3] not in checktypes):
                    if splitted[3] not in check_info:
                        sys.stderr.write('Removing unimplemented check %s\n' % splitted[3])
                        continue
                    lines.append(line)
                else:
                    removed += 1
        if len(lines) == 0:
            if opt_verbose:
                sys.stdout.write("Deleting %s.\n" % fn)
            os.remove(fn)
        elif count > len(lines):
            if opt_verbose:
                sys.stdout.write("Removing %d checks from %s.\n" % (count - len(lines), fn))
            f = file(fn, "w+")
            f.write("[\n")
            for line in lines:
                f.write(line)
            f.write("]\n")

    return removed

def remove_all_autochecks():
    for f in glob.glob(autochecksdir + '/*.mk'):
        if opt_verbose:
            sys.stdout.write("Deleting %s.\n" % f)
        os.remove(f)

def reread_autochecks():
    global checks
    checks = checks[len(autochecks):]
    read_all_autochecks()
    checks = autochecks + checks

#   +----------------------------------------------------------------------+
#   |          ____                                     _ _                |
#   |         |  _ \ _ __ ___  ___ ___  _ __ ___  _ __ (_) | ___           |
#   |         | |_) | '__/ _ \/ __/ _ \| '_ ` _ \| '_ \| | |/ _ \          |
#   |         |  __/| | |  __/ (_| (_) | | | | | | |_) | | |  __/          |
#   |         |_|   |_|  \___|\___\___/|_| |_| |_| .__/|_|_|\___|          |
#   |                                            |_|                       |
#   +----------------------------------------------------------------------+

# Find files to be included in precompile host check for a certain
# check (for example df or mem.used). In case of checks with a period
# (subchecks) we might have to include both "mem" and "mem.used". The
# subcheck *may* be implemented in a separate file.
def find_check_plugins(checktype):
    if '.' in checktype:
        candidates = [ checktype.split('.')[0], checktype ]
    else:
        candidates = [ checktype ]

    paths = []
    for candidate in candidates:
        if local_checks_dir:
            filename = local_checks_dir + "/" + candidate
            if os.path.exists(filename):
                paths.append(filename)
                continue

        filename = checks_dir + "/" + candidate
        if os.path.exists(filename):
            paths.append(filename)

    return paths

def get_precompiled_check_table(hostname):
    host_checks = get_sorted_check_table(hostname)
    precomp_table = []
    for checktype, item, params, description, deps in host_checks:
        aggr_name = aggregated_service_name(hostname, description)
        # some checks need precompilation of parameters
        precomp_func = precompile_params.get(checktype)
        if precomp_func:
            params = precomp_func(hostname, item, params)
        precomp_table.append((checktype, item, params, description, aggr_name)) # deps not needed while checking
    return precomp_table

def precompile_hostchecks():
    if not os.path.exists(precompiled_hostchecks_dir):
        os.makedirs(precompiled_hostchecks_dir)
    for host in all_active_hosts() + all_active_clusters():
        try:
            precompile_hostcheck(host)
        except Exception, e:
            if opt_debug:
                raise
            sys.stderr.write("Error precompiling checks for host %s: %s\n" % (host, e))
            sys.exit(5)

# read python file and strip comments
g_stripped_file_cache = {}
def stripped_python_file(filename):
    if filename in g_stripped_file_cache:
        return g_stripped_file_cache[filename]
    a = ""
    for line in file(filename):
        l = line.strip()
        if l == "" or l[0] != '#':
            a += line # not stripped line because of indentation!
    g_stripped_file_cache[filename] = a
    return a

def precompile_hostcheck(hostname):
    if opt_verbose:
        sys.stderr.write("%s%s%-16s%s:" % (tty_bold, tty_blue, hostname, tty_normal))

    compiled_filename = precompiled_hostchecks_dir + "/" + hostname
    source_filename = compiled_filename + ".py"
    for fname in [ compiled_filename, source_filename ]:
        try:
            os.remove(fname)
        except:
            pass

    # check table, enriched with addition precompiled information.
    check_table = get_precompiled_check_table(hostname)
    if len(check_table) == 0:
        if opt_verbose:
            sys.stderr.write("(no Check_MK checks)\n")
        return

    output = file(source_filename + ".new", "w")
    output.write("#!/usr/bin/python\n")
    output.write("# encoding: utf-8\n")

    # Self-compile: replace symlink with precompiled python-code, if
    # we are run for the first time
    if delay_precompile:
        output.write("""
import os
if os.path.islink(%(dst)r):
    import py_compile
    os.remove(%(dst)r)
    py_compile.compile(%(src)r, %(dst)r, %(dst)r, True)
    os.chmod(%(dst)r, 0755)

""" % { "src" : source_filename, "dst" : compiled_filename })

    output.write(stripped_python_file(modules_dir + "/check_mk_base.py"))

    # TODO: can we avoid adding this module if no predictive monitoring
    # is being used?
    output.write(stripped_python_file(modules_dir + "/prediction.py"))

    # initialize global variables
    output.write("""
# very simple commandline parsing: only -v and -d are supported
opt_verbose = '-v' in sys.argv
opt_debug   = '-d' in sys.argv

# make sure these names are defined (even if never needed)
no_inventory_possible = None
""")

    # Compile in all neccessary global variables
    output.write("\n# Global variables\n")
    for var in [ 'check_mk_version', 'tcp_connect_timeout', 'agent_min_version',
                 'perfdata_format', 'aggregation_output_format',
                 'aggr_summary_hostname', 'nagios_command_pipe_path',
                 'check_result_path', 'check_submission', 'monitoring_core',
                 'var_dir', 'counters_directory', 'tcp_cache_dir', 'tmp_dir',
                 'snmpwalks_dir', 'check_mk_basedir', 'nagios_user', 'rrd_path', 'rrdcached_socket',
                 'omd_root',
                 'www_group', 'cluster_max_cachefile_age', 'check_max_cachefile_age',
                 'piggyback_max_cachefile_age',
                 'simulation_mode', 'agent_simulator', 'aggregate_check_mk', 'debug_log',
                 'check_mk_perfdata_with_times', 'livestatus_unix_socket',
                 'has_inline_snmp', 'use_inline_snmp',
                 ]:
        output.write("%s = %r\n" % (var, globals()[var]))

    output.write("\n# Checks for %s\n\n" % hostname)
    output.write("def get_sorted_check_table(hostname):\n    return %r\n\n" % check_table)

    # Do we need to load the SNMP module? This is the case, if the host
    # has at least one SNMP based check. Also collect the needed check
    # types and sections.
    need_snmp_module = False
    needed_check_types = set([])
    needed_sections = set([])
    service_timeperiods = {}
    check_intervals = {}
    for check_type, item, param, descr, aggr in check_table:
        if check_type not in check_info:
            sys.stderr.write('Warning: Ignoring missing check %s.\n' % check_type)
            continue
        period = check_period_of(hostname, descr)
        if period:
            service_timeperiods[descr] = period
        interval = check_interval_of(hostname, check_type)
        if interval is not None:
            check_intervals[check_type] = interval

        needed_sections.add(check_type.split(".")[0])
        needed_check_types.add(check_type)
        if check_uses_snmp(check_type):
            need_snmp_module = True

    output.write("precompiled_check_intervals = %r\n" % check_intervals)
    output.write("def check_interval_of(hostname, checktype):\n    return precompiled_check_intervals.get(checktype)\n\n")
    output.write("precompiled_service_timeperiods = %r\n" % service_timeperiods)
    output.write("def check_period_of(hostname, service):\n    return precompiled_service_timeperiods.get(service)\n\n")

    if need_snmp_module:
        output.write(stripped_python_file(modules_dir + "/snmp.py"))

    if agent_simulator:
        output.write(stripped_python_file(modules_dir + "/agent_simulator.py"))

    # check info table
    # We need to include all those plugins that are referenced in the host's
    # check table
    filenames = []
    for check_type in needed_check_types:
        basename = check_type.split(".")[0]
        # Add library files needed by check (also look in local)
        for lib in set(check_includes.get(basename, [])):
            if local_checks_dir and os.path.exists(local_checks_dir + "/" + lib):
                to_add = local_checks_dir + "/" + lib
            else:
                to_add = checks_dir + "/" + lib
            if to_add not in filenames:
                filenames.append(to_add)

        # Now add check file(s) itself
        paths = find_check_plugins(check_type)
        if not paths:
            raise MKGeneralException("Cannot find check file %s needed for check type %s" % \
                                     (basename, check_type))

        for path in paths:
            if path not in filenames:
                filenames.append(path)


    output.write("check_info = {}\n" +
                 "check_includes = {}\n" +
                 "precompile_params = {}\n" +
                 "factory_settings = {}\n" +
                 "checkgroup_of = {}\n" +
                 "check_config_variables = []\n" +
                 "check_default_levels = {}\n" +
                 "snmp_info = {}\n" +
                 "snmp_scan_functions = {}\n")

    for filename in filenames:
        output.write("# %s\n" % filename)
        output.write(stripped_python_file(filename))
        output.write("\n\n")
        if opt_verbose:
            sys.stderr.write(" %s%s%s" % (tty_green, filename.split('/')[-1], tty_normal))

    # Make sure all checks are converted to the new API
    output.write("convert_check_info()\n")

    # handling of clusters
    if is_cluster(hostname):
        output.write("clusters = { %r : %r }\n" %
                     (hostname, nodes_of(hostname)))
        output.write("def is_cluster(hostname):\n    return True\n\n")
    else:
        output.write("clusters = {}\ndef is_cluster(hostname):\n    return False\n\n")

    # snmp hosts
    output.write("def is_snmp_host(hostname):\n   return %r\n\n" % is_snmp_host(hostname))
    output.write("def is_tcp_host(hostname):\n   return %r\n\n" % is_tcp_host(hostname))
    output.write("def is_usewalk_host(hostname):\n   return %r\n\n" % is_usewalk_host(hostname))
    if has_inline_snmp and use_inline_snmp:
        output.write("def is_snmpv2c_host(hostname):\n   return %r\n\n" % is_snmpv2c_host(hostname))
        output.write("def is_bulkwalk_host(hostname):\n   return %r\n\n" % is_bulkwalk_host(hostname))
        output.write("def snmp_timing_of(hostname):\n   return %r\n\n" % snmp_timing_of(hostname))
        output.write("def snmp_credentials_of(hostname):\n   return %r\n\n" % snmp_credentials_of(hostname))
        output.write("def snmp_port_of(hostname):\n   return %r\n\n" % snmp_port_of(hostname))
    else:
        output.write("def snmp_port_spec(hostname):\n    return %r\n\n" % snmp_port_spec(hostname))
        output.write("def snmp_walk_command(hostname):\n   return %r\n\n" % snmp_walk_command(hostname))

    # IP addresses
    needed_ipaddresses = {}
    nodes = []
    if is_cluster(hostname):
        for node in nodes_of(hostname):
            ipa = lookup_ipaddress(node)
            needed_ipaddresses[node] = ipa
            nodes.append( (node, ipa) )
        try:
            ipaddress = lookup_ipaddress(hostname) # might throw exception
            needed_ipaddresses[hostname] = ipaddress
        except:
            ipaddress = None
    else:
        ipaddress = lookup_ipaddress(hostname) # might throw exception
        needed_ipaddresses[hostname] = ipaddress
        nodes = [ (hostname, ipaddress) ]

    output.write("ipaddresses = %r\n\n" % needed_ipaddresses)
    output.write("def lookup_ipaddress(hostname):\n   return ipaddresses.get(hostname)\n\n");

    # datasource programs. Is this host relevant?
    # ACHTUNG: HIER GIBT ES BEI CLUSTERN EIN PROBLEM!! WIR MUESSEN DIE NODES
    # NEHMEN!!!!!

    dsprogs = {}
    for node, ipa in nodes:
        program = get_datasource_program(node, ipa)
        dsprogs[node] = program
    output.write("def get_datasource_program(hostname, ipaddress):\n" +
                 "    return %r[hostname]\n\n" % dsprogs)

    # aggregation
    output.write("def host_is_aggregated(hostname):\n    return %r\n\n" % host_is_aggregated(hostname))

    # TCP and SNMP port of agent
    output.write("def agent_port_of(hostname):\n    return %d\n\n" % agent_port_of(hostname))

    # Exit code of Check_MK in case of various errors
    output.write("def exit_code_spec(hostname):\n    return %r\n\n" % exit_code_spec(hostname))

    # Piggyback translations
    output.write("def get_piggyback_translation(hostname):\n    return %r\n\n" % get_piggyback_translation(hostname))

    # SNMP character encoding
    output.write("def get_snmp_character_encoding(hostname):\n    return %r\n\n"
      % get_snmp_character_encoding(hostname))

    # Parameters for checks: Default values are defined in checks/*. The
    # variables might be overridden by the user in main.mk. We need
    # to set the actual values of those variables here. Otherwise the users'
    # settings would get lost. But we only need to set those variables that
    # influence the check itself - not those needed during inventory.
    for var in check_config_variables:
        output.write("%s = %r\n" % (var, eval(var)))

    # The same for those checks that use the new API
    for check_type in needed_check_types:
        for var in check_info[check_type].get("check_config_variables", []):
            output.write("%s = %r\n" % (var, eval(var)))

    # perform actual check with a general exception handler
    output.write("try:\n")
    output.write("    do_check(%r, %r)\n" % (hostname, ipaddress))
    output.write("except SystemExit, e:\n")
    output.write("    sys.exit(e.code)\n")
    output.write("except Exception, e:\n")
    output.write("    import traceback, pprint\n")

    # status output message
    output.write("    sys.stdout.write(\"UNKNOWN - Exception in precompiled check: %s (details in long output)\\n\" % e)\n")

    # generate traceback for long output
    output.write("    sys.stdout.write(\"Traceback: %s\\n\" % traceback.format_exc())\n")

    # debug logging
    output.write("    if debug_log:\n")
    output.write("        l = file(debug_log, \"a\")\n")
    output.write("        l.write((\"Exception in precompiled check:\\n\"\n")
    output.write("                \"  Check_MK Version: %s\\n\"\n")
    output.write("                \"  Date:             %s\\n\"\n")
    output.write("                \"  Host:             %s\\n\"\n")
    output.write("                \"  %s\\n\") % (\n")
    output.write("                check_mk_version,\n")
    output.write("                time.strftime(\"%Y-%d-%m %H:%M:%S\"),\n")
    output.write("                \"%s\",\n" % hostname)
    output.write("                traceback.format_exc().replace('\\n', '\\n      ')))\n")
    output.write("        l.close()\n")

    output.write("    sys.exit(3)\n")
    output.close()

    # compile python (either now or delayed), but only if the source
    # code has not changed. The Python compilation is the most costly
    # operation here.
    if os.path.exists(source_filename):
        if file(source_filename).read() == file(source_filename + ".new").read():
            if opt_verbose:
                sys.stderr.write(" (%s is unchanged)\n" % source_filename)
            os.remove(source_filename + ".new")
            return
        elif opt_verbose:
            sys.stderr.write(" (new content)")

    os.rename(source_filename + ".new", source_filename)
    if not delay_precompile:
        py_compile.compile(source_filename, compiled_filename, compiled_filename, True)
        os.chmod(compiled_filename, 0755)
    else:
        if os.path.exists(compiled_filename) or os.path.islink(compiled_filename):
            os.remove(compiled_filename)
        os.symlink(hostname + ".py", compiled_filename)

    if opt_verbose:
        sys.stderr.write(" ==> %s.\n" % compiled_filename)


#   +----------------------------------------------------------------------+
#   |                  __  __                         _                    |
#   |                 |  \/  | __ _ _ __  _   _  __ _| |                   |
#   |                 | |\/| |/ _` | '_ \| | | |/ _` | |                   |
#   |                 | |  | | (_| | | | | |_| | (_| | |                   |
#   |                 |_|  |_|\__,_|_| |_|\__,_|\__,_|_|                   |
#   |                                                                      |
#   +----------------------------------------------------------------------+

opt_nowiki   = False

def get_tty_size():
    import termios,struct,fcntl
    try:
        ws = struct.pack("HHHH", 0, 0, 0, 0)
        ws = fcntl.ioctl(sys.stdout.fileno(), termios.TIOCGWINSZ, ws)
        lines, columns, x, y = struct.unpack("HHHH", ws)
        if lines > 0 and columns > 0:
            return lines, columns
    except:
        pass
    return (24, 80)


def all_manuals():
    entries = dict([(fn, check_manpages_dir + "/" + fn) for fn in os.listdir(check_manpages_dir)])
    if local_check_manpages_dir and os.path.exists(local_check_manpages_dir):
        entries.update(dict([(fn, local_check_manpages_dir + "/" + fn)
                for fn in os.listdir(local_check_manpages_dir)]))
    return entries

def list_all_manuals():
    table = []
    for filename, path in all_manuals().items():
        if filename.endswith("~"):
            continue

        try:
            for line in file(path):
                if line.startswith("title:"):
                    table.append((filename, line.split(":", 1)[1].strip()))
        except:
            pass

    table.sort()
    print_table(['Check type', 'Title'], [tty_bold, tty_normal], table)

def read_manpage_catalog():
    global g_manpage_catalog
    g_manpage_catalog = {}
    for checkname, path in all_manuals().items():
        # Skip .* file (.f12)
        a, filename = os.path.split(path)
        if filename.startswith("."):
            continue
        parsed = parse_man_header(checkname, path)
        cat = parsed["catalog"]
        if not cat:
            cat = [ "unsorted" ]

        if cat[0] == "os":
            for agent in parsed["agents"]:
                acat = [cat[0]] + [agent] + cat[1:]
                g_manpage_catalog.setdefault(tuple(acat), []).append(parsed)
        else:
            g_manpage_catalog.setdefault(tuple(cat), []).append(parsed)

def manpage_browser(cat = ()):
    read_manpage_catalog()
    entries = []
    subtrees = set([])
    for c, e in g_manpage_catalog.items():
        if c[:len(cat)] == cat:
            if len(c) > len(cat):
                subtrees.add(c[len(cat)])
            else: # leaf node
                entries = e
                break

    if entries and subtrees:
        sys.stderr.write("ERROR: Catalog path %s contains man pages and subfolders.\n" % ("/".join(cat)))
    if entries:
        manpage_browse_entries(cat, entries)
    elif subtrees:
        manpage_browser_folder(cat, subtrees)

def manpage_num_entries(cat):
    num = 0
    for c, e in g_manpage_catalog.items():
        if c[:len(cat)] == cat:
            num += len(e)
    return num


def manpage_browser_folder(cat, subtrees):
    execfile(modules_dir + "/catalog.py", globals())
    titles = []
    for e in subtrees:
        title = manpage_catalog_titles.get(e,e)
        count = manpage_num_entries(cat + (e,))
        if count:
            title += " (%d)" % count
        titles.append((title, e))
    titles.sort()
    choices = [ (str(n+1), t[0]) for n,t in enumerate(titles) ]

    while True:
        x = dialog_menu("Man Page Browser", manpage_display_header(cat), choices, "0", "Enter", cat and "Back" or "Quit")
        if x[0] == True:
            index = int(x[1])
            subcat = titles[index-1][1]
            manpage_browser(cat + (subcat,))
        else:
            break


def manpage_browse_entries(cat, entries):
    checks = []
    for e in entries:
        checks.append((e["title"], e["name"]))
    checks.sort()
    choices = [ (str(n+1), c[0]) for n,c in enumerate(checks) ]
    while True:
        x = dialog_menu("Man Page Browser", manpage_display_header(cat), choices, "0", "Show Manpage", "Back")
        if x[0] == True:
            index = int(x[1])-1
            checkname = checks[index][1]
            show_check_manual(checkname)
        else:
            break

def manpage_display_header(cat):
    return " -> ".join([manpage_catalog_titles.get(e,e) for e in cat ])

def run_dialog(args):
    import subprocess
    env = {
        "TERM": os.getenv("TERM", "linux"),
        "LANG": "de_DE.UTF-8"
    }
    p = subprocess.Popen(["dialog", "--shadow"] + args, env = env, stderr = subprocess.PIPE)
    response = p.stderr.read()
    return 0 == os.waitpid(p.pid, 0)[1], response


def dialog_menu(title, text, choices, defvalue, oktext, canceltext):
    args = [ "--ok-label", oktext, "--cancel-label", canceltext ]
    if defvalue != None:
        args += [ "--default-item", defvalue ]
    args += [ "--title", title, "--menu", text, "0", "0", "0" ] # "20", "60", "17" ]
    for text, value in choices:
        args += [ text, value ]
    return run_dialog(args)


def parse_man_header(checkname, path):
    parsed = {}
    parsed["name"] = checkname
    parsed["path"] = path
    key = None
    lineno = 0
    for line in file(path):
        line = line.rstrip()
        lineno += 1
        try:
            if not line:
                parsed[key] += "\n\n"
            elif line[0] == ' ':
                parsed[key] += "\n" + line.lstrip()
            elif line[0] == '[':
                break # End of header
            else:
                key, rest = line.split(":", 1)
                parsed[key] = rest.lstrip()
        except Exception, e:
            if opt_debug:
                raise
            sys.stderr.write("Invalid line %d in man page %s\n%s" % (
                    lineno, path, line))
            break

    if "agents" not in parsed:
        sys.stderr.write("Section agents missing in man page of %s\n" % (checkname))
        sys.exit(1)
    else:
        parsed["agents"] = parsed["agents"].replace(" ","").split(",")

    if parsed.get("catalog"):
        parsed["catalog"] = parsed["catalog"].split("/")

    return parsed


def show_check_manual(checkname):
    filename = all_manuals().get(checkname)

    bg_color = 4
    fg_color = 7
    bold_color = tty_white + tty_bold
    normal_color = tty_normal + tty(fg_color, bg_color)
    title_color_left = tty(0,7,1)
    title_color_right = tty(0,7)
    subheader_color = tty(fg_color, bg_color, 1)
    header_color_left = tty(0,2)
    header_color_right = tty(7,2,1)
    parameters_color = tty(6,4,1)
    examples_color = tty(6,4,1)

    if not filename:
        sys.stdout.write("No manpage for %s. Sorry.\n" % checkname)
        return

    sections = {}
    current_section = []
    current_variable = None
    sections['header'] = current_section
    lineno = 0
    empty_line_count = 0

    try:
        for line in file(filename):
            lineno += 1
            if line.startswith(' ') and line.strip() != "": # continuation line
                empty_line_count = 0
                if current_variable:
                    name, curval = current_section[-1]
                    if curval.strip() == "":
                        current_section[-1] = (name, line.rstrip()[1:])
                    else:
                        current_section[-1] = (name, curval + "\n" + line.rstrip()[1:])
                else:
                    raise Exception
                continue

            line = line.strip()
            if line == "":
                empty_line_count += 1
                if empty_line_count == 1 and current_variable:
                    name, curval = current_section[-1]
                    current_section[-1] = (name, curval + "\n<br>\n")
                continue
            empty_line_count = 0

            if line[0] == '[' and line[-1] == ']':
                section_header = line[1:-1]
                current_section = []
                sections[section_header] = current_section
            else:
                current_variable, restofline = line.split(':', 1)
                current_section.append((current_variable, restofline.lstrip()))
    except Exception, e:
        sys.stderr.write("Syntax error in %s line %d (%s).\n" % (filename, lineno, e))
        sys.exit(1)

    # Output
    height, width = get_tty_size()
    if os.path.exists("/usr/bin/less") and not opt_nowiki:
        output = os.popen("/usr/bin/less -S -R -Q -u -L", "w")
    else:
        output = sys.stdout

    if opt_nowiki:
        print "TI:Check manual page of %s" % checkname
        print "DT:%s" % (time.strftime("%Y-%m-%d"))
        print "SA:checks"

        def markup(line, ignored=None):
            # preserve the inner { and } in double braces and then replace the braces left
            return line.replace('{{', '{&#123;').replace('}}', '&#125;}').replace("{", "<b>").replace("}", "</b>")

        def print_sectionheader(line, title):
            print "H1:" + title

        def print_subheader(line):
            print "H2:" + line

        def print_line(line, attr=None, no_markup = False):
            if no_markup:
                print line
            else:
                print markup(line)

        def print_splitline(attr1, left, attr2, right):
            print "<b style=\"width: 300px;\">%s</b> %s\n" % (left, right)

        def empty_line():
            print

        def print_textbody(text):
            print markup(text)

        def print_splitwrap(attr1, left, attr2, text):
            if '(' in left:
                name, typ = left.split('(', 1)
                name = name.strip()
                typ = typ.strip()[:-2]
            else:
                name = left
                typ = ""
            print "<tr><td class=tt>%s</td><td>%s</td><td>%s</td></tr>" % (name, typ, markup(text))

    else:
        def markup(line, attr):
            # Replaces braces in the line but preserves the inner braces
            return re.sub('(?<!{){', bold_color, re.sub('(?<!})}', tty_normal + attr, line))

        def print_sectionheader(left, right):
            print_splitline(title_color_left, "%-19s" % left, title_color_right, right)

        def print_subheader(line):
            empty_line()
            output.write(subheader_color + " " + tty_underline +
                         line.upper() +
                         normal_color +
                         (" " * (width - 1 - len(line))) +
                         tty_normal + "\n")

        def print_line(line, attr=normal_color, no_markup = False):
            if no_markup:
                text = line
                l = len(line)
            else:
                text = markup(line, attr)
                l = print_len(line)
            output.write(attr + " ")
            output.write(text)
            output.write(" " * (width - 2 - l))
            output.write(" " + tty_normal + "\n")

        def print_splitline(attr1, left, attr2, right):
            output.write(attr1 + " " + left)
            output.write(attr2)
            output.write(markup(right, attr2))
            output.write(" " * (width - 1 - len(left) - print_len(right)))
            output.write(tty_normal + "\n")

        def empty_line():
            print_line("", tty(7,4))

        def print_len(word):
            # In case of double braces remove only one brace for counting the length
            netto = word.replace('{{', 'x').replace('}}', 'x').replace("{", "").replace("}", "")
            netto = re.sub("\033[^m]+m", "", netto)
            return len(netto)

        # only used for debugging
        def remove_ansi(line):
            newline = ""
            ci = 0
            while ci < len(line):
                c = line[ci]
                if c == '\033':
                    while line[ci] != 'm' and ci < len(line):
                        ci += 1
                else:
                    newline += c
                ci += 1

            return newline

        def justify(line, width):
            need_spaces = float(width - print_len(line))
            spaces = float(line.count(' '))
            newline = ""
            x = 0.0
            s = 0.0
            words = line.split()
            newline = words[0]
            for word in words[1:]:
                newline += ' '
                x += 1.0
                while s/x < need_spaces / spaces:
                    newline += ' '
                    s += 1
                newline += word
            return newline

        def fillup(line, width):
            printlen = print_len(line)
            if printlen < width:
                line += " " * (width - printlen)
            return line

        def wrap_text(text, width, attr=tty(7,4)):
            wrapped = []
            line = ""
            col = 0
            for word in text.split():
                if word == '<br>':
                    if line != "":
                        wrapped.append(fillup(line, width))
                        wrapped.append(fillup("", width))
                        line = ""
                        col = 0
                else:
                    netto = print_len(word)
                    if line != "" and netto + col + 1 > width:
                        wrapped.append(justify(line, width))
                        col = 0
                        line = ""
                    if line != "":
                        line += ' '
                        col += 1
                    line += markup(word, attr)
                    col += netto
            if line != "":
                wrapped.append(fillup(line, width))

            # remove trailing empty lines
            while wrapped[-1].strip() == "":
                wrapped = wrapped[:-1]
            return wrapped

        def print_textbody(text, attr=tty(7,4)):
            wrapped = wrap_text(text, width - 2)
            for line in wrapped:
                print_line(line, attr)

        def print_splitwrap(attr1, left, attr2, text):
            wrapped = wrap_text(left + attr2 + text, width - 2)
            output.write(attr1 + " " + wrapped[0] + " " + tty_normal + "\n")
            for line in wrapped[1:]:
                output.write(attr2 + " " + line + " " + tty_normal + "\n")

    try:
        header = {}
        for key, value in sections['header']:
            header[key] = value.strip()

        print_sectionheader(checkname, header['title'])
        if opt_nowiki:
            sys.stderr.write("<tr><td class=tt>%s</td><td>[check_%s|%s]</td></tr>\n" % (checkname, checkname, header['title']))
        ags = []
        for agent in header['agents'].split(","):
            agent = agent.strip()
            ags.append({ "vms" : "VMS", "linux":"Linux", "aix": "AIX",
                         "solaris":"Solaris", "windows":"Windows", "snmp":"SNMP",
                         "openvms" : "OpenVMS", "vsphere" : "vSphere" }
                         .get(agent, agent.upper()))
        print_splitline(header_color_left, "Supported Agents:  ", header_color_right, ", ".join(ags))
        distro = header['distribution']
        if distro == 'check_mk':
            distro = "official part of Check_MK"
        print_splitline(header_color_left, "Distribution:      ", header_color_right, distro)
        print_splitline(header_color_left, "License:           ", header_color_right, header['license'])

        empty_line()
        print_textbody(header['description'])
        if 'item' in header:
            print_subheader("Item")
            print_textbody(header['item'])

        print_subheader("Check parameters")
        if sections.has_key('parameters'):
            if opt_nowiki:
                print "<table><th>Parameter</th><th>Type</th><th>Description</th></tr>"
            first = True
            for name, text in sections['parameters']:
                if not first:
                    empty_line()
                first = False
                print_splitwrap(parameters_color, name + ": ", normal_color, text)
            if opt_nowiki:
                print "</table>"
        else:
            print_line("None.")

        print_subheader("Performance data")
        if header.has_key('perfdata'):
            print_textbody(header['perfdata'])
        else:
            print_textbody("None.")

        print_subheader("Inventory")
        if header.has_key('inventory'):
            print_textbody(header['inventory'])
        else:
            print_textbody("No inventory supported.")

        print_subheader("Configuration variables")
        if sections.has_key('configuration'):
            if opt_nowiki:
                print "<table><th>Variable</th><th>Type</th><th>Description</th></tr>"
            first = True
            for name, text in sections['configuration']:
                if not first:
                    empty_line()
                first = False
                print_splitwrap(tty(2,4,1), name + ": ", tty_normal + tty(7,4), text)
            if opt_nowiki:
                print "</table>"
        else:
            print_line("None.")

        if header.has_key("examples"):
            print_subheader("Examples")
            lines = header['examples'].split('\n')
            if opt_nowiki:
                print "F+:main.mk"
            for line in lines:
                if line.lstrip().startswith('#'):
                    print_line(line)
                elif line != "<br>":
                    print_line(line, examples_color, True) # nomarkup
            if opt_nowiki:
                print "F-:"

        empty_line()
        output.flush()
        output.close()
    except Exception, e:
        print "Invalid check manpage %s: missing %s" % (filename, e)

#   +----------------------------------------------------------------------+
#   |                  ____             _                                  |
#   |                 | __ )  __ _  ___| | ___   _ _ __                    |
#   |                 |  _ \ / _` |/ __| |/ / | | | '_ \                   |
#   |                 | |_) | (_| | (__|   <| |_| | |_) |                  |
#   |                 |____/ \__,_|\___|_|\_\\__,_| .__/                   |
#   |                                             |_|                      |
#   +----------------------------------------------------------------------+

class fake_file:
    def __init__(self, content):
        self.content = content
        self.pointer = 0

    def size(self):
        return len(self.content)

    def read(self, size):
        new_end = self.pointer + size
        data = self.content[self.pointer:new_end]
        self.pointer = new_end
        return data

def do_backup(tarname):
    import tarfile
    if opt_verbose:
        sys.stderr.write("Creating backup file '%s'...\n" % tarname)
    tar = tarfile.open(tarname, "w:gz")


    for name, path, canonical_name, descr, is_dir, owned_by_nagios, group_www in backup_paths:
        absdir = os.path.abspath(path)
        if os.path.exists(path):
            if opt_verbose:
                sys.stderr.write("  Adding %s (%s) " %  (descr, absdir))
            if is_dir:
                basedir = absdir
                filename = "."
                subtarname = name + ".tar"
                subdata = os.popen("tar cf - --dereference --force-local -C '%s' '%s'" % \
                                   (basedir, filename)).read()
            else:
                basedir = os.path.dirname(absdir)
                filename = os.path.basename(absdir)
                subtarname = canonical_name
                subdata = file(absdir).read()

            info = tarfile.TarInfo(subtarname)
            info.mtime = time.time()
            info.uid = 0
            info.gid = 0
            info.size = len(subdata)
            info.mode = 0644
            info.type = tarfile.REGTYPE
            info.name = subtarname
            if opt_verbose:
                sys.stderr.write("(%d bytes)...\n" % info.size)
            tar.addfile(info, fake_file(subdata))

    tar.close()
    if opt_verbose:
        sys.stderr.write("Successfully created backup.\n")


def do_restore(tarname):
    import tarfile, shutil

    if opt_verbose:
        sys.stderr.write("Restoring from '%s'...\n" % tarname)

    if not os.path.exists(tarname):
        raise MKGeneralException("Unable to restore: File does not exist")

    for name, path, canonical_name, descr, is_dir, owned_by_nagios, group_www in backup_paths:
        absdir = os.path.abspath(path)
        if is_dir:
            basedir = absdir
            filename = "."
            if os.path.exists(absdir):
                if opt_verbose:
                    sys.stderr.write("  Deleting old contents of '%s'\n" % absdir)
                # The path might point to a symbalic link. So it is no option
                # to call shutil.rmtree(). We must delete just the contents
                for f in os.listdir(absdir):
                    if f not in [ '.', '..' ]:
                        try:
                            p = absdir + "/" + f
                            if os.path.isdir(p):
                                shutil.rmtree(p)
                            else:
                                os.remove(p)
                        except Exception, e:
                            sys.stderr.write("  Warning: cannot delete %s: %s\n" % (p, e))
        else:
            basedir = os.path.dirname(absdir)
            filename = os.path.basename(absdir)
            canonical_path = basedir + "/" + canonical_name
            if os.path.exists(canonical_path):
                if opt_verbose:
                    sys.stderr.write("  Deleting old version of '%s'\n" % canonical_path)
                os.remove(canonical_path)

        if not os.path.exists(basedir):
            if opt_verbose:
                sys.stderr.write("  Creating directory %s\n" %  basedir)
            os.makedirs(basedir)

        if opt_verbose:
            sys.stderr.write("  Extracting %s (%s)\n" % (descr, absdir))
        if is_dir:
            os.system("tar xzf '%s' --force-local --to-stdout '%s' 2>/dev/null "
                      "| tar xf - -C '%s' '%s' 2>/dev/null" % \
                      (tarname, name + ".tar", basedir, filename))
        else:
            os.system("tar xzf '%s' --force-local --to-stdout '%s' 2>/dev/null > '%s' 2>/dev/null" %
                      (tarname, filename, canonical_path))

        if i_am_root():
            if owned_by_nagios:
                to_user = str(nagios_user)
            else:
                to_user = "root"
            if group_www and www_group != None:
                to_group = ":" + str(www_group)
                if opt_verbose:
                    sys.stderr.write("  Adding group write permissions\n")
                    os.system("chmod -R g+w '%s'" % absdir)
            else:
                to_group = ":root"
            if opt_verbose:
                sys.stderr.write("  Changing ownership to %s%s\n" % (to_user, to_group))
            os.system("chown -R '%s%s' '%s' 2>/dev/null" % (to_user, to_group, absdir))

    if opt_verbose:
        sys.stderr.write("Successfully restored backup.\n")


def do_flush(hosts):
    if len(hosts) == 0:
        hosts = all_active_hosts() + all_active_clusters()
    for host in hosts:
        sys.stdout.write("%-20s: " % host)
        sys.stdout.flush()
        flushed = False

        # counters
        try:
            os.remove(counters_directory + "/" + host)
            sys.stdout.write(tty_bold + tty_blue + " counters")
            sys.stdout.flush()
            flushed = True
        except:
            pass

        # cache files
        d = 0
        dir = tcp_cache_dir
        if os.path.exists(tcp_cache_dir):
            for f in os.listdir(dir):
                if f == host or f.startswith(host + "."):
                    try:
                        os.remove(dir + "/" + f)
                        d += 1
                        flushed = True
                    except:
                        pass
            if d == 1:
                sys.stdout.write(tty_bold + tty_green + " cache")
            elif d > 1:
                sys.stdout.write(tty_bold + tty_green + " cache(%d)" % d)
            sys.stdout.flush()

        # piggy files from this as source host
        d = remove_piggyback_info_from(host)
        if d:
            sys.stdout.write(tty_bold + tty_magenta  + " piggyback(%d)" % d)


        # logfiles
        dir = logwatch_dir + "/" + host
        if os.path.exists(dir):
            d = 0
            for f in os.listdir(dir):
                if f not in [".", ".."]:
                    try:
                        os.remove(dir + "/" + f)
                        d += 1
                        flushed = True
                    except:
                        pass
            if d > 0:
                sys.stdout.write(tty_bold + tty_magenta + " logfiles(%d)" % d)

        # autochecks
        d = remove_autochecks_of(host)
        if d > 0:
            flushed = True
            sys.stdout.write(tty_bold + tty_cyan + " autochecks(%d)" % d)

        if not flushed:
            sys.stdout.write("(nothing)")


        sys.stdout.write(tty_normal + "\n")


#   +----------------------------------------------------------------------+
#   |   __  __       _        __                  _   _                    |
#   |  |  \/  | __ _(_)_ __  / _|_   _ _ __   ___| |_(_) ___  _ __  ___    |
#   |  | |\/| |/ _` | | '_ \| |_| | | | '_ \ / __| __| |/ _ \| '_ \/ __|   |
#   |  | |  | | (_| | | | | |  _| |_| | | | | (__| |_| | (_) | | | \__ \   |
#   |  |_|  |_|\__,_|_|_| |_|_|  \__,_|_| |_|\___|\__|_|\___/|_| |_|___/   |
#   |                                                                      |
#   +----------------------------------------------------------------------+

# Create a list of all hosts of a certain hostgroup. Needed only for
# option --list-hosts
def list_all_hosts(hostgroups):
    hostlist = []
    for hn in all_active_hosts() + all_active_clusters():
        if len(hostgroups) == 0:
            hostlist.append(hn)
        else:
            for hg in hostgroups_of(hn):
                if hg in hostgroups:
                    hostlist.append(hn)
                    break
    hostlist.sort()
    return hostlist

# Same for host tags, needed for --list-tag
def list_all_hosts_with_tags(tags):
    hosts = []
    for h in all_active_hosts() + all_active_clusters():
        if hosttags_match_taglist(tags_of_host(h), tags):
            hosts.append(h)
    return hosts


# Implementation of option -d
def output_plain_hostinfo(hostname):
    info = read_cache_file(hostname, 999999999)
    if info:
        sys.stdout.write(info)
        return
    if is_tcp_host(hostname):
        try:
            ipaddress = lookup_ipaddress(hostname)
            sys.stdout.write(get_agent_info(hostname, ipaddress, 0))
        except MKAgentError, e:
            sys.stderr.write("Problem contacting agent: %s\n" % (e,))
            sys.exit(3)
        except MKGeneralException, e:
            sys.stderr.write("General problem: %s\n" % (e,))
            sys.exit(3)
        except socket.gaierror, e:
            sys.stderr.write("Network error: %s\n" % e)
        except Exception, e:
            sys.stderr.write("Unexpected exception: %s\n" % (e,))
            sys.exit(3)

    sys.stdout.write(get_piggyback_info(hostname))

def do_snmptranslate(walk):
    walk = walk[0]

    path_walk = "%s/%s" % (snmpwalks_dir, walk)
    if not os.path.exists(path_walk):
        print "Walk does not exist"
        return

    def translate(lines):
        result_lines = []
        try:
            oids_for_command = []
            for line in lines:
                oids_for_command.append(line.split(" ")[0])

            extra_mib_path = ""
            if local_mibs_dir:
                extra_mib_path = " -M+%s" % local_mibs_dir
            command = "snmptranslate -m ALL%s %s 2>/dev/null" % (extra_mib_path, " ".join(oids_for_command))
            process = os.popen(command, "r")
            output  = process.read()
            result  = output.split("\n")[0::2]
            for idx, line in enumerate(result):
                result_lines.append((line, lines[idx]))

            # Add missing fields one by one
            for line in lines[len(result_lines):]:
                result_lines.extend(translate([line]))
        except Exception, e:
            print e

        return result_lines


    # Translate n-oid's per cycle
    entries_per_cycle = 50
    translated_lines = []

    walk_lines = file(path_walk).readlines()
    sys.stderr.write("Processing %d lines (%d per dot)\n" %  (len(walk_lines), entries_per_cycle))
    for i in range(0, len(walk_lines), entries_per_cycle):
        sys.stderr.write(".")
        sys.stderr.flush()
        process_lines = walk_lines[i:i+entries_per_cycle]
        translated_lines.extend(translate(process_lines))
    sys.stderr.write("\n")

    # Output formatted
    longest_translation = 40
    for translation, line in translated_lines:
        longest_translation = max(longest_translation, len(translation))

    format_string = "%%-%ds %%s" % longest_translation
    for translation, line in translated_lines:
        sys.stdout.write(format_string % (translation, line))

def do_snmpwalk(hostnames):
    if len(hostnames) == 0:
        sys.stderr.write("Please specify host names to walk on.\n")
        return
    if not os.path.exists(snmpwalks_dir):
        os.makedirs(snmpwalks_dir)
    for host in hostnames:
        try:
            do_snmpwalk_on(host, snmpwalks_dir + "/" + host)
        except Exception, e:
            sys.stderr.write("Error walking %s: %s\n" % (host, e))
            if opt_debug:
                raise

def do_snmpwalk_on(hostname, filename):
    if opt_verbose:
        sys.stdout.write("%s:\n" % hostname)
    ip = lookup_ipaddress(hostname)

    out = file(filename, "w")
    for oid in [
            ".1.3.6.1.2.1", # SNMPv2-SMI::mib-2
            ".1.3.6.1.4.1"  # SNMPv2-SMI::enterprises
          ]:
        if opt_verbose:
            sys.stdout.write("Walk on \"%s\"..." % oid)
            sys.stdout.flush()

        if has_inline_snmp and use_inline_snmp:
            results = inline_snmpwalk_on_suboid(hostname, oid, strip_values = False)
        else:
            results = snmpwalk_on_suboid(hostname, ip, oid)

        for oid, value in results:
            out.write("%s %s\n" % (oid, value))

        if opt_verbose:
            sys.stdout.write("%d variables.\n" % len(results))

    out.close()
    if opt_verbose:
        sys.stdout.write("Successfully Wrote %s%s%s.\n" % (tty_bold, filename, tty_normal))

def do_snmpget(oid, hostnames):
    if len(hostnames) == 0:
        for host in all_active_hosts():
            if is_snmp_host(host):
                hostnames.append(host)

    for host in hostnames:
        ip = lookup_ipaddress(host)
        value = get_single_oid(host, ip, oid)
        sys.stdout.write("%s (%s): %r\n" % (host, ip, value))


def show_paths():
    inst = 1
    conf = 2
    data = 3
    pipe = 4
    local = 5
    dir = 1
    fil = 2

    paths = [
        ( modules_dir,                 dir, inst, "Main components of check_mk"),
        ( checks_dir,                  dir, inst, "Checks"),
        ( notifications_dir,           dir, inst, "Notification scripts"),
        ( agents_dir,                  dir, inst, "Agents for operating systems"),
        ( doc_dir,                     dir, inst, "Documentation files"),
        ( web_dir,                     dir, inst, "Check_MK's web pages"),
        ( check_manpages_dir,          dir, inst, "Check manpages (for check_mk -M)"),
        ( lib_dir,                     dir, inst, "Binary plugins (architecture specific)"),
        ( pnp_templates_dir,           dir, inst, "Templates for PNP4Nagios"),
    ]
    if monitoring_core == "nagios":
        paths += [
            ( nagios_startscript,          fil, inst, "Startscript for Nagios daemon"),
            ( nagios_binary,               fil, inst, "Path to Nagios executable"),
        ]

    paths += [
        ( default_config_dir,          dir, conf, "Directory that contains main.mk"),
        ( check_mk_configdir,          dir, conf, "Directory containing further *.mk files"),
        ( nagios_config_file,          fil, conf, "Main configuration file of Nagios"),
        ( nagios_conf_dir,             dir, conf, "Directory where Nagios reads all *.cfg files"),
        ( apache_config_dir,           dir, conf, "Directory where Apache reads all config files"),
        ( htpasswd_file,               fil, conf, "Users/Passwords for HTTP basic authentication"),

        ( var_dir,                     dir, data, "Base working directory for variable data"),
        ( autochecksdir,               dir, data, "Checks found by inventory"),
        ( precompiled_hostchecks_dir,  dir, data, "Precompiled host checks"),
        ( snmpwalks_dir,               dir, data, "Stored snmpwalks (output of --snmpwalk)"),
        ( counters_directory,          dir, data, "Current state of performance counters"),
        ( tcp_cache_dir,               dir, data, "Cached output from agents"),
        ( logwatch_dir,                dir, data, "Unacknowledged logfiles of logwatch extension"),
        ( nagios_objects_file,         fil, data, "File into which Nagios configuration is written"),
        ( nagios_status_file,          fil, data, "Path to Nagios status.dat"),

        ( nagios_command_pipe_path,    fil, pipe, "Nagios' command pipe"),
        ( check_result_path,           fil, pipe, "Nagios' check results directory"),
        ( livestatus_unix_socket,      fil, pipe, "Socket of Check_MK's livestatus module"),
        ]

    if omd_root:
        paths += [
         ( local_checks_dir,           dir, local, "Locally installed checks"),
         ( local_notifications_dir,    dir, local, "Locally installed notification scripts"),
         ( local_check_manpages_dir,   dir, local, "Locally installed check man pages"),
         ( local_agents_dir,           dir, local, "Locally installed agents and plugins"),
         ( local_web_dir,              dir, local, "Locally installed Multisite addons"),
         ( local_pnp_templates_dir,    dir, local, "Locally installed PNP templates"),
         ( local_doc_dir,              dir, local, "Locally installed documentation"),
         ( local_locale_dir,           dir, local, "Locally installed localizations"),
        ]

    def show_paths(title, t):
        if t != inst:
            print
        print(tty_bold + title + tty_normal)
        for path, filedir, typp, descr in paths:
            if typp == t:
                if filedir == dir:
                    path += "/"
                print("  %-47s: %s%s%s" % (descr, tty_bold + tty_blue, path, tty_normal))

    for title, t in [
        ( "Files copied or created during installation", inst ),
        ( "Configuration files edited by you", conf ),
        ( "Data created by Nagios/Check_MK at runtime", data ),
        ( "Sockets and pipes", pipe ),
        ( "Locally installed addons", local ),
        ]:
        show_paths(title, t)

def dump_all_hosts(hostlist):
    if hostlist == []:
        hostlist = all_hosts_untagged + all_active_clusters()
    hostlist.sort()
    for hostname in hostlist:
        dump_host(hostname)

def dump_host(hostname):
    print
    if is_cluster(hostname):
        color = tty_bgmagenta
        add_txt = " (cluster of " + (",".join(nodes_of(hostname))) + ")"
        try:
            ipaddress = lookup_ipaddress(hostname)
	except:
	    ipaddress = "0.0.0.0"
    else:
        color = tty_bgblue
        try:
            ipaddress = lookup_ipaddress(hostname)
            add_txt = " (%s)" % ipaddress
        except:
            add_txt = " (no DNS, no entry in ipaddresses)"
            ipaddress = "X.X.X.X"
    print "%s%s%s%-78s %s" % (color, tty_bold, tty_white, hostname + add_txt, tty_normal)

    tags = tags_of_host(hostname)
    print tty_yellow + "Tags:                   " + tty_normal + ", ".join(tags)
    if is_cluster(hostname):
        parents_list = nodes_of(hostname)
    else:
        parents_list = parents_of(hostname)
    if len(parents_list) > 0:
        print tty_yellow + "Parents:                " + tty_normal + ", ".join(parents_list)
    print tty_yellow + "Host groups:            " + tty_normal + ", ".join(hostgroups_of(hostname))
    print tty_yellow + "Contact groups:         " + tty_normal + ", ".join(host_contactgroups_of([hostname]))

    agenttypes = []
    if is_tcp_host(hostname):
        dapg = get_datasource_program(hostname, ipaddress)
        if dapg:
            agenttypes.append("Datasource program: %s" % dapg)
        else:
            agenttypes.append("TCP (port: %d)" % agent_port_of(hostname))

    if is_snmp_host(hostname):
        if is_usewalk_host(hostname):
            agenttypes.append("SNMP (use stored walk)")
        else:
            if has_inline_snmp and use_inline_snmp:
                inline = "yes"
            else:
                inline = "no"
            credentials = snmp_credentials_of(hostname)
            if is_bulkwalk_host(hostname):
                bulk = "yes"
            else:
                bulk = "no"
            portinfo = snmp_port_of(hostname)
            if portinfo == None:
                portinfo = 'default'
            agenttypes.append("SNMP (community: '%s', bulk walk: %s, port: %s, inline: %s)" %
                (credentials, bulk, portinfo, inline))

    if is_ping_host(hostname):
        agenttypes.append('PING only')

    print tty_yellow + "Type of agent:          " + tty_normal + '\n                        '.join(agenttypes)
    is_aggregated = host_is_aggregated(hostname)
    if is_aggregated:
        print tty_yellow + "Is aggregated:          " + tty_normal + "yes"
        shn = summary_hostname(hostname)
        print tty_yellow + "Summary host:           " + tty_normal + shn
        print tty_yellow + "Summary host groups:    " + tty_normal + ", ".join(summary_hostgroups_of(hostname))
        print tty_yellow + "Summary contact groups: " + tty_normal + ", ".join(host_contactgroups_of([shn]))
        notperiod = (host_extra_conf(hostname, summary_host_notification_periods) + [""])[0]
        print tty_yellow + "Summary notification:   " + tty_normal + notperiod
    else:
        print tty_yellow + "Is aggregated:          " + tty_normal + "no"


    format_string = " %-15s %s%-10s %s%-17s %s%-14s%s %s%-16s%s"
    print tty_yellow + "Services:" + tty_normal
    check_items = get_sorted_check_table(hostname)

    headers = ["checktype", "item",    "params", "description", "groups", "summarized to", "groups"]
    colors =  [ tty_normal,  tty_blue, tty_normal, tty_green,     tty_normal, tty_red, tty_white ]
    if service_dependencies != []:
        headers.append("depends on")
        colors.append(tty_magenta)

    def if_aggr(a):
        if is_aggregated:
            return a
        else:
            return ""

    print_table(headers, colors, [ [
        checktype,
        item,
        params,
        description,
        make_utf8(",".join(service_extra_conf(hostname, description, service_groups))),
        if_aggr(aggregated_service_name(hostname, description)),
        if_aggr(",".join(service_extra_conf(hostname, aggregated_service_name(hostname, description), summary_service_groups))),
        ",".join(deps)
        ]
                  for checktype, item, params, description, deps in check_items ], "  ")

def print_table(headers, colors, rows, indent = ""):
    lengths = [ len(h) for h in headers ]
    for row in rows:
        lengths = [ max(len(str(c)), l) for c, l in zip(row, lengths) ]
    sumlen = sum(lengths) + len(headers)
    format = indent
    sep = ""
    for l,c in zip(lengths, colors):
        format += c + sep + "%-" + str(l) + "s" + tty_normal
        sep = " "

    first = True
    for row in [ headers ] + rows:
        print format % tuple(row[:len(headers)])
        if first:
            first = False
            print format % tuple([ "-" * l for l in lengths ])

def print_version():
    print """This is check_mk version %s
Copyright (C) 2009 Mathias Kettner

    This program is free software; you can redistribute it and/or modify
    it under the terms of the GNU General Public License as published by
    the Free Software Foundation; either version 2 of the License, or
    (at your option) any later version.

    This program is distributed in the hope that it will be useful,
    but WITHOUT ANY WARRANTY; without even the implied warranty of
    MERCHANTABILITY or FITNESS FOR A PARTICULAR PURPOSE.  See the
    GNU General Public License for more details.

    You should have received a copy of the GNU General Public License
    along with this program; see the file COPYING.  If not, write to
    the Free Software Foundation, Inc., 59 Temple Place - Suite 330,
    Boston, MA 02111-1307, USA.
""" % check_mk_version

def usage():
    print """WAYS TO CALL:
 cmk [-n] [-v] [-p] HOST [IPADDRESS]  check all services on HOST
 cmk [-u] -I [HOST ..]                inventory - find new services
 cmk [-u] -II ...                     renew inventory, drop old services
 cmk -u, --cleanup-autochecks         reorder autochecks files
 cmk -N [HOSTS...]                    output Nagios configuration
 cmk -B                               create configuration for core
 cmk -C, --compile                    precompile host checks
 cmk -U, --update                     precompile + create config for core
 cmk -O, --reload                     precompile + config + core reload
 cmk -R, --restart                    precompile + config + core restart
 cmk -D, --dump [H1 H2 ..]            dump all or some hosts
 cmk -d HOSTNAME|IPADDRESS            show raw information from agent
 cmk --check-inventory HOSTNAME       check for items not yet checked
 cmk --update-dns-cache               update IP address lookup cache
 cmk --list-hosts [G1 G2 ...]         print list of hosts
 cmk --list-tag TAG1 TAG2 ...         list hosts having certain tags
 cmk -L, --list-checks                list all available check types
 cmk -M, --man [CHECKTYPE]            show manpage for check CHECKTYPE
 cmk -m, --browse-man                 open interactive manpage browser
 cmk --paths                          list all pathnames and directories
 cmk -X, --check-config               check configuration for invalid vars
 cmk --backup BACKUPFILE.tar.gz       make backup of configuration and data
 cmk --restore BACKUPFILE.tar.gz      restore configuration and data
 cmk --flush [HOST1 HOST2...]         flush all data of some or all hosts
 cmk --donate                         Email data of configured hosts to MK
 cmk --snmpwalk HOST1 HOST2 ...       Do snmpwalk on host
 cmk --snmptranslate HOST             Do snmptranslate on walk
 cmk --snmpget OID HOST1 HOST2 ...    Fetch single OIDs and output them
 cmk --scan-parents [HOST1 HOST2...]  autoscan parents, create conf.d/parents.mk
 cmk -P, --package COMMAND            do package operations
 cmk --localize COMMAND               do localization operations
 cmk --notify                         used to send notifications from core
 cmk --create-rrd [--keepalive|SPEC]  create round robin database
 cmk -V, --version                    print version
 cmk -h, --help                       print this help

OPTIONS:
  -v             show what's going on
  -p             also show performance data (use with -v)
  -n             do not submit results to core, do not save counters
  -c FILE        read config file FILE instead of %s
  --cache        read info from cache file is present and fresh, use TCP
                 only, if cache file is absent or too old
  --no-cache     never use cached information
  --no-tcp       for -I: only use cache files. Skip hosts without
                 cache files.
  --fake-dns IP  fake IP addresses of all hosts to be IP. This
                 prevents DNS lookups.
  --usewalk      use snmpwalk stored with --snmpwalk
  --debug        never catch Python exceptions
  --procs N      start up to N processes in parallel during --scan-parents
  --checks A,..  restrict checks/inventory to specified checks (tcp/snmp/check type)
  --keepalive    used by Check_MK Mirco Core: run check and --notify in continous
                 mode. Read data from stdin and von from cmd line and environment
  --cmc-file=X   relative filename for CMC config file (used by -B/-U)

NOTES:
  -I can be restricted to certain check types. Write '--checks df -I' if you
  just want to look for new filesystems. Use 'check_mk -L' for a list
  of all check types. Use 'tcp' for all TCP based checks and 'snmp' for
  all SNMP based checks.

  -II does the same as -I but deletes all existing checks of the
  specified types and hosts.

  -u, --cleanup-autochecks resorts all checks found by inventory
  into per-host files. It can be used as an options to -I or as
  a standalone operation.

  -N outputs the Nagios configuration. You may optionally add a list
  of hosts. In that case the configuration is generated only for
  that hosts (useful for debugging).

  -U redirects both the output of -S and -H to the file %s
  and also calls check_mk -C.

  -D, --dump dumps out the complete configuration and information
  about one, several or all hosts. It shows all services, hostgroups,
  contacts and other information about that host.

  -d does not work on clusters (such defined in main.mk) but only on
  real hosts.

  --check-inventory make check_mk behave as monitoring plugins that
  checks if an inventory would find new services for the host.

  --list-hosts called without argument lists all hosts. You may
  specify one or more host groups to restrict the output to hosts
  that are in at least one of those groups.

  --list-tag prints all hosts that have all of the specified tags
  at once.

  -M, --man shows documentation about a check type. If
  /usr/bin/less is available it is used as pager. Exit by pressing
  Q. Use -M without an argument to show a list of all manual pages.

  --backup saves all configuration and runtime data to a gzip
  compressed tar file. --restore *erases* the current configuration
  and data and replaces it with that from the backup file.

  --flush deletes all runtime data belonging to a host (not
  inventory data). This includes the state of performance counters,
  cached agent output,  and logfiles. Precompiled host checks
  are not deleted.

  -P, --package brings you into packager mode. Packages are
  used to ship inofficial extensions of Check_MK. Call without
  arguments for a help on packaging.

  --localize brings you into localization mode. You can create
  and/or improve the localization of Check_MKs Multisite.  Call without
  arguments for a help on localization.

  --donate is for those who decided to help the Check_MK project
  by donating live host data. It tars the cached agent data of
  those host which are configured in main.mk:donation_hosts and sends
  them via email to donatehosts@mathias-kettner.de. The host data
  is then publicly available for others and can be used for setting
  up demo sites, implementing checks and so on.
  Do this only with test data from test hosts - not with productive
  data! By donating real-live host data you help others trying out
  Check_MK and developing checks by donating hosts. This is completely
  voluntary and turned off by default.

  --snmpwalk does a complete snmpwalk for the specified hosts both
  on the standard MIB and the enterprises MIB and stores the
  result in the directory %s.

  --snmptranslate does not contact the host again, but reuses the hosts
  walk from the directory %s.%s

  --scan-parents uses traceroute in order to automatically detect
  hosts's parents. It creates the file conf.d/parents.mk which
  defines gateway hosts and parent declarations.

  The core can call check_mk without options and the hostname and its IP
  address as arguments. Much faster is using precompiled host checks,
  though.


""" % (check_mk_configfile,
       precompiled_hostchecks_dir,
       snmpwalks_dir,
       snmpwalks_dir,
       local_mibs_dir and ("\n  You can add further mibs to %s" % local_mibs_dir) or "",
       )


def do_create_config():
    sys.stdout.write("Generating configuration for core (type %s)..." % monitoring_core)
    sys.stdout.flush()
    if monitoring_core == "cmc":
        do_create_cmc_config(opt_cmc_relfilename)
    else:
        out = file(nagios_objects_file, "w")
        create_nagios_config(out)
    sys.stdout.write(tty_ok + "\n")

def do_output_nagios_conf(args):
    if len(args) == 0:
        args = None
    create_nagios_config(sys.stdout, args)

def do_precompile_hostchecks():
    sys.stdout.write("Precompiling host checks...")
    sys.stdout.flush()
    precompile_hostchecks()
    sys.stdout.write(tty_ok + "\n")


def do_update(with_precompile):
    try:
        do_create_config()
        if with_precompile and monitoring_core != "cmc":
            do_precompile_hostchecks()

    except Exception, e:
        sys.stderr.write("Configuration Error: %s\n" % e)
        if opt_debug:
            raise
        sys.exit(1)


def do_check_nagiosconfig():
    if monitoring_core == 'nagios':
        command = nagios_binary + " -vp "  + nagios_config_file + " 2>&1"
        sys.stdout.write("Validating Nagios configuration...")
        if opt_verbose:
            sys.stderr.write("Running '%s'" % command)
        sys.stderr.flush()

        process = os.popen(command, "r")
        output = process.read()
        exit_status = process.close()
        if not exit_status:
            sys.stdout.write(tty_ok + "\n")
            return True
        else:
            sys.stdout.write("ERROR:\n")
            sys.stderr.write(output)
            return False
    else:
        return True


def do_restart_core(only_reload):
    action = only_reload and "load" or "start"
    sys.stdout.write("Re%sing monitoring core..." % action)
    sys.stdout.flush()
    if monitoring_core == "nagios":
        os.putenv("CORE_NOVERIFY", "yes")
        command = nagios_startscript + " re%s 2>&1" % action
    else:
        command = "omd re%s cmc 2>&1" % action

    process = os.popen(command, "r")
    output = process.read()
    if process.close():
        sys.stdout.write("ERROR: %s\n" % output)
        raise MKGeneralException("Cannot re%s the monitoring core: %s" % (action, output))
    else:
        sys.stdout.write(tty_ok + "\n")

def do_reload():
    do_restart(True)

def do_restart(only_reload = False):
    try:
        backup_path = None

        if not lock_objects_file():
            sys.stderr.write("Other restart currently in progress. Aborting.\n")
            sys.exit(1)

        # Save current configuration
        if os.path.exists(nagios_objects_file):
            backup_path = nagios_objects_file + ".save"
            if opt_verbose:
                sys.stderr.write("Renaming %s to %s\n" % (nagios_objects_file, backup_path))
            os.rename(nagios_objects_file, backup_path)
        else:
            backup_path = None

        try:
            do_create_config()
        except Exception, e:
            sys.stderr.write("Error creating configuration: %s\n" % e)
            if backup_path:
                os.rename(backup_path, nagios_objects_file)
            if opt_debug:
                raise
            sys.exit(1)

        if do_check_nagiosconfig():
            if backup_path:
                os.remove(backup_path)
            if monitoring_core != "cmc":
                do_precompile_hostchecks()
            do_restart_core(only_reload)
        else:
            sys.stderr.write("Nagios configuration is invalid. Rolling back.\n")
            if backup_path:
                os.rename(backup_path, nagios_objects_file)
            else:
                os.remove(nagios_objects_file)
            sys.exit(1)

    except Exception, e:
        try:
            if backup_path and os.path.exists(backup_path):
                os.remove(backup_path)
        except:
            pass
        if opt_debug:
            raise
        sys.stderr.write("An error occurred: %s\n" % e)
        sys.exit(1)

restart_lock_fd = None
def lock_objects_file():
    global restart_lock_fd
    # In some bizarr cases (as cmk -RR) we need to avoid duplicate locking!
    if restart_locking and restart_lock_fd == None:
        lock_file = default_config_dir + "/main.mk"
        import fcntl
        restart_lock_fd = os.open(lock_file, os.O_RDONLY)
        # Make sure that open file is not inherited to monitoring core!
        fcntl.fcntl(restart_lock_fd, fcntl.F_SETFD, fcntl.FD_CLOEXEC)
        try:
            if opt_debug:
                sys.stderr.write("Waiting for exclusive lock on %s.\n" %
                    lock_file)
            fcntl.flock(restart_lock_fd, fcntl.LOCK_EX |
                ( restart_locking == "abort" and fcntl.LOCK_NB or 0))
        except:
            return False
    return True


def do_donation():
    donate = []
    cache_files = os.listdir(tcp_cache_dir)
    for host in all_hosts_untagged:
        if in_binary_hostlist(host, donation_hosts):
            for f in cache_files:
                if f == host or f.startswith("%s." % host):
                    donate.append(f)
    if opt_verbose:
        print "Donating files %s" % " ".join(cache_files)
    import base64
    indata = base64.b64encode(os.popen("tar czf - -C %s %s" % (tcp_cache_dir, " ".join(donate))).read())
    output = os.popen(donation_command, "w")
    output.write("\n\n@STARTDATA\n")
    while len(indata) > 0:
        line = indata[:64]
        output.write(line)
        output.write('\n')
        indata = indata[64:]

def do_cleanup_autochecks():
    # 1. Read in existing autochecks
    hostdata = {}
    os.chdir(autochecksdir)
    checks = 0
    for fn in glob.glob("*.mk"):
        if opt_debug:
            sys.stdout.write("Scanning %s...\n" % fn)
        for line in file(fn):
            testline = line.lstrip().replace("'", '"')
            if testline.startswith('("'):
                splitted = testline.split('"')
                hostname = splitted[1]
                hostchecks = hostdata.get(hostname, [])
                hostchecks.append(line)
                checks += 1
                hostdata[hostname] = hostchecks
    if opt_verbose:
        sys.stdout.write("Found %d checks from %d hosts.\n" % (checks, len(hostdata)))

    # 2. Write out new autochecks.
    newfiles = set([])
    for host, lines in hostdata.items():
        lines.sort()
        fn = host.replace(":","_") + ".mk"
        if opt_verbose:
            sys.stdout.write("Writing %s: %d checks\n" % (fn, len(lines)))
        newfiles.add(fn)
        f = file(fn, "w+")
        f.write("[\n")
        for line in lines:
            f.write(line)
        f.write("]\n")

    # 3. Remove obsolete files
    for f in glob.glob("*.mk"):
        if f not in newfiles:
            if opt_verbose:
                sys.stdout.write("Deleting %s\n" % f)
            os.remove(f)

def find_bin_in_path(prog):
    for path in os.environ['PATH'].split(os.pathsep):
        f = path + '/' + prog
        if os.path.exists(f) and os.access(f, os.X_OK):
            return f

def do_scan_parents(hosts):
    global max_num_processes
    if len(hosts) == 0:
        hosts = filter(lambda h: in_binary_hostlist(h, scanparent_hosts), all_hosts_untagged)

    found = []
    parent_hosts = []
    parent_ips   = {}
    parent_rules = []
    gateway_hosts = set([])

    if max_num_processes < 1:
        max_num_processes = 1

    outfilename = check_mk_configdir + "/parents.mk"

    traceroute_prog = find_bin_in_path('traceroute')
    if not traceroute_prog:
        raise MKGeneralException(
           'The program "traceroute" was not found.\n'
           'The parent scan needs this program.\n'
           'Please install it and try again.')

    if os.path.exists(outfilename):
        first_line = file(outfilename, "r").readline()
        if not first_line.startswith('# Automatically created by --scan-parents at'):
            raise MKGeneralException("conf.d/parents.mk seems to be created manually.\n\n"
                                     "The --scan-parents function would overwrite this file.\n"
                                     "Please rename it to keep the configuration or delete "
                                     "the file and try again.")

    sys.stdout.write("Scanning for parents (%d processes)..." % max_num_processes)
    sys.stdout.flush()
    while len(hosts) > 0:
        chunk = []
        while len(chunk) < max_num_processes and len(hosts) > 0:
            host = hosts[0]
            del hosts[0]
            # skip hosts that already have a parent
            if len(parents_of(host)) > 0:
                if opt_verbose:
                    sys.stdout.write("(manual parent) ")
                    sys.stdout.flush()
                continue
            chunk.append(host)

        gws = scan_parents_of(chunk)

        for host, (gw, state, ping_fails, message) in zip(chunk, gws):
            if gw:
                gateway, gateway_ip, dns_name = gw
                if not gateway: # create artificial host
                    if dns_name:
                        gateway = dns_name
                    else:
                        gateway = "gw-%s" % (gateway_ip.replace(".", "-"))
                    if gateway not in gateway_hosts:
                        gateway_hosts.add(gateway)
                        parent_hosts.append("%s|parent|ping" % gateway)
                        parent_ips[gateway] = gateway_ip
                        if monitoring_host:
                            parent_rules.append( (monitoring_host, [gateway]) ) # make Nagios a parent of gw
                parent_rules.append( (gateway, [host]) )
            elif host != monitoring_host and monitoring_host:
                # make monitoring host the parent of all hosts without real parent
                parent_rules.append( (monitoring_host, [host]) )

    import pprint
    out = file(outfilename, "w")
    out.write("# Automatically created by --scan-parents at %s\n\n" % time.asctime())
    out.write("# Do not edit this file. If you want to convert an\n")
    out.write("# artificial gateway host into a permanent one, then\n")
    out.write("# move its definition into another *.mk file\n")

    out.write("# Parents which are not listed in your all_hosts:\n")
    out.write("all_hosts += %s\n\n" % pprint.pformat(parent_hosts))

    out.write("# IP addresses of parents not listed in all_hosts:\n")
    out.write("ipaddresses.update(%s)\n\n" % pprint.pformat(parent_ips))

    out.write("# Parent definitions\n")
    out.write("parents += %s\n\n" % pprint.pformat(parent_rules))
    sys.stdout.write("\nWrote %s\n" % outfilename)

def gateway_reachable_via_ping(ip, probes):
    return 0 == os.system("ping -q -i 0.2 -l 3 -c %d -W 5 '%s' >/dev/null 2>&1" %
      (probes, ip)) >> 8

def scan_parents_of(hosts, silent=False, settings={}):
    if monitoring_host:
        nagios_ip = lookup_ipaddress(monitoring_host)
    else:
        nagios_ip = None

    os.putenv("LANG", "")
    os.putenv("LC_ALL", "")

    # Start processes in parallel
    procs = []
    for host in hosts:
        if opt_verbose:
            sys.stdout.write("%s " % host)
            sys.stdout.flush()
        try:
            ip = lookup_ipaddress(host)
            command = "traceroute -w %d -q %d -m %d -n '%s' 2>&1" % (
                settings.get("timeout", 8),
                settings.get("probes", 2),
                settings.get("max_ttl", 10),
                ip)
            if opt_debug:
                sys.stderr.write("Running '%s'\n" % command)
            procs.append( (host, ip, os.popen(command) ) )
        except:
            procs.append( (host, None, os.popen(
                "echo 'ERROR: cannot resolve host name'")))

    # Output marks with status of each single scan
    def dot(color, dot='o'):
        if not silent:
            sys.stdout.write(tty_bold + color + dot + tty_normal)
            sys.stdout.flush()

    # Now all run and we begin to read the answers. For each host
    # we add a triple to gateways: the gateway, a scan state  and a diagnostic output
    gateways = []
    for host, ip, proc in procs:
        lines = [l.strip() for l in proc.readlines()]
        exitstatus = proc.close()
        if exitstatus:
            dot(tty_red, '*')
            gateways.append((None, "failed", 0, "Traceroute failed with exit code %d" % (exitstatus & 255)))
            continue

        if len(lines) == 1 and lines[0].startswith("ERROR:"):
            message = lines[0][6:].strip()
            if opt_verbose:
                sys.stderr.write("%s: %s\n" % (host, message))
            dot(tty_red, "D")
            gateways.append((None, "dnserror", 0, message))
            continue

        elif len(lines) == 0:
            if opt_debug:
                raise MKGeneralException("Cannot execute %s. Is traceroute installed? Are you root?" % command)
            else:
                dot(tty_red, '!')
            continue

        elif len(lines) < 2:
            if not silent:
                sys.stderr.write("%s: %s\n" % (host, ' '.join(lines)))
            gateways.append((None, "garbled", 0, "The output of traceroute seem truncated:\n%s" %
                    ("".join(lines))))
            dot(tty_blue)
            continue

        # Parse output of traceroute:
        # traceroute to 8.8.8.8 (8.8.8.8), 30 hops max, 40 byte packets
        #  1  * * *
        #  2  10.0.0.254  0.417 ms  0.459 ms  0.670 ms
        #  3  172.16.0.254  0.967 ms  1.031 ms  1.544 ms
        #  4  217.0.116.201  23.118 ms  25.153 ms  26.959 ms
        #  5  217.0.76.134  32.103 ms  32.491 ms  32.337 ms
        #  6  217.239.41.106  32.856 ms  35.279 ms  36.170 ms
        #  7  74.125.50.149  45.068 ms  44.991 ms *
        #  8  * 66.249.94.86  41.052 ms 66.249.94.88  40.795 ms
        #  9  209.85.248.59  43.739 ms  41.106 ms 216.239.46.240  43.208 ms
        # 10  216.239.48.53  45.608 ms  47.121 ms 64.233.174.29  43.126 ms
        # 11  209.85.255.245  49.265 ms  40.470 ms  39.870 ms
        # 12  8.8.8.8  28.339 ms  28.566 ms  28.791 ms
        routes = []
        for line in lines[1:]:
            parts = line.split()
            route = parts[1]
            if route.count('.') == 3:
                routes.append(route)
            elif route == '*':
                routes.append(None) # No answer from this router
            else:
                if not silent:
                    sys.stderr.write("%s: invalid output line from traceroute: '%s'\n" % (host, line))

        if len(routes) == 0:
            error = "incomplete output from traceroute. No routes found."
            sys.stderr.write("%s: %s\n" % (host, error))
            gateways.append((None, "garbled", 0, error))
            dot(tty_red)
            continue

        # Only one entry -> host is directly reachable and gets nagios as parent -
        # if nagios is not the parent itself. Problem here: How can we determine
        # if the host in question is the monitoring host? The user must configure
        # this in monitoring_host.
        elif len(routes) == 1:
            if ip == nagios_ip:
                gateways.append( (None, "root", 0, "") ) # We are the root-monitoring host
                dot(tty_white, 'N')
            elif monitoring_host:
                gateways.append( ((monitoring_host, nagios_ip, None), "direct", 0, "") )
                dot(tty_cyan, 'L')
            else:
                gateways.append( (None, "direct", 0, "") )
            continue

        # Try far most route which is not identical with host itself
        ping_probes = settings.get("ping_probes", 5)
        skipped_gateways = 0
        route = None
        for r in routes[::-1]:
            if not r or (r == ip):
                continue
            # Do (optional) PING check in order to determine if that
            # gateway can be monitored via the standard host check
            if ping_probes:
                if not gateway_reachable_via_ping(r, ping_probes):
                    if opt_verbose:
                        sys.stderr.write("(not using %s, not reachable)\n" % r)
                    skipped_gateways += 1
                    continue
            route = r
            break
        if not route:
            error = "No usable routing information"
            if not silent:
                sys.stderr.write("%s: %s\n" % (host, error))
            gateways.append((None, "notfound", 0, error))
            dot(tty_blue)
            continue

        # TTLs already have been filtered out)
        gateway_ip = route
        gateway = ip_to_hostname(route)
        if opt_verbose:
            if gateway:
                sys.stdout.write("%s(%s) " % (gateway, gateway_ip))
            else:
                sys.stdout.write("%s " % gateway_ip)

        # Try to find DNS name of host via reverse DNS lookup
        dns_name = ip_to_dnsname(gateway_ip)
        gateways.append( ((gateway, gateway_ip, dns_name), "gateway", skipped_gateways, "") )
        dot(tty_green, 'G')
    return gateways

# find hostname belonging to an ip address. We must not use
# reverse DNS but the Check_MK mechanisms, since we do not
# want to find the DNS name but the name of a matching host
# from all_hosts
def ip_to_hostname(ip):
    global ip_to_hostname_cache
    if ip_to_hostname_cache == None:
        ip_to_hostname_cache = {}
        for host in all_hosts_untagged:
            try:
                ip_to_hostname_cache[lookup_ipaddress(host)] = host
            except:
                pass
    return ip_to_hostname_cache.get(ip)

def ip_to_dnsname(ip):
    try:
        dnsname, aliaslist, addresslist = socket.gethostbyaddr(ip)
        return dnsname
    except:
        return None


# Reset some global variable to their original value. This
# is needed in keepalive mode.
# We could in fact do some positive caching in keepalive
# mode - e.g. the counters of the hosts could be saved in memory.
def cleanup_globals():
    global g_agent_already_contacted
    g_agent_already_contacted = {}
    global g_hostname
    g_hostname = "unknown"
    global g_counters
    g_counters = {}
    global g_infocache
    g_infocache = {}
    global g_broken_agent_hosts
    g_broken_agent_hosts = set([])
    global g_broken_snmp_hosts
    g_broken_snmp_hosts = set([])
    global g_inactive_timerperiods
    g_inactive_timerperiods = None
    global g_walk_cache
    g_walk_cache = {}


# Diagnostic function for detecting global variables that have
# changed during checking. This is slow and canno be used
# in production mode.
def copy_globals():
    import copy
    global_saved = {}
    for varname, value in globals().items():
        # Some global caches are allowed to change.
        if varname not in [ "g_service_description", "g_multihost_checks", "g_check_table_cache", "g_singlehost_checks", "total_check_outout" ] \
            and type(value).__name__ not in [ "function", "module", "SRE_Pattern" ]:
            global_saved[varname] = copy.copy(value)
    return global_saved


def do_check_keepalive():
    global g_initial_times

    def check_timeout(signum, frame):
        raise MKCheckTimeout()

    signal.signal(signal.SIGALRM, signal.SIG_IGN) # Prevent ALRM from CheckHelper.cc

    global total_check_output
    total_check_output = ""
    if opt_debug:
        before = copy_globals()

    ipaddress_cache = {}

    while True:
        cleanup_globals()
        hostname = sys.stdin.readline()
        g_initial_times = os.times()
        if not hostname:
            break
        hostname = hostname.strip()
        if hostname == "*":
            if opt_debug:
                sys.stdout.write("Restarting myself...\n")
            sys.stdout.flush()
            os.execvp("cmk", sys.argv)
        elif not hostname:
            break

        timeout = int(sys.stdin.readline())
        try: # catch non-timeout exceptions
            try: # catch timeouts
                signal.signal(signal.SIGALRM, check_timeout)
                signal.alarm(timeout)
                if ';' in hostname:
                    hostname, ipaddress = hostname.split(";", 1)
                elif hostname in ipaddress_cache:
                    ipaddress = ipaddress_cache[hostname]
                else:
                    if is_cluster(hostname):
                        ipaddress = None
                    else:
                        try:
                            ipaddress = lookup_ipaddress(hostname)
                        except:
                            raise MKGeneralException("Cannot resolve hostname %s into IP address" % hostname)
                    ipaddress_cache[hostname] = ipaddress

                status = do_check(hostname, ipaddress)
                signal.signal(signal.SIGALRM, signal.SIG_IGN) # Prevent ALRM from CheckHelper.cc
                signal.alarm(0)
            except MKCheckTimeout:
                signal.signal(signal.SIGALRM, signal.SIG_IGN) # Prevent ALRM from CheckHelper.cc
                status = 3
                total_check_output = "UNKNOWN - Check_MK timed out after %d seconds\n" % timeout

            sys.stdout.write("%03d\n%08d\n%s" %
                 (status, len(total_check_output), total_check_output))
            sys.stdout.flush()
            total_check_output = ""
            cleanup_globals()

            # Check if all global variables are clean, but only in debug mode
            if opt_debug:
                after = copy_globals()
                for varname, value in before.items():
                    if value != after[varname]:
                        sys.stderr.write("WARNING: global variable %s has changed: %r ==> %s\n"
                               % (varname, value, repr(after[varname])[:50]))
                new_vars = set(after.keys()).difference(set(before.keys()))
                if (new_vars):
                    sys.stderr.write("WARNING: new variable appeared: %s" % ", ".join(new_vars))

        except Exception, e:
            if opt_debug:
                raise
            sys.stdout.write("UNKNOWN - %s\n3\n" % e)




#   +----------------------------------------------------------------------+
#   |         ____                _                    __ _                |
#   |        |  _ \ ___  __ _  __| |   ___ ___  _ __  / _(_) __ _          |
#   |        | |_) / _ \/ _` |/ _` |  / __/ _ \| '_ \| |_| |/ _` |         |
#   |        |  _ <  __/ (_| | (_| | | (_| (_) | | | |  _| | (_| |         |
#   |        |_| \_\___|\__,_|\__,_|  \___\___/|_| |_|_| |_|\__, |         |
#   |                                                       |___/          |
#   +----------------------------------------------------------------------+

# Now - at last - we can read in the user's configuration files
def all_nonfunction_vars():
    return set([ name for name,value in globals().items()
                if name[0] != '_' and type(value) != type(lambda:0) ])

def marks_hosts_with_path(old, all, filename):
    if not filename.startswith(check_mk_configdir):
        return
    path = filename[len(check_mk_configdir):]
    old = set([ o.split("|", 1)[0] for o in old ])
    all = set([ a.split("|", 1)[0] for a in all ])
    for host in all:
        if host not in old:
            host_paths[host] = path

# Helper functions that determines the sort order of the
# configuration files. The following two rules are implemented:
# 1. *.mk files in the same directory will be read
#    according to their lexical order.
# 2. subdirectories in the same directory will be
#    scanned according to their lexical order.
# 3. subdirectories of a directory will always be read *after*
#    the *.mk files in that directory.
def cmp_config_paths(a, b):
    pa = a.split('/')
    pb = b.split('/')
    return cmp(pa[:-1], pb[:-1]) or \
           cmp(len(pa), len(pb)) or \
           cmp(pa, pb)


def read_config_files(with_autochecks=True, with_conf_d=True):
    global vars_before_config, final_mk, local_mk, checks

    # Initialize dictionary-type default levels variables
    for check in check_info.values():
        def_var = check.get("default_levels_variable")
        if def_var:
            globals()[def_var] = {}

    # Create list of all files to be included
    if with_conf_d:
        list_of_files = reduce(lambda a,b: a+b,
           [ [ "%s/%s" % (d, f) for f in fs if f.endswith(".mk")]
             for d, sb, fs in os.walk(check_mk_configdir) ], [])
        # list_of_files.sort()
        list_of_files.sort(cmp = cmp_config_paths)
        list_of_files = [ check_mk_configfile ] + list_of_files
    else:
        list_of_files = [ check_mk_configfile ]

    final_mk = check_mk_basedir + "/final.mk"
    if os.path.exists(final_mk):
        list_of_files.append(final_mk)
    local_mk = check_mk_basedir + "/local.mk"
    if os.path.exists(local_mk):
        list_of_files.append(local_mk)

    global FILE_PATH, FOLDER_PATH
    FILE_PATH = None
    FOLDER_PATH = None

    vars_before_config = all_nonfunction_vars()
    for _f in list_of_files:
        # Hack: during parent scan mode we must not read in old version of parents.mk!
        if '--scan-parents' in sys.argv and _f.endswith("/parents.mk"):
            continue
        try:
            _old_all_hosts = all_hosts[:]
            _old_clusters = clusters.keys()
            # Make the config path available as a global variable to
            # be used within the configuration file
            if _f.startswith( check_mk_configdir + "/"):
                FILE_PATH = _f[len(check_mk_configdir) + 1:]
                FOLDER_PATH = os.path.dirname(FILE_PATH)
            else:
                FILE_PATH = None
                FOLDER_PATH = None

            execfile(_f, globals(), globals())
            marks_hosts_with_path(_old_all_hosts, all_hosts, _f)
            marks_hosts_with_path(_old_clusters, clusters.keys(), _f)
        except Exception, e:
            sys.stderr.write("Cannot read in configuration file %s:\n%s\n" % (_f, e))
            if __name__ == "__main__":
                sys.exit(3)
            else:
                raise

    # Strip off host tags from the list of all_hosts.  Host tags can be
    # appended to the hostnames in all_hosts, separated by pipe symbols,
    # e.g. "zbghlnx04|bgh|linux|test" and are stored in a separate
    # dictionary called 'hosttags'
    global hosttags, all_hosts_untagged
    hosttags = {}
    for taggedhost in all_hosts + clusters.keys():
        parts = taggedhost.split("|")
        hosttags[parts[0]] = parts[1:]
    all_hosts_untagged = all_active_hosts()

    # Sanity check for duplicate hostnames
    seen_hostnames = set([])
    for hostname in strip_tags(all_hosts + clusters.keys()):
        if hostname in seen_hostnames:
            sys.stderr.write("Error in configuration: duplicate host '%s'\n" % hostname)
            sys.exit(4)
        seen_hostnames.add(hostname)

    # Add WATO-configured explicit checks to (possibly empty) checks
    # statically defined in checks.
    static = []
    for entries in static_checks.values():
        for entry in entries:
            entry, rule_options = get_rule_options(entry)
            if rule_options.get("disabled"):
                continue

            # Parameters are optional
            if len(entry[0]) == 2:
                checktype, item = entry[0]
                params = None
            else:
                checktype, item, params = entry[0]
            if len(entry) == 3:
                taglist, hostlist = entry[1:3]
            else:
                hostlist = entry[1]
                taglist = []
            # Make sure, that for dictionary based checks
            # at least those keys defined in the factory
            # settings are present in the parameters
            if type(params) == dict:
                def_levels_varname = check_info[checktype].get("default_levels_variable")
                if def_levels_varname:
                    for key, value in factory_settings.get(def_levels_varname, {}).items():
                        if key not in params:
                            params[key] = value

            static.append((taglist, hostlist, checktype, item, params))
    checks = static + checks

    # Read autochecks and append them to explicit checks
    if with_autochecks:
        read_all_autochecks()
        checks = autochecks + checks

    # Check for invalid configuration variables
    vars_after_config = all_nonfunction_vars()
    ignored_variables = set(['vars_before_config', 'autochecks', 'parts',
                             'hosttags' ,'seen_hostnames',
                             'all_hosts_untagged' ,'taggedhost' ,'hostname'])
    errors = 0
    for name in vars_after_config:
        if name not in ignored_variables and name not in vars_before_config:
            sys.stderr.write("Invalid configuration variable '%s'\n" % name)
            errors += 1

    # Special handling for certain deprecated variables
    if type(snmp_communities) == dict:
        sys.stderr.write("ERROR: snmp_communities cannot be a dict any more.\n")
        errors += 1

    if errors > 0:
        sys.stderr.write("--> Found %d invalid variables\n" % errors)
        sys.stderr.write("If you use own helper variables, please prefix them with _.\n")
        sys.exit(1)

    # Convert www_group into numeric id
    global www_group
    if type(www_group) == str:
        try:
            import grp
            www_group = grp.getgrnam(www_group)[2]
        except Exception, e:
            sys.stderr.write("Cannot convert group '%s' into group id: %s\n" % (www_group, e))
            sys.stderr.write("Please set www_group to an existing group in main.mk.\n")
            sys.exit(3)

    # Prepare information for --backup and --restore
    global backup_paths
    backup_paths = [
        # tarname               path                 canonical name   description                is_dir owned_by_nagios www_group
        ('check_mk_configfile', check_mk_configfile, "main.mk",       "Main configuration file",           False, False, False ),
        ('final_mk',            final_mk,            "final.mk",      "Final configuration file final.mk", False, False, False ),
        ('check_mk_configdir',  check_mk_configdir,  "",              "Configuration sub files",           True,  False, False ),
        ('autochecksdir',       autochecksdir,       "",              "Automatically inventorized checks", True,  False, False ),
        ('counters_directory',  counters_directory,  "",              "Performance counters",              True,  True,  False ),
        ('tcp_cache_dir',       tcp_cache_dir,       "",              "Agent cache",                       True,  True,  False ),
        ('logwatch_dir',        logwatch_dir,        "",              "Logwatch",                          True,  True,  True  ),
        ]

    # Load agent simulator if enabled in configuration
    if agent_simulator:
        execfile(modules_dir + "/agent_simulator.py", globals(), globals())


# Compute parameters for a check honoring factory settings,
# default settings of user in main.mk, check_parameters[] and
# the values code in autochecks (given as parameter params)
def compute_check_parameters(host, checktype, item, params):
    if checktype not in check_info: # handle vanished checktype
        return None

    # Handle dictionary based checks
    def_levels_varname = check_info[checktype].get("default_levels_variable")
    if def_levels_varname:
        vars_before_config.add(def_levels_varname)

    # Handle case where parameter is None but the type of the
    # default value is a dictionary. This is for example the
    # case if a check type has gotten parameters in a new version
    # but inventory of the old version left None as a parameter.
    # Also from now on we support that the inventory simply puts
    # None as a parameter. We convert that to an empty dictionary
    # that will be updated with the factory settings and default
    # levels, if possible.
    if params == None and def_levels_varname:
        fs = factory_settings.get(def_levels_varname)
        if type(fs) == dict:
            params = {}

    # Honor factory settings for dict-type checks. Merge
    # dict type checks with multiple matching rules
    if type(params) == dict:

        # Start with factory settings
        if def_levels_varname:
            new_params = factory_settings.get(def_levels_varname, {}).copy()
        else:
            new_params = {}

        # Merge user's default settings onto it
        if def_levels_varname and (def_levels_varname in globals()):
            def_levels = eval(def_levels_varname)
            if type(def_levels) == dict:
                new_params.update(eval(def_levels_varname))

        # Merge params from inventory onto it
        new_params.update(params)
        params = new_params

    descr = service_description(checktype, item)

    # Get parameters configured via checkgroup_parameters
    entries = get_checkgroup_parameters(host, checktype, item)

    # Get parameters configured via check_parameters
    entries += service_extra_conf(host, descr, check_parameters)

    if len(entries) > 0:
        # loop from last to first (first must have precedence)
        for entry in entries[::-1]:
            if type(params) == dict and type(entry) == dict:
                params.update(entry)
            else:
                params = entry
    return params

def get_checkgroup_parameters(host, checktype, item):
    checkgroup = check_info[checktype]["group"]
    if not checkgroup:
        return []
    rules = checkgroup_parameters.get(checkgroup)
    if rules == None:
        return []

    if item == None: # checks without an item
        return host_extra_conf(host, rules)
    else: # checks with an item need service-specific rules
        return service_extra_conf(host, str(item), rules)


# read automatically generated checks. They are prepended to the check
# table: explicit user defined checks override automatically generated
# ones. Do not read in autochecks, if check_mk is called as module.
def read_all_autochecks():
    global autochecks
    autochecks = []
    for f in glob.glob(autochecksdir + '/*.mk'):
        try:
            autochecks += eval(file(f).read())
        except SyntaxError,e:
            if opt_verbose:
                sys.stderr.write("Syntax error in file %s: %s\n" % (f, e))
            if opt_debug:
                sys.exit(3)
        except Exception, e:
            if opt_verbose:
                sys.stderr.write("Error in file %s:\n%s\n" % (f, e))
            if opt_debug:
                sys.exit(3)

    # Exchange inventorized check parameters with those configured by
    # the user. Also merge with default levels for modern dictionary based checks.
    autochecks = [ (host, ct, it, compute_check_parameters(host, ct, it, par))
                   for (host, ct, it, par) in autochecks ]


def output_profile():
    if g_profile:
        g_profile.dump_stats(g_profile_path)
        show_profile = os.path.join(os.path.dirname(g_profile_path), 'show_profile.py')
        file(show_profile, "w")\
            .write("#!/usr/bin/python\n"
                   "import pstats\n"
                   "stats = pstats.Stats('%s')\n"
                   "stats.sort_stats('time').print_stats()\n" % g_profile_path)
        os.chmod(show_profile, 0755)

        sys.stderr.write("Profile '%s' written. Please run %s.\n" % (g_profile_path, show_profile))

#   +----------------------------------------------------------------------+
#   |                        __  __       _                                |
#   |                       |  \/  | __ _(_)_ __                           |
#   |                       | |\/| |/ _` | | '_ \                          |
#   |                       | |  | | (_| | | | | |                         |
#   |                       |_|  |_|\__,_|_|_| |_|                         |
#   |                                                                      |
#   +----------------------------------------------------------------------+



# Do option parsing and execute main function -
# if check_mk is not called as module
if __name__ == "__main__":
    short_options = 'SHVLCURODMmd:Ic:nhvpXPuNB'
    long_options = [ "help", "version", "verbose", "compile", "debug",
                     "list-checks", "list-hosts", "list-tag", "no-tcp", "cache",
                     "flush", "package", "localize", "donate", "snmpwalk", "snmptranslate",
                     "usewalk", "scan-parents", "procs=", "automation=", "notify",
                     "snmpget=", "profile", "keepalive", "create-rrd",
                     "no-cache", "update", "restart", "reload", "dump", "fake-dns=",
                     "man", "nowiki", "config-check", "backup=", "restore=",
                     "check-inventory=", "paths", "cleanup-autochecks", "checks=",
                     "cmc-file=", "browse-man", "list-man", "update-dns-cache" ]

    non_config_options = ['-L', '--list-checks', '-P', '--package', '-M', '--notify',
                          '--man', '-V', '--version' ,'-h', '--help', '--automation']

    try:
        opts, args = getopt.getopt(sys.argv[1:], short_options, long_options)
    except getopt.GetoptError, err:
        print str(err)
        sys.exit(1)

    # Read the configuration files (main.mk, autochecks, etc.), but not for
    # certain operation modes that does not need them and should not be harmed
    # by a broken configuration
    if len(set.intersection(set(non_config_options), [o[0] for o in opts])) == 0:
        read_config_files()

    done = False
    seen_I = 0
    inventory_checks = None
    # Scan modifying options first (makes use independent of option order)
    for o,a in opts:
        if o in [ '-v', '--verbose' ]:
            opt_verbose = True
        elif o == '-c':
            check_mk_configfile = a
        elif o == '--cache':
            opt_use_cachefile = True
            check_max_cachefile_age     = 1000000000
            inventory_max_cachefile_age = 1000000000
        elif o == '--no-tcp':
            opt_no_tcp = True
        elif o == '--no-cache':
            opt_no_cache = True
        elif o == '-p':
            opt_showperfdata = True
        elif o == '-n':
            opt_dont_submit = True
        elif o in [ '-u', '--cleanup-autochecks' ]:
            opt_cleanup_autochecks = True
        elif o == '--fake-dns':
            fake_dns = a
        elif o == '--keepalive':
            opt_keepalive = True
        elif o == '--usewalk':
            opt_use_snmp_walk = True
        elif o == '--procs':
            max_num_processes = int(a)
        elif o == '--nowiki':
            opt_nowiki = True
        elif o == '--debug':
            opt_debug = True
        elif o == '-I':
            seen_I += 1
        elif o == "--checks":
            inventory_checks = a
        elif o == "--cmc-file":
            opt_cmc_relfilename = a

    # Perform actions (major modes)
    try:
        for o, a in opts:
            if o in [ '-h', '--help' ]:
                usage()
                done = True
            elif o in [ '-V', '--version' ]:
                print_version()
                done = True
            elif o in [ '-X', '--config-check' ]:
                done = True
            elif o in [ '-S', '-H' ]:
                sys.stderr.write(tty_bold + tty_red + "ERROR" + tty_normal + "\n")
                sys.stderr.write("The options -S and -H have been replaced with the option -N. If you \n")
                sys.stderr.write("want to generate only the service definitions, please set \n")
                sys.stderr.write("'generate_hostconf = False' in main.mk.\n")
                done = True
            elif o == '-N':
                do_output_nagios_conf(args)
                done = True
            elif o == '-B':
                do_update(False)
                done = True
            elif o in [ '-C', '--compile' ]:
                precompile_hostchecks()
                done = True
            elif o in [ '-U', '--update' ] :
                do_update(True)
                done = True
            elif o in [ '-R', '--restart' ] :
                do_restart()
                done = True
            elif o in [ '-O', '--reload' ] :
                do_reload()
                done = True
            elif o in [ '-D', '--dump' ]:
                dump_all_hosts(args)
                done = True
            elif o == '--backup':
                do_backup(a)
                done = True
            elif o ==  '--restore':
                do_restore(a)
                done = True
            elif o == '--flush':
                do_flush(args)
                done = True
            elif o == '--paths':
                show_paths()
                done = True
            elif o in ['-P', '--package']:
                execfile(modules_dir + "/packaging.py")
                do_packaging(args)
                done = True
            elif o in ['--localize']:
                execfile(modules_dir + "/localize.py")
                do_localize(args)
                done = True
            elif o == '--donate':
                do_donation()
                done = True
            elif o == '--update-dns-cache':
                do_update_dns_cache()
                done = True
            elif o == '--snmpwalk':
                do_snmpwalk(args)
                done = True
            elif o == '--snmptranslate':
                do_snmptranslate(args)
                done = True
            elif o == '--snmpget':
                do_snmpget(a, args)
                done = True
            elif o in [ '-M', '--man' ]:
                if len(args) > 0:
                    show_check_manual(args[0])
                else:
                    list_all_manuals()
                done = True
            elif o in [ '--list-man' ]:
                read_manpage_catalog()
                print pprint.pformat(g_manpage_catalog)
                done = True
            elif o in [ '-m', '--browse-man' ]:
                manpage_browser()
                done = True
            elif o == '--list-hosts':
                l = list_all_hosts(args)
                sys.stdout.write("\n".join(l))
                if l != []:
                    sys.stdout.write("\n")
                done = True
            elif o == '--list-tag':
                l = list_all_hosts_with_tags(args)
                sys.stdout.write("\n".join(l))
                if l != []:
                    sys.stdout.write("\n")
                done = True
            elif o in [ '-L', '--list-checks' ]:
                output_check_info()
                done = True
            elif o == '-d':
                output_plain_hostinfo(a)
                done = True
            elif o == '--check-inventory':
                check_inventory(a)
                done = True
            elif o == '--scan-parents':
                do_scan_parents(args)
                done = True
            elif o == '--automation':
                execfile(modules_dir + "/automation.py")
                do_automation(a, args)
                done = True
            elif o == '--notify':
                read_config_files(False, True)
                sys.exit(do_notify(args))
            elif o == '--create-rrd':
                read_config_files(False, True)
                execfile(modules_dir + "/rrd.py")
                do_create_rrd(args)
                done = True


    except MKGeneralException, e:
        sys.stderr.write("%s\n" % e)
        if opt_debug:
            raise
        sys.exit(3)

    if not done and seen_I > 0:

        hostnames = parse_hostname_list(args)
        # For clusters add their nodes to the list
        nodes = []
        for h in hostnames:
            nodes = nodes_of(h)
            if nodes:
                hostnames += nodes

        # Then remove clusters and make list unique
        hostnames = list(set([ h for h in hostnames if not is_cluster(h) ]))
        hostnames.sort()

        if opt_verbose:
            if len(hostnames) > 0:
                sys.stdout.write("Inventorizing %s.\n" % ", ".join(hostnames))
            else:
                sys.stdout.write("Inventorizing all hosts.\n")

        if inventory_checks:
            checknames = inventory_checks.split(",")

        # remove existing checks, if option -I is used twice
        if seen_I > 1:
            if inventory_checks == None:
                checknames = inventorable_checktypes("all")
            if len(hostnames) > 0:
                # Entries in hostnames that are either prefixed with @
                # or are no valid hostnames are considered to be tags.
                for host in hostnames:
                    remove_autochecks_of(host, checknames)
                    # If all nodes of a cluster are contained in the list, then
                    # also remove the autochecks of that cluster. Beware: a host
                    # can be part more multiple clusters
                    for clust in clusters_of(host):
                        missing = [] # collect nodes missing on the command line
                        for node in nodes_of(clust):
                            if node not in hostnames:
                                missing.append(node)

                        if len(missing) == 0:
                            if opt_verbose:
                                sys.stdout.write("All nodes of %s specified, dropping checks of %s, too.\n" % (clust, node))
                            remove_autochecks_of(clust, checknames)

                        else:
                            sys.stdout.write("Warning: %s is part of cluster %s, but you didn't specify %s as well.\nChecks on %s will be kept.\n" %
                            (host, clust, ",".join(missing), clust))

            else:
                for host in all_active_hosts() + all_active_clusters():
                    remove_autochecks_of(host, checknames)
            reread_autochecks()

        if inventory_checks == None:
            do_snmp_scan(hostnames)
            checknames = inventorable_checktypes("tcp")

        for checkname in checknames:
            make_inventory(checkname, hostnames, False)

        # -u, --cleanup-autochecks called in stand alone mode
        if opt_cleanup_autochecks or always_cleanup_autochecks:
            do_cleanup_autochecks()
        done = True

    if not done and opt_cleanup_autochecks: # -u as standalone option
        do_cleanup_autochecks()
        done = True


    if done:
        output_profile()
        sys.exit(0)
    elif (len(args) == 0 and not opt_keepalive) or len(args) > 2:
        usage()
        sys.exit(1)
    elif opt_keepalive:
        do_check_keepalive()
    else:

        hostname = args[0]
        if len(args) == 2:
            ipaddress = args[1]
        else:
            if is_cluster(hostname):
                ipaddress = None
            else:
                try:
                    ipaddress = lookup_ipaddress(hostname)
                except:
                    print "Cannot resolve hostname '%s'." % hostname
                    sys.exit(2)

        # honor --checks= also when checking (makes testing easier)
        if inventory_checks:
            check_types = inventory_checks.split(",")
        else:
            check_types = None

        do_check(hostname, ipaddress, check_types)
<|MERGE_RESOLUTION|>--- conflicted
+++ resolved
@@ -1109,11 +1109,8 @@
 special_agent_dir = agents_dir + "/special"
 if local_agents_dir:
     special_agent_local_dir = local_agents_dir + "/special"
-<<<<<<< HEAD
-=======
 else:
     special_agent_local_dir = None
->>>>>>> e160ae9c
 
 def get_datasource_program(hostname, ipaddress):
     # First check WATO-style special_agent rules
@@ -1122,7 +1119,7 @@
         if params: # rule match!
             # Create command line using the special_agent_info
             cmd_arguments = special_agent_info[agentname](params[0], hostname, ipaddress)
-            if local_agents_dir and \
+            if special_agent_local_dir and \
                 os.path.exists(special_agent_local_dir + "/agent_" + agentname):
                 path = special_agent_local_dir + "/agent_" + agentname
             else:
