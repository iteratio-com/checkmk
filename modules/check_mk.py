--- conflicted
+++ resolved
@@ -1136,19 +1136,14 @@
     cgrs = []
     for host in hostlist:
         # host_contactgroups may take single values as well as
-        # lists as item value. When a list is found only this list
-        # is used. The single-contact-group entries are skipped in
-        # this case.
+        # lists as item value. Of all list entries only the first
+        # one is used. The single-contact-groups entries are all
+        # recognized.
+        first_list = True
         for entry in host_extra_conf(host, host_contactgroups):
-            if type(entry) == list:
-<<<<<<< HEAD
-                if first_list:
-                    cgrs += entry
-                    first_list = False
-                # else: silenty ignore any further matching rules
-=======
-                return entry
->>>>>>> d2d8060a
+            if type(entry) == list and first_list:
+                cgrs += entry
+                first_list = False
             else:
                 cgrs.append(entry)
     return list(set(cgrs))
@@ -1789,7 +1784,7 @@
   hostgroup_name\t\t%s
   alias\t\t\t\t%s
 }
-""" % (hg, alias.encode("utf-8")))
+""" % (hg, alias))
 
     # No creation of host groups but we need to define
     # default host group
@@ -1819,7 +1814,7 @@
   servicegroup_name\t\t%s
   alias\t\t\t\t%s
 }
-""" % (sg, alias.encode("utf-8")))
+""" % (sg, alias))
 
 def create_nagios_config_contactgroups(outfile):
     if define_contactgroups:
@@ -1836,7 +1831,7 @@
             outfile.write("\ndefine contactgroup {\n"
                     "  contactgroup_name\t\t%s\n"
                     "  alias\t\t\t\t%s\n"
-                    "}\n" % (name, alias.encode("utf-8")))
+                    "}\n" % (name, alias))
 
 
 def create_nagios_config_commands(outfile):
