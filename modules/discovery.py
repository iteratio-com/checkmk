#!/usr/bin/python
# -*- encoding: utf-8; py-indent-offset: 4 -*-
# +------------------------------------------------------------------+
# |             ____ _               _        __  __ _  __           |
# |            / ___| |__   ___  ___| | __   |  \/  | |/ /           |
# |           | |   | '_ \ / _ \/ __| |/ /   | |\/| | ' /            |
# |           | |___| | | |  __/ (__|   <    | |  | | . \            |
# |            \____|_| |_|\___|\___|_|\_\___|_|  |_|_|\_\           |
# |                                                                  |
# | Copyright Mathias Kettner 2014             mk@mathias-kettner.de |
# +------------------------------------------------------------------+
#
# This file is part of Check_MK.
# The official homepage is at http://mathias-kettner.de/check_mk.
#
# check_mk is free software;  you can redistribute it and/or modify it
# under the  terms of the  GNU General Public License  as published by
# the Free Software Foundation in version 2.  check_mk is  distributed
# in the hope that it will be useful, but WITHOUT ANY WARRANTY;  with-
# out even the implied warranty of  MERCHANTABILITY  or  FITNESS FOR A
# PARTICULAR PURPOSE. See the  GNU General Public License for more de-
# ails.  You should have  received  a copy of the  GNU  General Public
# License along with GNU Make; see the file  COPYING.  If  not,  write
# to the Free Software Foundation, Inc., 51 Franklin St,  Fifth Floor,
# Boston, MA 02110-1301 USA.

#   .--cmk -I--------------------------------------------------------------.
#   |                                  _           ___                     |
#   |                    ___ _ __ ___ | | __      |_ _|                    |
#   |                   / __| '_ ` _ \| |/ /  _____| |                     |
#   |                  | (__| | | | | |   <  |_____| |                     |
#   |                   \___|_| |_| |_|_|\_\      |___|                    |
#   |                                                                      |
#   +----------------------------------------------------------------------+
#   |  Functions for command line options -I and -II                       |
#   '----------------------------------------------------------------------'

# Function implementing cmk -I and cmk -II. This is directly
# being called from the main option parsing code. The list of
# hostnames is already prepared by the main code. If it is
# empty then we use all hosts and switch to using cache files.
def do_discovery(hostnames, check_types, only_new):
    use_caches = False
    if not hostnames:
        verbose("Discovering services on all hosts:\n")
        hostnames = all_active_realhosts()
        use_caches = True
    else:
        verbose("Discovering services on %s:\n" % ", ".join(hostnames))

    # For clusters add their nodes to the list. Clusters itself
    # cannot be discovered but the user is allowed to specify
    # them and we do discovery on the nodes instead.
    nodes = []
    cluster_hosts = []
    for h in hostnames:
        nodes = nodes_of(h)
        if nodes:
            cluster_hosts.append(h)
            hostnames += nodes

    # Then remove clusters and make list unique
    hostnames = list(set([ h for h in hostnames if not is_cluster(h) ]))
    hostnames.sort()

    # Now loop through all hosts
    for hostname in hostnames:
        try:
            verbose(tty_bold + hostname + tty_normal + ":\n")
            if opt_debug:
                on_error = "raise"
            else:
                on_error = "warn"
            do_discovery_for(hostname, check_types, only_new, use_caches, on_error)
            verbose("\n")
        except Exception, e:
            if opt_debug:
                raise
            verbose(" -> Failed: %s\n" % e)

        cleanup_globals()

    # Check whether or not the cluster host autocheck files are still
    # existant. Remove them. The autochecks are only stored in the nodes
    # autochecks files these days.
    for hostname in cluster_hosts:
        remove_autochecks_file(hostname)

def do_discovery_for(hostname, check_types, only_new, use_caches, on_error):
    # Usually we disable SNMP scan if cmk -I is used without a list of
    # explicity hosts. But for host that have never been service-discovered
    # yet (do not have autochecks), we enable SNMP scan.
    do_snmp_scan = not use_caches or not has_autochecks(hostname)
    new_items = discover_services(hostname, check_types, use_caches, do_snmp_scan, on_error)
    if not check_types and not only_new:
        old_items = [] # do not even read old file
    else:
        old_items = parse_autochecks_file(hostname)

    # There are three ways of how to merge existing and new discovered checks:
    # 1. -II without --checks=
    #        check_types is empty, only_new is False
    #    --> complete drop old services, only use new ones
    # 2. -II with --checks=
    #    --> drop old services of that types
    #        check_types is not empty, only_new is False
    # 3. -I
    #    --> just add new services
    #        only_new is True

    # Parse old items into a dict (ct, item) -> paramstring
    result = {}
    for check_type, item, paramstring in old_items:
        # Take over old items if -I is selected or if -II
        # is selected with --checks= and the check type is not
        # one of the listed ones
        if only_new or (check_types and check_type not in check_types):
            result[(check_type, item)] = paramstring

    stats = {}
    for check_type, item, paramstring in new_items:
        if (check_type, item) not in result:
            result[(check_type, item)] = paramstring
            stats.setdefault(check_type, 0)
            stats[check_type] += 1

    final_items = []
    for (check_type, item), paramstring in result.items():
        final_items.append((check_type, item, paramstring))
    final_items.sort()
    save_autochecks_file(hostname, final_items)

    found_check_types = stats.keys()
    found_check_types.sort()
    if found_check_types:
        for check_type in found_check_types:
            verbose("  %s%3d%s %s\n" % (tty_green + tty_bold, stats[check_type], tty_normal, check_type))
    else:
        verbose("  nothing%s\n" % (only_new and " new" or ""))


# determine changed services on host.
# param mode: can be one of "new", "remove", "fixall", "refresh"
# param do_snmp_scan: if True, a snmp host will be scanned, otherwise uses only the check types
#                     previously discovered
def discover_on_host(mode, hostname, do_snmp_scan, use_caches, on_error="ignore"):
    counts = {
        "added"   : 0,
        "removed" : 0,
        "kept"    : 0
    }

    if hostname not in all_active_realhosts():
        return [0, 0, 0, 0], ""

    err = None

    try:
        # in "refresh" mode we first need to remove all previously discovered
        # checks of the host, so that get_host_services() does show us the
        # new discovered check parameters.
        if mode == "refresh":
            counts["removed"] += remove_autochecks_of(hostname) # this is cluster-aware!

        # Compute current state of new and existing checks
        services = get_host_services(hostname, use_caches=use_caches,
                                        do_snmp_scan=do_snmp_scan, on_error=on_error)

        # Create new list of checks
        new_items = {}
        for (check_type, item), (check_source, paramstring) in services.items():
            if check_source in ("custom", "legacy", "active", "manual"):
                continue # this is not an autocheck or ignored and currently not checked
                # Note discovered checks that are shadowed by manual checks will vanish
                # that way.

            if check_source in ("new"):
                if mode in ("new", "fixall", "refresh"):
                    counts["added"] += 1
                    new_items[(check_type, item)] = paramstring

            elif check_source in ("old", "ignored"):
                # keep currently existing valid services in any case
                new_items[(check_type, item)] = paramstring
                counts["kept"]  += 1

            elif check_source in ("obsolete", "vanished"):
                # keep item, if we are currently only looking for new services
                # otherwise fix it: remove ignored and non-longer existing services
                if mode not in ("fixall", "remove"):
                    new_items[(check_type, item)] = paramstring
                    counts["kept"] += 1
                else:
                    counts["removed"] += 1

            # Silently keep clustered services
            elif check_source.startswith("clustered_"):
                new_items[(check_type, item)] = paramstring

            else:
                raise MKGeneralException("Unknown check source '%s'" % check_source)
        set_autochecks_of(hostname, new_items)

    except Exception, e:
        if opt_debug:
            raise
        err = str(e)
    return [counts["added"], counts["removed"], counts["kept"], counts["added"] + counts["kept"]], err


#.
#   .--Discovery Check-----------------------------------------------------.
#   |           ____  _                   _               _                |
#   |          |  _ \(_)___  ___      ___| |__   ___  ___| | __            |
#   |          | | | | / __|/ __|    / __| '_ \ / _ \/ __| |/ /            |
#   |          | |_| | \__ \ (__ _  | (__| | | |  __/ (__|   <             |
#   |          |____/|_|___/\___(_)  \___|_| |_|\___|\___|_|\_\            |
#   |                                                                      |
#   +----------------------------------------------------------------------+
#   |  Active check for checking undiscovered services.                    |
#   '----------------------------------------------------------------------'

# Compute the parameters for the discovery check for a host. Note:
# if the discovery check is disabled for that host, default parameters
# will be returned.
def discovery_check_parameters(hostname):
    entries = host_extra_conf(hostname, periodic_discovery)
    if entries:
        return entries[0]
    # Support legacy global configurations
    elif inventory_check_interval:
        return default_discovery_check_parameters()
    else:
        return None


def default_discovery_check_parameters():
    return {
        "check_interval"          : inventory_check_interval,
        "severity_unmonitored"    : inventory_check_severity,
        "severity_vanished"       : 0,
        "inventory_check_do_scan" : inventory_check_do_scan,
    }



def check_discovery(hostname, ipaddress=None):
    params = discovery_check_parameters(hostname) or \
             default_discovery_check_parameters()

    try:
        # scan services, register changes
        try:
            services = get_host_services(hostname, use_caches=opt_use_cachefile,
                                        do_snmp_scan=params["inventory_check_do_scan"],
                                        on_error="raise",
                                        ipaddress=ipaddress)
        except socket.gaierror, e:
            if e[0] == -2 and not opt_debug:
                # Don't crash on unknown host name, it may be provided by the user
                raise MKAgentError(e[1])
            raise

        # generate status and infotext
        status = 0
        infotexts = []
        long_infotexts = []
        need_rediscovery = False

        for check_state, title, params_key, default_state in [
               ( "new",      "unmonitored", "severity_unmonitored", inventory_check_severity ),
               ( "vanished", "vanished",    "severity_vanished",   0 ),
            ]:

            affected_check_types = {}
            count = 0

            for (check_type, item), (check_source, paramstring) in services.items():
                if check_source == check_state:
                    count += 1
                    affected_check_types.setdefault(check_type, 0)
                    affected_check_types[check_type] += 1
                    long_infotexts.append("%s: %s: %s" % (title, check_type, service_description(hostname, check_type, item)))

            if affected_check_types:
                info = ", ".join([ "%s:%d" % e for e in affected_check_types.items() ])
                st = params.get(params_key, default_state)
                status = worst_monitoring_state(status, st)
                infotexts.append("%d %s services (%s)%s" % (count, title, info, state_markers[st]))

                if params.get("inventory_rediscovery", False):
                    mode = params["inventory_rediscovery"]["mode"]
                    if (check_state == "new"      and mode in ( 0, 2, 3 )) or \
                        check_state == "vanished" and mode in ( 1, 2, 3 ):
                        need_rediscovery = True
            else:
                infotexts.append("no %s services found" % title)

        set_rediscovery_flag(hostname, need_rediscovery)
        if need_rediscovery:
            infotexts.append("rediscovery scheduled")

        output = ", ".join(infotexts)
        if long_infotexts:
            output += "\n" + "\n".join(long_infotexts)
        output += "\n"

    except (MKSNMPError, MKAgentError), e:
        output = "Discovery failed: %s\n" % e
        # Honor rule settings for "Status of the Check_MK service". In case of
        # a problem we assume a connection error here.
        spec = exit_code_spec(hostname)
        status = spec.get("connection", 1)

    except MKCheckTimeout:
        if opt_keepalive:
            raise
        else:
            output = "Discovery failed: Timed out\n"
            spec = exit_code_spec(hostname)
            status = spec.get("timeout", 2)

    except SystemExit:
        raise

    except Exception, e:
        output = create_crash_dump(hostname, "discovery", None, None, "Check_MK Discovery", [])\
            .replace("Crash dump:\n", "Crash dump:\\n")
        if opt_debug:
            raise
        # Honor rule settings for "Status of the Check_MK service". In case of
        # a problem we assume a connection error here.
        spec = exit_code_spec(hostname)
        if isinstance(e, MKAgentError) or isinstance(e, MKSNMPError):
            what = "connection"
        else:
            what = "exception"
        status = spec.get(what, 3)

    if opt_keepalive:
        add_keepalive_result_line(output)
        return status
    else:
        sys.stdout.write(core_state_names[status] + " - " + output)
        sys.exit(status)


def set_rediscovery_flag(hostname, need_rediscovery):
    def touch(filename):
        if not os.path.exists(filename):
            f = open(filename, "w")
            f.close()

    autodiscovery_dir = var_dir + '/autodiscovery'
    discovery_filename = os.path.join(autodiscovery_dir, hostname)
    if need_rediscovery:
        if not os.path.exists(autodiscovery_dir):
            os.makedirs(autodiscovery_dir)
        touch(discovery_filename)
    else:
        if os.path.exists(discovery_filename):
            os.remove(discovery_filename)



# Run the discovery queued by check_discovery() - if any
marked_host_discovery_timeout = 120

def discover_marked_hosts():
    verbose("Doing discovery for all marked hosts:\n")

    def queue_age():
        oldest = time.time()
        for filename in os.listdir(autodiscovery_dir):
            oldest = min(oldest, os.path.getmtime(autodiscovery_dir + "/" + filename))
        return oldest

    def may_rediscover(params):
        if "inventory_rediscovery" not in params:
            return "automatic discovery disabled for this host"

        now = datetime.datetime.utcfromtimestamp(now_ts)
        for start_hours_mins, end_hours_mins in params["inventory_rediscovery"]["excluded_time"]:
            start_time = datetime.datetime(now.year, now.month, now.day, start_hours_mins[0], start_hours_mins[1])
            end_time = datetime.datetime(now.year, now.month, now.day, end_hours_mins[0], end_hours_mins[1])
            if start_time <= now <= end_time:
                return "we are currently in a disallowed time of day"

        if now_ts - oldest_queued < params["inventory_rediscovery"]["group_time"]:
            return "last activation is too recent"

        return None

    autodiscovery_dir = var_dir + '/autodiscovery'

    if not os.path.exists(autodiscovery_dir):
        # there is obviously nothing to do
        verbose("  Nothing to do. %s is missing.\n" % autodiscovery_dir)
        return

    now_ts = time.time()
    end_time_ts = now_ts + marked_host_discovery_timeout  # don't run for more than 2 minutes
    oldest_queued = queue_age()

    mode_table = {
        0: "new",
        1: "remove",
        2: "fixall",
        3: "refresh"
    }

    hosts = os.listdir(autodiscovery_dir)
    if not hosts:
        verbose("  Nothing to do. No hosts marked by discovery check.\n")
        return

    activation_required = False

    for hostname in hosts:
        verbose("%s%s%s:\n" % (tty_bold, hostname, tty_normal))
        host_flag_path = autodiscovery_dir + "/" + hostname

        if hostname not in all_configured_hosts():
            os.remove(host_flag_path)
            verbose("  Skipped. Host does not exist in configuration. Removing mark.\n")
            continue

        if time.time() > end_time_ts:
            warning("  Timeout of %d seconds reached. Lets do the remaining hosts next time." % marked_host_discovery_timeout)
            break

        # have to do hosts one-by-one because each could have a different configuration
        params = discovery_check_parameters(hostname) or default_discovery_check_parameters()
        why_not = may_rediscover(params)
        if not why_not:
            redisc_params = params["inventory_rediscovery"]
            verbose("  Doing discovery with mode '%s'...\n" % mode_table[redisc_params["mode"]])
            result, error = discover_on_host(mode_table[redisc_params["mode"]], hostname,
                                             params["inventory_check_do_scan"], True)
            if error is not None:
                if error:
                    verbose("failed: %s\n" % error)
                else:
                    # for offline hosts the error message is empty. This is to remain
                    # compatible with the automation code
                    verbose("  failed: host is offline\n")
            else:
                new_services, removed_services, kept_services, total_services = result
                if new_services == 0 and removed_services == 0 and kept_services == total_services:
                    verbose("  nothing changed.\n")
                else:
                    verbose("  %d new, %d removed, %d kept, %d total services.\n" % (tuple(result)))
                    if redisc_params["activation"]:
                        activation_required = True

            # delete the file even in error case, otherwise we might be causing the same error
            # every time the cron job runs
            os.remove(host_flag_path)
        else:
            verbose("  skipped: %s\n" % why_not)

    if activation_required:
        verbose("\nRestarting monitoring core with updated configuration...\n")
        if monitoring_core == "cmc":
            do_reload()
        else:
            do_restart()


#.
#   .--Helpers-------------------------------------------------------------.
#   |                  _   _      _                                        |
#   |                 | | | | ___| |_ __   ___ _ __ ___                    |
#   |                 | |_| |/ _ \ | '_ \ / _ \ '__/ __|                   |
#   |                 |  _  |  __/ | |_) |  __/ |  \__ \                   |
#   |                 |_| |_|\___|_| .__/ \___|_|  |___/                   |
#   |                              |_|                                     |
#   +----------------------------------------------------------------------+
#   |  Various helper functions                                            |
#   '----------------------------------------------------------------------'

def checktype_ignored_for_host(host, checktype):
    if checktype in ignored_checktypes:
        return True
    ignored = host_extra_conf(host, ignored_checks)
    for e in ignored:
        if checktype == e or (type(e) == list and checktype in e):
            return True
    return False


def service_ignored(hostname, check_type, service_description):
    if check_type and check_type in ignored_checktypes:
        return True
    if service_description != None and in_boolean_serviceconf_list(hostname, service_description, ignored_services):
        return True
    if check_type and checktype_ignored_for_host(hostname, check_type):
        return True
    return False


def get_info_for_discovery(hostname, ipaddress, section_name, use_caches):
    def add_nodeinfo(info, s):
        if s in check_info and check_info[s]["node_info"]:
            return [ [ None ] + l for l in info ]
        else:
            return info

    max_cachefile_age = use_caches and inventory_max_cachefile_age or 0
    rh_info = get_realhost_info(hostname, ipaddress, section_name, max_cachefile_age,
                                ignore_check_interval=True, use_snmpwalk_cache=False)
    if rh_info != None:
        info = apply_parse_function(add_nodeinfo(rh_info, section_name), section_name)
    else:
        info = None
    if info != None and section_name in check_info and check_info[section_name]["extra_sections"]:
        info = [ info ]
        for es in check_info[section_name]["extra_sections"]:
            try:
                bare_info = get_realhost_info(hostname, ipaddress, es, max_cachefile_age,
                                              ignore_check_interval=True, use_snmpwalk_cache=False)
                with_node_info = add_nodeinfo(bare_info, es)
                parsed = apply_parse_function(with_node_info, es)
                info.append(parsed)

            except MKAgentError:
                info.append(None)

            except:
                if opt_debug:
                    raise
                info.append(None)

    return info

#.
#   .--Discovery-----------------------------------------------------------.
#   |              ____  _                                                 |
#   |             |  _ \(_)___  ___ _____   _____ _ __ _   _               |
#   |             | | | | / __|/ __/ _ \ \ / / _ \ '__| | | |              |
#   |             | |_| | \__ \ (_| (_) \ V /  __/ |  | |_| |              |
#   |             |____/|_|___/\___\___/ \_/ \___|_|   \__, |              |
#   |                                                  |___/               |
#   +----------------------------------------------------------------------+
#   |  Core code of actual service discovery                               |
#   '----------------------------------------------------------------------'



# Create a table of autodiscovered services of a host. Do not save
# this table anywhere. Do not read any previously discovered
# services. The table has the following columns:
# 1. Check type
# 2. Item
# 3. Parameter string (not evaluated)
# Arguments:
#   check_types: None -> try all check types, list -> omit scan in any case
#   use_caches: True is cached agent data is being used (for -I without hostnames)
#   do_snmp_scan: True if SNMP scan should be done (WATO: Full scan)
# Error situation (unclear what to do):
# - IP address cannot be looked up
#
# This function does not handle:
# - clusters
# - disabled services
#
# This function *does* handle:
# - disabled check typess
#
# on_error is one of:
# "ignore" -> silently ignore any exception
# "warn"   -> output a warning on stderr
# "raise"  -> let the exception come through
def discover_services(hostname, check_types, use_caches, do_snmp_scan, on_error, ipaddress=None):
    if ipaddress == None:
        ipaddress = lookup_ip_address(hostname)

    # Check types not specified (via --checks=)? Determine automatically
    if not check_types:
        check_types = []
        if is_snmp_host(hostname):

            # May we do an SNMP scan?
            if do_snmp_scan:
                try:
                    check_types = snmp_scan(hostname, ipaddress, on_error)
                except Exception, e:
                    if on_error == "raise":
                        raise
                    elif on_error == "warn":
                        sys.stderr.write("SNMP scan failed: %s" % e)

            # Otherwise use all check types that we already have discovered
            # previously
            else:
                for check_type, item, params in read_autochecks_of(hostname):
                    if check_type not in check_types and check_uses_snmp(check_type):
                        check_types.append(check_type)

        if is_tcp_host(hostname) or has_piggyback_info(hostname):
            check_types += discoverable_check_types('tcp')

    # Make hostname available as global variable in discovery functions
    # (used e.g. by ps-discovery)
    global g_hostname
    g_hostname = hostname

    discovered_services = []
    try:
        for check_type in check_types:
            try:
                for item, paramstring in discover_check_type(hostname, ipaddress, check_type, use_caches, on_error):
                    discovered_services.append((check_type, item, paramstring))
            except (KeyboardInterrupt, MKAgentError, MKSNMPError, MKCheckTimeout):
                raise
            except Exception, e:
                if opt_debug:
                    raise
                raise MKGeneralException("Exception in check plugin '%s': %s" % (check_type, e))

        return discovered_services
    except KeyboardInterrupt:
        raise MKGeneralException("Interrupted by Ctrl-C.")


def snmp_scan(hostname, ipaddress, on_error = "ignore", for_inv=False):
    # Make hostname globally available for scan functions.
    # This is rarely used, but e.g. the scan for if/if64 needs
    # this to evaluate if_disabled_if64_checks.
    global g_hostname
    g_hostname = hostname

    vverbose("  SNMP scan:\n")
    if not in_binary_hostlist(hostname, snmp_without_sys_descr):
        sys_descr_oid = ".1.3.6.1.2.1.1.1.0"
        sys_descr = get_single_oid(hostname, ipaddress, sys_descr_oid)
        if sys_descr == None:
            raise MKSNMPError("Cannot fetch system description OID %s" % sys_descr_oid)
    else:
        # Fake OID values to prevent issues with a lot of scan functions
        set_oid_cache(hostname, ".1.3.6.1.2.1.1.1.0", "")
        set_oid_cache(hostname, ".1.3.6.1.2.1.1.2.0", "")


    found = []
    if for_inv:
        items = inv_info.items()
    else:
        items = check_info.items()

    positive_found = []
    default_found = []

    for check_type, check in items:
        if check_type in ignored_checktypes:
            continue
        elif not check_uses_snmp(check_type):
            continue
        basename = check_type.split(".")[0]
        # The scan function should be assigned to the basename, because
        # subchecks sharing the same SNMP info of course should have
        # an identical scan function. But some checks do not do this
        # correctly
        if check_type in snmp_scan_functions:
            scan_function = snmp_scan_functions[check_type]
        elif basename in snmp_scan_functions:
            scan_function = snmp_scan_functions[basename]
        elif basename in inv_info:
            scan_function = inv_info[basename].get("snmp_scan_function")
        else:
            scan_function = None

        if scan_function:
            try:
                def oid_function(oid, default_value=None):
                    value = get_single_oid(hostname, ipaddress, oid)
                    if value == None:
                        return default_value
                    else:
                        return value
                result = scan_function(oid_function)
                if result is not None and type(result) not in [ str, bool ]:
                    if on_error == "warn":
                        warning("   SNMP scan function of %s returns invalid type %s." %
                                (check_type, type(result)))
                    elif on_error == "raise":
                        raise MKGeneralException("SNMP Scan aborted.")
                elif result:
                    found.append(check_type)
                    positive_found.append(check_type)
            except MKGeneralException:
                # some error messages which we explicitly want to show to the user
                # should be raised through this
                raise
            except:
                if on_error == "warn":
                    warning("   Exception in SNMP scan function of %s" % check_type)
                elif on_error == "raise":
                    raise
                pass
        else:
            found.append(check_type)
            default_found.append(check_type)

    vverbose("   SNMP scan found:       %s%s%s%s\n" % (tty_bold, tty_yellow, " ".join(positive_found), tty_normal))
    if default_found:
        vverbose("   without scan function: %s%s%s%s\n" % (tty_bold, tty_blue, " ".join(default_found), tty_normal))


    found.sort()
    return found

def discover_check_type(hostname, ipaddress, check_type, use_caches, on_error):
    # Skip this check type if is ignored for that host
    if service_ignored(hostname, check_type, None):
        return []

    # Skip SNMP checks on non-SNMP hosts
    if check_uses_snmp(check_type) and not is_snmp_host(hostname):
        return []

    try:
        discovery_function = check_info[check_type]["inventory_function"]
        if discovery_function == None:
            discovery_function = no_discovery_possible
    except KeyError:
        raise MKGeneralException("No such check type '%s'" % check_type)

    section_name = check_type.split('.')[0]    # make e.g. 'lsi' from 'lsi.arrays'

    try:
        info = None # default in case of exception
        info = get_info_for_discovery(hostname, ipaddress, section_name, use_caches)
    except MKAgentError, e:
        if str(e) and str(e) != "Cannot get information from agent, processing only piggyback data.":
            raise
    except MKSNMPError, e:
        if str(e):
            raise
    except MKParseFunctionError, e:
        if opt_debug:
            raise

    if info == None: # No data for this check type
        return []

    # In case of SNMP checks but missing agent response, skip this check.
    # Special checks which still need to be called even with empty data
    # may declare this.
    if not info and check_uses_snmp(check_type) \
       and not check_info[check_type]["handle_empty_info"]:
        return []

    # Now do the actual inventory
    try:
        # Check number of arguments of discovery function. Note: This
        # check for the legacy API will be removed after 1.2.6.
        if len(inspect.getargspec(discovery_function).args) == 2:
            discovered_items = discovery_function(check_type, info) # discovery is a list of pairs (item, current_value)
        else:
            # New preferred style since 1.1.11i3: only one argument: info
            discovered_items = discovery_function(info)

        # tolerate function not explicitely returning []
        if discovered_items == None:
            discovered_items = []

        # New yield based api style
        elif type(discovered_items) != list:
            discovered_items = list(discovered_items)

        result = []
        for entry in discovered_items:
            if not isinstance(entry, tuple):
                sys.stderr.write("%s: Check %s returned invalid discovery data (entry not a tuple): %r\n" %
                                                                     (hostname, check_type, repr(entry)))
                continue

            if len(entry) == 2: # comment is now obsolete
                item, paramstring = entry
            else:
                try:
                    item, comment, paramstring = entry
                except ValueError:
                    sys.stderr.write("%s: Check %s returned invalid discovery data (not 2 or 3 elements): %r\n" %
                                                                           (hostname, check_type, repr(entry)))
                    continue

            # Check_MK 1.2.7i3 defines items to be unicode strings. Convert non unicode
            # strings here seamless. TODO remove this conversion one day and replace it
            # with a validation that item needs to be of type unicode
            if type(item) == str:
                item = decode_incoming_string(item)

            description = service_description(hostname, check_type, item)
            # make sanity check
            if len(description) == 0:
                sys.stderr.write("%s: Check %s returned empty service description - ignoring it.\n" %
                                                (hostname, check_type))
                continue

            result.append((item, paramstring))

    except Exception, e:
        if on_error == "warn":
            warning("  Exception in discovery function of check type '%s': %s" % (check_type, e))
        elif on_error == "raise":
            raise
        return []

    return result

def discoverable_check_types(what): # snmp, tcp, all
    check_types = [ k for k in check_info.keys()
                   if check_info[k]["inventory_function"] != None
                   and (what == "all"
                        or check_uses_snmp(k) == (what == "snmp"))
                 ]
    check_types.sort()
    return check_types


# Creates a table of all services that a host has or could have according
# to service discovery. The result is a dictionary of the form
# (check_type, item) -> (check_source, paramstring)
# check_source is the reason/state/source of the service:
#    "new"           : Check is discovered but currently not yet monitored
#    "old"           : Check is discovered and already monitored (most common)
#    "vanished"      : Check had been discovered previously, but item has vanished
#    "legacy"        : Check is defined via legacy_checks
#    "active"        : Check is defined via active_checks
#    "custom"        : Check is defined via custom_checks
#    "manual"        : Check is a manual Check_MK check without service discovery
#    "ignored"       : discovered or static, but disabled via ignored_services
#    "obsolete"      : Discovered by vanished check is meanwhile ignored via ignored_services
#    "clustered_new" : New service found on a node that belongs to a cluster
#    "clustered_old" : Old service found on a node that belongs to a cluster
# This function is cluster-aware
def get_host_services(hostname, use_caches, do_snmp_scan, on_error, ipaddress=None):
    if is_cluster(hostname):
        return get_cluster_services(hostname, use_caches, do_snmp_scan, on_error)
    else:
        return get_node_services(hostname, ipaddress, use_caches, do_snmp_scan, on_error)


# Part of get_node_services that deals with discovered services
def get_discovered_services(hostname, ipaddress, use_caches, do_snmp_scan, on_error):
    # Create a dict from check_type/item to check_source/paramstring
    services = {}

    # Handle discovered services -> "new"
    new_items = discover_services(hostname, None, use_caches, do_snmp_scan, on_error, ipaddress)
    for check_type, item, paramstring in new_items:
       services[(check_type, item)] = ("new", paramstring)

    # Match with existing items -> "old" and "vanished"
    old_items = parse_autochecks_file(hostname)
    for check_type, item, paramstring in old_items:
        if (check_type, item) not in services:
            services[(check_type, item)] = ("vanished", paramstring)
        else:
            services[(check_type, item)] = ("old", paramstring)

    return services

# Do the actual work for a non-cluster host or node
def get_node_services(hostname, ipaddress, use_caches, do_snmp_scan, on_error):
    services = get_discovered_services(hostname, ipaddress, use_caches, do_snmp_scan, on_error)

    # Identify clustered services
    for (check_type, item), (check_source, paramstring) in services.items():
        descr = service_description(hostname, check_type, item)
        if hostname != host_of_clustered_service(hostname, descr):
            if check_source == "vanished":
                del services[(check_type, item)] # do not show vanished clustered services here
            else:
                services[(check_type, item)] = ("clustered_" + check_source, paramstring)

    merge_manual_services(services, hostname)
    return services

# To a list of discovered services add/replace manual and active
# checks and handle ignoration
def merge_manual_services(services, hostname):
    # Find manual checks. These can override discovered checks -> "manual"
    manual_items = get_check_table(hostname, skip_autochecks=True)
    for (check_type, item), (params, descr, deps) in manual_items.items():
        services[(check_type, item)] = ('manual', repr(params) )

    # Add legacy checks -> "legacy"
    legchecks = host_extra_conf(hostname, legacy_checks)
    for cmd, descr, perf in legchecks:
        services[('legacy', descr)] = ('legacy', 'None')

    # Add custom checks -> "custom"
    custchecks = host_extra_conf(hostname, custom_checks)
    for entry in custchecks:
        services[('custom', entry['service_description'])] = ('custom', 'None')

    # Similar for 'active_checks', but here we have parameters
    for acttype, rules in active_checks.items():
        act_info = active_check_info[acttype]
        entries = host_extra_conf(hostname, rules)
        for params in entries:
            descr = act_info["service_description"](params)
            services[(acttype, descr)] = ('active', repr(params))

    # Handle disabled services -> "obsolete" and "ignored"
    for (check_type, item), (check_source, paramstring) in services.items():
        descr = service_description(hostname, check_type, item)
        if service_ignored(hostname, check_type, descr):
            if check_source == "vanished":
                new_source = "obsolete"
            else:
                new_source = "ignored"
            services[(check_type, item)] = (new_source, paramstring)

    return services

# Do the work for a cluster
def get_cluster_services(hostname, use_caches, with_snmp_scan, on_error):
    nodes = nodes_of(hostname)

    # Get services of the nodes. We are only interested in "old", "new" and "vanished"
    # From the states and parameters of these we construct the final state per service.
    cluster_items = {}
    for node in nodes:
        services = get_discovered_services(node, None, use_caches, with_snmp_scan, on_error)
        for (check_type, item), (check_source, paramstring) in services.items():
            descr = service_description(hostname, check_type, item)
            if hostname == host_of_clustered_service(node, descr):
                if (check_type, item) not in cluster_items:
                    cluster_items[(check_type, item)] = (check_source, paramstring)
                else:
                    first_check_source, first_paramstring = cluster_items[(check_type, item)]
                    if first_check_source == "old":
                        pass
                    elif check_source == "old":
                        cluster_items[(check_type, item)] = (check_source, paramstring)
                    elif first_check_source == "vanished" and check_source == "new":
                        cluster_items[(check_type, item)] = ("old", first_paramstring)
                    elif check_source == "vanished" and first_check_source == "new":
                        cluster_items[(check_type, item)] = ("old", paramstring)
                    # In all other cases either both must be "new" or "vanished" -> let it be

    # Now add manual and active serivce and handle ignored services
    merge_manual_services(cluster_items, hostname)
    return cluster_items


# Get the list of service of a host or cluster and guess the current state of
# all services if possible
def get_check_preview(hostname, use_caches, do_snmp_scan, on_error):
    services = get_host_services(hostname, use_caches, do_snmp_scan, on_error)
    if is_cluster(hostname):
        ipaddress = None
    else:
        ipaddress = lookup_ip_address(hostname)

    table = []
    for (check_type, item), (check_source, paramstring) in services.items():
        params = None
        if check_source not in [ 'legacy', 'active', 'custom' ]:
            # apply check_parameters
            try:
                if type(paramstring) == str:
                    params = eval(paramstring)
                else:
                    params = paramstring
            except:
                raise MKGeneralException("Invalid check parameter string '%s'" % paramstring)

            descr = service_description(hostname, check_type, item)
            global g_service_description
            g_service_description = descr
            infotype = check_type.split('.')[0]

            # Sorry. The whole caching stuff is the most horrible hack in
            # whole Check_MK. Nobody dares to clean it up, YET. But that
            # day is getting nearer...
            set_use_cachefile()
            opt_dont_submit = True # hack for get_realhost_info, avoid skipping because of check interval

            if check_type not in check_info:
                continue # Skip not existing check silently

            try:
                exitcode = None
                perfdata = []
                info = get_info_for_check(hostname, ipaddress, infotype)
            # Handle cases where agent does not output data
            except MKAgentError, e:
                exitcode = 3
                output = "Error getting data from agent"
                if str(e):
                    output += ": %s" % e
                tcp_error = output

            except MKSNMPError, e:
                exitcode = 3
                output = "Error getting data from agent for %s via SNMP" % infotype
                if str(e):
                    output += ": %s" % e
                snmp_error = output

            except Exception, e:
                exitcode = 3
                output = "Error getting data for %s: %s" % (infotype, e)
                if check_uses_snmp(check_type):
                    snmp_error = output
                else:
                    tcp_error = output

            restore_use_cachefile()

            global g_check_type, g_checked_item
            g_check_type = check_type
            g_checked_item = item

            if exitcode == None:
                check_function = check_info[check_type]["check_function"]
                if check_source != 'manual':
                    params = get_precompiled_check_parameters(hostname, item, compute_check_parameters(hostname, check_type, item, params), check_type)

                try:
                    reset_wrapped_counters()
                    result = sanitize_check_result(check_function(item, params, info), check_uses_snmp(check_type))
                    if last_counter_wrap():
                        raise last_counter_wrap()
                except MKCounterWrapped, e:
                    result = (None, "WAITING - Counter based check, cannot be done offline")
                except Exception, e:
                    if opt_debug:
                        raise
                    result = (3, "UNKNOWN - invalid output from agent or error in check implementation")
                if len(result) == 2:
                    result = (result[0], result[1], [])
                exitcode, output, perfdata = result
        else:
            descr = item
            exitcode = None
            output = "WAITING - %s check, cannot be done offline" % check_source.title()
            perfdata = []

        if check_source == "active":
            params = eval(paramstring)

        if check_source in [ "legacy", "active", "custom" ]:
            checkgroup = None
            if service_ignored(hostname, None, descr):
                check_source = "ignored"
        else:
            checkgroup = check_info[check_type]["group"]

        table.append((check_source, check_type, checkgroup, item, paramstring, params, descr, exitcode, output, perfdata))

    return table



#.
#   .--Autochecks----------------------------------------------------------.
#   |            _         _             _               _                 |
#   |           / \  _   _| |_ ___   ___| |__   ___  ___| | _____          |
#   |          / _ \| | | | __/ _ \ / __| '_ \ / _ \/ __| |/ / __|         |
#   |         / ___ \ |_| | || (_) | (__| | | |  __/ (__|   <\__ \         |
#   |        /_/   \_\__,_|\__\___/ \___|_| |_|\___|\___|_|\_\___/         |
#   |                                                                      |
#   +----------------------------------------------------------------------+
#   |  Reading, parsing, writing, modifying autochecks files               |
#   '----------------------------------------------------------------------'

# Read automatically discovered checks of one host.
# world: "config" -> File in var/check_mk/autochecks
#        "active" -> Copy in var/check_mk/core/autochecks
# Returns a table with three columns:
# 1. check_type
# 2. item
# 3. parameters evaluated!
def read_autochecks_of(hostname, world="config"):
    if world == "config":
        basedir = autochecksdir
    else:
        basedir = var_dir + "/core/autochecks"
    filepath = basedir + '/' + hostname + '.mk'

    if not os.path.exists(filepath):
        return []
    try:
        autochecks_raw = eval(file(filepath).read())
    except SyntaxError,e:
        if opt_verbose or opt_debug:
            sys.stderr.write("Syntax error in file %s: %s\n" % (filepath, e))
        if opt_debug:
            raise
        return []
    except Exception, e:
        if opt_verbose or opt_debug:
            sys.stderr.write("Error in file %s:\n%s\n" % (filepath, e))
        if opt_debug:
            raise
        return []

    # Exchange inventorized check parameters with those configured by
    # the user. Also merge with default levels for modern dictionary based checks.
    autochecks = []
    for entry in autochecks_raw:
        if len(entry) == 4: # old format where hostname is at the first place
            entry = entry[1:]
        check_type, item, parameters = entry
        # With Check_MK 1.2.7i3 items are now defined to be unicode strings. Convert
        # items from existing autocheck files for compatibility. TODO remove this one day
        if type(item) == str:
            item = decode_incoming_string(item)
        autochecks.append((check_type, item, compute_check_parameters(hostname, check_type, item, parameters)))
    return autochecks


# Read autochecks, but do not compute final check parameters,
# also return a forth column with the raw string of the parameters.
# Returns a table with three columns:
# 1. check_type
# 2. item
# 3. parameter string, not yet evaluated!
def parse_autochecks_file(hostname):
    def split_python_tuple(line):
        quote = None
        bracklev = 0
        backslash = False
        for i, c in enumerate(line):
            if backslash:
                backslash = False
                continue
            elif c == '\\':
                backslash = True
            elif c == quote:
                quote = None # end of quoted string
            elif c in [ '"', "'" ]:
                quote = c # begin of quoted string
            elif quote:
                continue
            elif c in [ '(', '{', '[' ]:
                bracklev += 1
            elif c in [ ')', '}', ']' ]:
                bracklev -= 1
            elif bracklev > 0:
                continue
            elif c == ',':
                value = line[0:i]
                rest = line[i+1:]
                return value.strip(), rest
        return line.strip(), None

    path = "%s/%s.mk" % (autochecksdir, hostname)
    if not os.path.exists(path):
        return []
    lineno = 0

    table = []
    for line in file(path):
        lineno += 1
        try:
            line = line.strip()
            if not line.startswith("("):
                continue

            # drop everything after potential '#' (from older versions)
	    i = line.rfind('#')
	    if i > 0: # make sure # is not contained in string
		rest = line[i:]
		if '"' not in rest and "'" not in rest:
		    line = line[:i].strip()

            if line.endswith(","):
                line = line[:-1]
            line = line[1:-1] # drop brackets

            # First try old format - with hostname
            parts = []
            while True:
                try:
                    part, line = split_python_tuple(line)
                    parts.append(part)
                except:
                    break
            if len(parts) == 4:
                parts = parts[1:] # drop hostname, legacy format with host in first column
            elif len(parts) != 3:
                raise Exception("Invalid number of parts: %d" % len(parts))

            checktypestring, itemstring, paramstring = parts

            item = eval(itemstring)
            # With Check_MK 1.2.7i3 items are now defined to be unicode strings. Convert
            # items from existing autocheck files for compatibility. TODO remove this one day
            if type(item) == str:
                item = decode_incoming_string(item)

            table.append((eval(checktypestring), item, paramstring))
        except:
            if opt_debug:
                raise
            raise Exception("Invalid line %d in autochecks file %s" % (lineno, path))
    return table


def has_autochecks(hostname):
    return os.path.exists(autochecksdir + "/" + hostname + ".mk")


def remove_autochecks_file(hostname):
    filepath = autochecksdir + "/" + hostname + ".mk"
    try:
        os.remove(filepath)
    except OSError:
        pass


# FIXME TODO: Consolidate with automation.py automation_write_autochecks_file()
def save_autochecks_file(hostname, items):
    if not os.path.exists(autochecksdir):
        os.makedirs(autochecksdir)
    filepath = "%s/%s.mk" % (autochecksdir, hostname)
    out = file(filepath, "w")
    out.write("[\n")
    for check_type, item, paramstring in items:
        out.write("  (%r, %r, %s),\n" % (check_type, item, paramstring))
    out.write("]\n")


def set_autochecks_of(hostname, new_items):
    # A Cluster does not have an autochecks file
    # All of its services are located in the nodes instead
    # So we cycle through all nodes remove all clustered service
    # and add the ones we've got from stdin
    if is_cluster(hostname):
        for node in nodes_of(hostname):
            new_autochecks = []
            existing = parse_autochecks_file(node)
            for check_type, item, paramstring in existing:
                descr = service_description(node, check_type, item)
                if hostname != host_of_clustered_service(node, descr):
                    new_autochecks.append((check_type, item, paramstring))
            for (check_type, item), paramstring in new_items.items():
                new_autochecks.append((check_type, item, paramstring))
            # write new autochecks file for that host
            save_autochecks_file(node, new_autochecks)

        # Check whether or not the cluster host autocheck files are still
        # existant. Remove them. The autochecks are only stored in the nodes
        # autochecks files these days.
        remove_autochecks_file(hostname)
    else:
        existing = parse_autochecks_file(hostname)
        # write new autochecks file, but take paramstrings from existing ones
        # for those checks which are kept
        new_autochecks = []
        for ct, item, paramstring in existing:
            if (ct, item) in new_items:
                new_autochecks.append((ct, item, paramstring))
                del new_items[(ct, item)]

        for (ct, item), paramstring in new_items.items():
            new_autochecks.append((ct, item, paramstring))

        # write new autochecks file for that host
        save_autochecks_file(hostname, new_autochecks)


# Remove all autochecks of a host while being cluster-aware!
def remove_autochecks_of(hostname):
    removed = 0
    nodes = nodes_of(hostname)
    if nodes:
        for node in nodes:
<<<<<<< HEAD
            old_items = parse_autochecks_file(node)
            new_items = []
            for check_type, item, paramstring in old_items:
                descr = service_description(node, check_type, item)
                if hostname != host_of_clustered_service(node, descr):
                    new_items.append((check_type, item, paramstring))
                else:
                    removed += 1
            save_autochecks_file(node, new_items)
    else:
        old_items = parse_autochecks_file(hostname)
        new_items = []
        for check_type, item, paramstring in old_items:
            descr = service_description(hostname, check_type, item)
            if hostname != host_of_clustered_service(hostname, descr):
                new_items.append((check_type, item, paramstring))
            else:
                removed += 1
        save_autochecks_file(hostname, new_items)
=======
            removed += remove_autochecks_of_host(node)
    else:
        removed += remove_autochecks_of_host(hostname)
>>>>>>> 2047adf3

    return removed


def remove_autochecks_of_host(hostname):
    old_items = parse_autochecks_file(hostname)
    removed = 0
    new_items = []
    for check_type, item, paramstring in old_items:
        descr = service_description(check_type, item)
        if hostname != host_of_clustered_service(hostname, descr):
            new_items.append((check_type, item, paramstring))
        else:
            removed += 1
    save_autochecks_file(hostname, new_items)
    return removed<|MERGE_RESOLUTION|>--- conflicted
+++ resolved
@@ -1273,31 +1273,9 @@
     nodes = nodes_of(hostname)
     if nodes:
         for node in nodes:
-<<<<<<< HEAD
-            old_items = parse_autochecks_file(node)
-            new_items = []
-            for check_type, item, paramstring in old_items:
-                descr = service_description(node, check_type, item)
-                if hostname != host_of_clustered_service(node, descr):
-                    new_items.append((check_type, item, paramstring))
-                else:
-                    removed += 1
-            save_autochecks_file(node, new_items)
-    else:
-        old_items = parse_autochecks_file(hostname)
-        new_items = []
-        for check_type, item, paramstring in old_items:
-            descr = service_description(hostname, check_type, item)
-            if hostname != host_of_clustered_service(hostname, descr):
-                new_items.append((check_type, item, paramstring))
-            else:
-                removed += 1
-        save_autochecks_file(hostname, new_items)
-=======
             removed += remove_autochecks_of_host(node)
     else:
         removed += remove_autochecks_of_host(hostname)
->>>>>>> 2047adf3
 
     return removed
 
@@ -1307,7 +1285,7 @@
     removed = 0
     new_items = []
     for check_type, item, paramstring in old_items:
-        descr = service_description(check_type, item)
+        descr = service_description(hostname, check_type, item)
         if hostname != host_of_clustered_service(hostname, descr):
             new_items.append((check_type, item, paramstring))
         else:
